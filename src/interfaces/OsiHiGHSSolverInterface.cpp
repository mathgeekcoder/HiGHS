/* * * * * * * * * * * * * * * * * * * * * * * * * * * * * * * * * * * * */
/*                                                                       */
/*    This file is part of the HiGHS linear optimization suite           */
/*                                                                       */
/*    Written and engineered 2008-2021 at the University of Edinburgh    */
/*                                                                       */
/*    Available as open-source under the MIT License                     */
/*                                                                       */
/*    Authors: Julian Hall, Ivet Galabova, Qi Huangfu, Leona Gottwald    */
/*    and Michael Feldmeier                                              */
/*                                                                       */
/* * * * * * * * * * * * * * * * * * * * * * * * * * * * * * * * * * * * */
/**@file interfaces/OsiHiGHSInterface.cpp
 * @brief Osi/HiGHS interface implementation
 */
#include "OsiHiGHSSolverInterface.hpp"

#include <cmath>

#include "CoinWarmStartBasis.hpp"
#include "Highs.h"
#include "HighsLp.h"
#include "HighsOptions.h"
#include "HighsStatus.h"
#include "io/FilereaderMps.h"
#include "io/HighsIO.h"
#include "lp_data/HConst.h"

static void printtomessagehandler(HighsInt level, const char* msg,
                                  void* msgcb_data) {
  assert(msgcb_data != NULL);

  CoinMessageHandler* handler = (CoinMessageHandler*)msgcb_data;

  HighsInt len = strlen(msg);
  if (len > 0 && msg[len - 1] == '\n') {
    const_cast<char*>(msg)[len - 1] = '\0';
    handler->message(0, "HiGHS", msg, ' ') << CoinMessageEol;
    const_cast<char*>(msg)[len - 1] = '\n';
  } else
    handler->message(0, "HiGHS", msg, ' ');
}

static void logtomessagehandler(HighsLogType type, const char* msg,
                                void* msgcb_data) {
  assert(msgcb_data != NULL);

  CoinMessageHandler* handler = (CoinMessageHandler*)msgcb_data;

  // we know log message end with a newline, replace by coin-eol
  HighsInt len = strlen(msg);
  assert(len > 0);
  assert(msg[len - 1] == '\n');
  const_cast<char*>(msg)[len - 1] = '\0';

  handler->message(0, "HiGHS", msg, ' ') << CoinMessageEol;

  const_cast<char*>(msg)[len - 1] = '\n';
}

OsiHiGHSSolverInterface::OsiHiGHSSolverInterface()
    //  : status(HighsStatus::Init) {
    : status(HighsStatus::kOk) {
  highsSetLogCallback(printtomessagehandler, logtomessagehandler,
                      (void*)handler_);

  HighsOptions& options = this->highs->options_;
  highsLogDev(options.log_options, HighsLogType::kInfo,
              "Calling OsiHiGHSSolverInterface::OsiHiGHSSolverInterface()\n");
  this->highs = new Highs();
  this->dummy_solution = new HighsSolution;

  // Because HiGHS calls highsSetLogCallback with the options, which overwrites
  // the previous setting
  this->highs->options_.printmsgcb = printtomessagehandler;
  this->highs->options_.logmsgcb = logtomessagehandler;
  this->highs->options_.msgcb_data = (void*)handler_;

  setStrParam(OsiSolverName, "HiGHS");
}

OsiHiGHSSolverInterface::OsiHiGHSSolverInterface(
    const OsiHiGHSSolverInterface& original)
    : OsiSolverInterface(original),
      //      status(HighsStatus::Init)
      status(HighsStatus::kOk) {
  highsSetLogCallback(printtomessagehandler, logtomessagehandler,
                      (void*)handler_);

  HighsOptions& options = this->highs->options_;
  highsLogDev(options.log_options, HighsLogType::kInfo,
              "Calling OsiHiGHSSolverInterface::OsiHiGHSSolverInterface()\n");
  this->highs = new Highs();
  this->dummy_solution = new HighsSolution;

  // Because HiGHS calls highsSetLogCallback with the options, whichoverwrites
  // the previous setting
  this->highs->options_.printmsgcb = printtomessagehandler;
  this->highs->options_.logmsgcb = logtomessagehandler;
  this->highs->options_.msgcb_data = (void*)handler_;

  this->highs->passModel(original.highs->getLp());
  setStrParam(OsiSolverName, "HiGHS");
}

OsiHiGHSSolverInterface::~OsiHiGHSSolverInterface() {
  HighsOptions& options = this->highs->options_;
  highsLogDev(options.log_options, HighsLogType::kInfo,
              "Calling OsiHiGHSSolverInterface::~OsiHiGHSSolverInterface()\n");

  highsSetLogCallback(NULL, NULL, NULL);

  delete this->highs;

  if (this->rowRange != NULL) {
    delete[] this->rowRange;
  }

  if (this->rhs != NULL) {
    delete[] this->rhs;
  }

  if (this->rowSense != NULL) {
    delete[] this->rowSense;
  }

  if (this->matrixByCol != NULL) {
    delete this->matrixByCol;
  }
}

OsiSolverInterface* OsiHiGHSSolverInterface::clone(bool copyData) const {
  HighsOptions& options = this->highs->options_;
  highsLogDev(options.log_options, HighsLogType::kInfo,
              "Calling OsiHiGHSSolverInterface::clone()\n");
  if (!copyData) {
    OsiHiGHSSolverInterface* cln = new OsiHiGHSSolverInterface();
    return cln;

  } else {
    OsiHiGHSSolverInterface* cln = new OsiHiGHSSolverInterface(*this);
    cln->objOffset = this->objOffset;
    return cln;
  }
}

bool OsiHiGHSSolverInterface::setIntParam(OsiIntParam key, HighsInt value) {
  HighsOptions& options = this->highs->options_;
  highsLogDev(options.log_options, HighsLogType::kInfo,
              "Calling OsiHiGHSSolverInterface::setIntParam()\n");
  switch (key) {
    case OsiMaxNumIteration:
    case OsiMaxNumIterationHotStart:
      this->highs->options_.simplex_iteration_limit = value;
      return true;
    case OsiNameDiscipline:
      // TODO
      return false;
    case OsiLastIntParam:
    default:
      return false;
  }
}

bool OsiHiGHSSolverInterface::setDblParam(OsiDblParam key, double value) {
  HighsOptions& options = this->highs->options_;
  highsLogDev(options.log_options, HighsLogType::kInfo,
              "Calling OsiHiGHSSolverInterface::setDblParam()\n");
  switch (key) {
    case OsiDualObjectiveLimit:
      this->highs->options_.objective_bound = value;
      return true;
    case OsiPrimalObjectiveLimit:
      return false;
    case OsiDualTolerance:
      this->highs->options_.dual_feasibility_tolerance = value;
      return true;
    case OsiPrimalTolerance:
      this->highs->options_.primal_feasibility_tolerance = value;
      return true;
    case OsiObjOffset:
      this->objOffset = value;
      return true;
    case OsiLastDblParam:
    default:
      return false;
  }
}

bool OsiHiGHSSolverInterface::setStrParam(OsiStrParam key,
                                          const std::string& value) {
  HighsOptions& options = this->highs->options_;
  highsLogDev(options.log_options, HighsLogType::kInfo,
              "Calling OsiHiGHSSolverInterface::setStrParam(%" HIGHSINT_FORMAT
              ", %s)\n",
              key, value.c_str());
  switch (key) {
    case OsiProbName:
      return OsiSolverInterface::setStrParam(key, value);
    case OsiSolverName:
      return OsiSolverInterface::setStrParam(key, value);
    case OsiLastStrParam:
    default:
      return false;
  }
}

bool OsiHiGHSSolverInterface::getIntParam(OsiIntParam key,
                                          HighsInt& value) const {
  HighsOptions& options = this->highs->options_;
  highsLogDev(options.log_options, HighsLogType::kInfo,
              "Calling OsiHiGHSSolverInterface::getIntParam()\n");
  switch (key) {
    case OsiMaxNumIteration:
    case OsiMaxNumIterationHotStart:
      value = this->highs->options_.simplex_iteration_limit;
      return true;
    case OsiNameDiscipline:
      // TODO
      return false;
    case OsiLastIntParam:
    default:
      return false;
  }
}

bool OsiHiGHSSolverInterface::getDblParam(OsiDblParam key,
                                          double& value) const {
  HighsOptions& options = this->highs->options_;
  highsLogDev(options.log_options, HighsLogType::kInfo,
              "Calling OsiHiGHSSolverInterface::getDblParam()\n");
  switch (key) {
    case OsiDualObjectiveLimit:
      value = this->highs->options_.objective_bound;
      return true;
    case OsiPrimalObjectiveLimit:
      return false;
    case OsiDualTolerance:
      value = this->highs->options_.dual_feasibility_tolerance;
      return true;
    case OsiPrimalTolerance:
      value = this->highs->options_.primal_feasibility_tolerance;
      return true;
    case OsiObjOffset:
      value = this->objOffset;
      return true;
    case OsiLastDblParam:
    default:
      return false;
  }
}

bool OsiHiGHSSolverInterface::getStrParam(OsiStrParam key,
                                          std::string& value) const {
  HighsOptions& options = this->highs->options_;
  highsLogDev(options.log_options, HighsLogType::kInfo,
              "Calling OsiHiGHSSolverInterface::getStrParam(%" HIGHSINT_FORMAT
              ", %s)\n",
              key, value.c_str());
  switch (key) {
    case OsiProbName:
      return OsiSolverInterface::getStrParam(key, value);
    case OsiSolverName:
      return OsiSolverInterface::getStrParam(key, value);
    case OsiLastStrParam:
    default:
      return false;
  }
}

void OsiHiGHSSolverInterface::initialSolve() {
  HighsOptions& options = this->highs->options_;
  highsLogDev(options.log_options, HighsLogType::kInfo,
              "Calling OsiHiGHSSolverInterface::initialSolve()\n");
  this->status = this->highs->run();
}

bool OsiHiGHSSolverInterface::isAbandoned() const {
  HighsOptions& options = this->highs->options_;
  highsLogDev(options.log_options, HighsLogType::kInfo,
              "Calling OsiHiGHSSolverInterface::isAbandoned()\n");
  //  return this->status == HighsStatus::NumericalDifficulties;
  return false;
}

bool OsiHiGHSSolverInterface::isProvenOptimal() const {
  HighsOptions& options = this->highs->options_;
  highsLogDev(options.log_options, HighsLogType::kInfo,
              "Calling OsiHiGHSSolverInterface::isProvenOptimal()\n");
  //  return (this->status == HighsStatus::kOptimal) ||
  //         (this->status == HighsStatus::kOk);
  return false;
}

bool OsiHiGHSSolverInterface::isProvenPrimalInfeasible() const {
  HighsOptions& options = this->highs->options_;
  highsLogDev(options.log_options, HighsLogType::kInfo,
              "Calling OsiHiGHSSolverInterface::isProvenPrimalInfeasible()\n");
  //  return this->status == HighsStatus::kInfeasible;
  return false;
}

bool OsiHiGHSSolverInterface::isProvenDualInfeasible() const {
  HighsOptions& options = this->highs->options_;
  highsLogDev(options.log_options, HighsLogType::kInfo,
              "Calling OsiHiGHSSolverInterface::isProvenDualInfeasible()\n");
  //  return this->status == HighsStatus::Unbounded;
  return false;
}

bool OsiHiGHSSolverInterface::isPrimalObjectiveLimitReached() const {
  HighsOptions& options = this->highs->options_;
  highsLogDev(
      options.log_options, HighsLogType::kInfo,
      "Calling OsiHiGHSSolverInterface::isPrimalObjectiveLimitReached()\n");
  return false;
}

bool OsiHiGHSSolverInterface::isDualObjectiveLimitReached() const {
  HighsOptions& options = this->highs->options_;
  highsLogDev(
      options.log_options, HighsLogType::kInfo,
      "Calling OsiHiGHSSolverInterface::isDualObjectiveLimitReached()\n");
  //  return this->status == HighsStatus::ReachedDualObjectiveUpperBound;
  return false;
}

bool OsiHiGHSSolverInterface::isIterationLimitReached() const {
  HighsOptions& options = this->highs->options_;
  highsLogDev(options.log_options, HighsLogType::kInfo,
              "Calling OsiHiGHSSolverInterface::isIterationLimitReached()\n");
  //  return this->status == HighsStatus::ReachedIterationLimit;
  return false;
}

HighsInt OsiHiGHSSolverInterface::getNumCols() const {
  HighsOptions& options = this->highs->options_;
  highsLogDev(options.log_options, HighsLogType::kInfo,
              "Calling OsiHiGHSSolverInterface::getNumCols()\n");
  return this->highs->lp_.numCol_;
}

HighsInt OsiHiGHSSolverInterface::getNumRows() const {
  HighsOptions& options = this->highs->options_;
  highsLogDev(options.log_options, HighsLogType::kInfo,
              "Calling OsiHiGHSSolverInterface::getNumRows()\n");
  return this->highs->lp_.numRow_;
}

HighsInt OsiHiGHSSolverInterface::getNumElements() const {
  HighsOptions& options = this->highs->options_;
  highsLogDev(options.log_options, HighsLogType::kInfo,
              "Calling OsiHiGHSSolverInterface::getNumElements()\n");
  return this->highs->lp_.Astart_[this->highs->lp_.numCol_];
}

const double* OsiHiGHSSolverInterface::getColLower() const {
  HighsOptions& options = this->highs->options_;
  highsLogDev(options.log_options, HighsLogType::kInfo,
              "Calling OsiHiGHSSolverInterface::getColLower()\n");
  return &(this->highs->lp_.colLower_[0]);
}

const double* OsiHiGHSSolverInterface::getColUpper() const {
  HighsOptions& options = this->highs->options_;
  highsLogDev(options.log_options, HighsLogType::kInfo,
              "Calling OsiHiGHSSolverInterface::getColUpper()\n");
  return &(this->highs->lp_.colUpper_[0]);
}

const double* OsiHiGHSSolverInterface::getRowLower() const {
  HighsOptions& options = this->highs->options_;
  highsLogDev(options.log_options, HighsLogType::kInfo,
              "Calling OsiHiGHSSolverInterface::getRowLower()\n");
  return &(this->highs->lp_.rowLower_[0]);
}

const double* OsiHiGHSSolverInterface::getRowUpper() const {
  HighsOptions& options = this->highs->options_;
  highsLogDev(options.log_options, HighsLogType::kInfo,
              "Calling OsiHiGHSSolverInterface::getRowUpper()\n");
  return &(this->highs->lp_.rowUpper_[0]);
}

const double* OsiHiGHSSolverInterface::getObjCoefficients() const {
  HighsOptions& options = this->highs->options_;
  highsLogDev(options.log_options, HighsLogType::kInfo,
              "Calling OsiHiGHSSolverInterface::getObjCoefficients()\n");
  return &(this->highs->lp_.colCost_[0]);
}

// TODO: review: 10^20?
double OsiHiGHSSolverInterface::getInfinity() const {
  HighsOptions& options = this->highs->options_;
  highsLogDev(options.log_options, HighsLogType::kInfo,
              "Calling OsiHiGHSSolverInterface::getInfinity()\n");
  return kHighsInf;
}

const double* OsiHiGHSSolverInterface::getRowRange() const {
  HighsOptions& options = this->highs->options_;
  highsLogDev(options.log_options, HighsLogType::kInfo,
              "Calling OsiHiGHSSolverInterface::getRowRange()\n");
  if (this->rowRange != NULL) {
    delete[] this->rowRange;
  }

  HighsInt nrows = this->getNumRows();

  if (nrows == 0) {
    return this->rowRange;
  }

  this->rowRange = new double[nrows];

  for (HighsInt i = 0; i < nrows; i++) {
    // compute range for row i
    double lo = this->highs->lp_.rowLower_[i];
    double hi = this->highs->lp_.rowUpper_[i];
    double t1;
    char t2;
    this->convertBoundToSense(lo, hi, t2, t1, this->rowRange[i]);
  }

  return this->rowRange;
}

const double* OsiHiGHSSolverInterface::getRightHandSide() const {
  HighsOptions& options = this->highs->options_;
  highsLogDev(options.log_options, HighsLogType::kInfo,
              "Calling OsiHiGHSSolverInterface::getRightHandSide()\n");
  if (this->rhs != NULL) {
    delete[] this->rhs;
  }

  HighsInt nrows = this->getNumRows();

  if (nrows == 0) {
    return this->rhs;
  }

  this->rhs = new double[nrows];

  for (HighsInt i = 0; i < nrows; i++) {
    // compute rhs for row i
    double lo = this->highs->lp_.rowLower_[i];
    double hi = this->highs->lp_.rowUpper_[i];
    double t1;
    char t2;
    this->convertBoundToSense(lo, hi, t2, this->rhs[i], t1);
  }

  return this->rhs;
}

const char* OsiHiGHSSolverInterface::getRowSense() const {
  HighsOptions& options = this->highs->options_;
  highsLogDev(options.log_options, HighsLogType::kInfo,
              "Calling OsiHiGHSSolverInterface::getRowSense()\n");
  if (this->rowSense != NULL) {
    delete[] this->rowSense;
  }

  HighsInt nrows = this->getNumRows();

  if (nrows == 0) {
    return this->rowSense;
  }

  this->rowSense = new char[nrows];

  for (HighsInt i = 0; i < nrows; i++) {
    // compute sense for row i
    double lo = this->highs->lp_.rowLower_[i];
    double hi = this->highs->lp_.rowUpper_[i];
    double t1, t2;
    this->convertBoundToSense(lo, hi, this->rowSense[i], t1, t2);
  }

  return this->rowSense;
}

const CoinPackedMatrix* OsiHiGHSSolverInterface::getMatrixByCol() const {
  HighsOptions& options = this->highs->options_;
  highsLogDev(options.log_options, HighsLogType::kInfo,
              "Calling OsiHiGHSSolverInterface::getMatrixByCol()\n");
  if (this->matrixByCol != NULL) {
    delete this->matrixByCol;
  }

  HighsInt nrows = this->getNumRows();
  HighsInt ncols = this->getNumCols();
  HighsInt nelements = this->getNumElements();

  HighsInt* len = new int[ncols];
  HighsInt* start = new int[ncols + 1];
  HighsInt* index = new int[nelements];
  double* value = new double[nelements];

  // copy data
  memcpy(start, &(this->highs->lp_.Astart_[0]), (ncols + 1) * sizeof(HighsInt));
  memcpy(index, &(this->highs->lp_.Aindex_[0]), nelements * sizeof(HighsInt));
  memcpy(value, &(this->highs->lp_.Avalue_[0]), nelements * sizeof(double));

  for (HighsInt i = 0; i < ncols; i++) {
    len[i] = start[i + 1] - start[i];
  }

  this->matrixByCol = new CoinPackedMatrix();

  this->matrixByCol->assignMatrix(true, nrows, ncols, nelements, value, index,
                                  start, len);
  assert(this->matrixByCol->getNumCols() == ncols);
  assert(this->matrixByCol->getNumRows() == nrows);

  return this->matrixByCol;
}

const CoinPackedMatrix* OsiHiGHSSolverInterface::getMatrixByRow() const {
  HighsOptions& options = this->highs->options_;
  highsLogDev(options.log_options, HighsLogType::kInfo,
              "Calling OsiHiGHSSolverInterface::getMatrixByRow()\n");
  if (this->matrixByRow != NULL) {
    delete this->matrixByRow;
  }
  this->matrixByRow = new CoinPackedMatrix();
  this->matrixByRow->reverseOrderedCopyOf(*this->getMatrixByCol());

  return this->matrixByRow;
}

double OsiHiGHSSolverInterface::getObjSense() const {
  HighsOptions& options = this->highs->options_;
  highsLogDev(options.log_options, HighsLogType::kInfo,
              "Calling OsiHiGHSSolverInterface::getObjSense()\n");
  return (double)this->highs->lp_.sense_;
}

void OsiHiGHSSolverInterface::setObjSense(double s) {
  HighsOptions& options = this->highs->options_;
  highsLogDev(options.log_options, HighsLogType::kInfo,
              "Calling OsiHiGHSSolverInterface::setObjSense()\n");
  ObjSense pass_sense = ObjSense::kMinimize;
  if (s == (double)ObjSense::kMaximize) pass_sense = ObjSense::kMaximize;
  this->highs->changeObjectiveSense(pass_sense);
}

void OsiHiGHSSolverInterface::addRow(const CoinPackedVectorBase& vec,
                                     const double rowlb, const double rowub) {
  HighsOptions& options = this->highs->options_;
  highsLogDev(options.log_options, HighsLogType::kInfo,
              "Calling OsiHiGHSSolverInterface::addRow()\n");
  bool success = this->highs->addRow(rowlb, rowub, vec.getNumElements(),
                                     vec.getIndices(), vec.getElements());
  assert(success);
  if (!success) {
    highsLogDev(options.log_options, HighsLogType::kInfo,
                "Return from OsiHiGHSSolverInterface::addRow() is false\n");
  }
}

void OsiHiGHSSolverInterface::addRow(const CoinPackedVectorBase& vec,
                                     const char rowsen, const double rowrhs,
                                     const double rowrng) {
  HighsOptions& options = this->highs->options_;
  highsLogDev(options.log_options, HighsLogType::kInfo,
              "Calling OsiHiGHSSolverInterface::addRow()\n");
  // Assign arbitrary values so that compilation is clean
  double lb = 0;
  double ub = 1e200;
  this->convertSenseToBound(rowsen, rowrhs, rowrng, lb, ub);
  this->addRow(vec, lb, ub);
}

void OsiHiGHSSolverInterface::addCol(const CoinPackedVectorBase& vec,
                                     const double collb, const double colub,
                                     const double obj) {
  HighsOptions& options = this->highs->options_;
  highsLogDev(options.log_options, HighsLogType::kInfo,
              "Calling OsiHiGHSSolverInterface::addCol()\n");
  bool success = this->highs->addCol(obj, collb, colub, vec.getNumElements(),
                                     vec.getIndices(), vec.getElements());
  assert(success);
  if (!success) {
    highsLogDev(options.log_options, HighsLogType::kInfo,
                "Return from OsiHiGHSSolverInterface::addCol() is false\n");
  }
}

void OsiHiGHSSolverInterface::deleteCols(const HighsInt num,
                                         const HighsInt* colIndices) {
  HighsOptions& options = this->highs->options_;
  highsLogDev(options.log_options, HighsLogType::kInfo,
              "Calling OsiHiGHSSolverInterface::deleteCols()\n");
  this->highs->deleteCols(num, colIndices);
}

void OsiHiGHSSolverInterface::deleteRows(const HighsInt num,
                                         const HighsInt* rowIndices) {
  HighsOptions& options = this->highs->options_;
  highsLogDev(options.log_options, HighsLogType::kInfo,
              "Calling OsiHiGHSSolverInterface::deleteRows()\n");
  this->highs->deleteRows(num, rowIndices);
}

void OsiHiGHSSolverInterface::assignProblem(CoinPackedMatrix*& matrix,
                                            double*& collb, double*& colub,
                                            double*& obj, double*& rowlb,
                                            double*& rowub) {
  HighsOptions& options = this->highs->options_;
  highsLogDev(options.log_options, HighsLogType::kInfo,
              "Calling OsiHiGHSSolverInterface::assignProblem()\n");
  loadProblem(*matrix, collb, colub, obj, rowlb, rowub);
  delete matrix;
  matrix = 0;
  delete[] collb;
  collb = 0;
  delete[] colub;
  colub = 0;
  delete[] obj;
  obj = 0;
  delete[] rowlb;
  rowlb = 0;
  delete[] rowub;
  rowub = 0;
}

void OsiHiGHSSolverInterface::loadProblem(const CoinPackedMatrix& matrix,
                                          const double* collb,
                                          const double* colub,
                                          const double* obj, const char* rowsen,
                                          const double* rowrhs,
                                          const double* rowrng) {
  HighsOptions& options = this->highs->options_;
  highsLogDev(options.log_options, HighsLogType::kInfo,
              "Calling OsiHiGHSSolverInterface::loadProblem()\n");
  HighsInt numRow = matrix.getNumRows();

  double* rowlb = new double[numRow];
  double* rowub = new double[numRow];

  char* myrowsen = (char*)rowsen;
  bool rowsennull = false;
  double* myrowrhs = (double*)rowrhs;
  bool rowrhsnull = false;
  double* myrowrng = (double*)rowrng;
  bool rowrngnull = false;

  if (rowsen == NULL) {
    rowsennull = true;
    myrowsen = new char[numRow];
    for (HighsInt i = 0; i < numRow; i++) {
      myrowsen[i] = 'G';
    }
  }

  if (rowrhs == NULL) {
    rowsennull = true;
    myrowrhs = new double[numRow];
    for (HighsInt i = 0; i < numRow; i++) {
      myrowrhs[i] = 0.0;
    }
  }

  if (rowrng == NULL) {
    rowrngnull = true;
    myrowrng = new double[numRow];
    for (HighsInt i = 0; i < numRow; i++) {
      myrowrng[i] = 0.0;
    }
  }

  for (HighsInt i = 0; i < numRow; i++) {
    this->convertSenseToBound(myrowsen[i], myrowrhs[i], myrowrng[i], rowlb[i],
                              rowub[i]);
  }

  this->loadProblem(matrix, collb, colub, obj, rowlb, rowub);

  delete[] rowlb;
  delete[] rowub;

  if (rowsennull) {
    delete[] myrowsen;
  }

  if (rowrhsnull) {
    delete[] myrowrhs;
  }

  if (rowrngnull) {
    delete[] myrowrng;
  }
}

void OsiHiGHSSolverInterface::assignProblem(CoinPackedMatrix*& matrix,
                                            double*& collb, double*& colub,
                                            double*& obj, char*& rowsen,
                                            double*& rowrhs, double*& rowrng) {
  HighsOptions& options = this->highs->options_;
  highsLogDev(options.log_options, HighsLogType::kInfo,
              "Calling OsiHiGHSSolverInterface::assignProblem()\n");
  loadProblem(*matrix, collb, colub, obj, rowsen, rowrhs, rowrng);
  delete matrix;
  matrix = 0;
  delete[] collb;
  collb = 0;
  delete[] colub;
  colub = 0;
  delete[] obj;
  obj = 0;
  delete[] rowsen;
  rowsen = 0;
  delete[] rowrhs;
  rowrhs = 0;
  delete[] rowrng;
  rowrng = 0;
}

void OsiHiGHSSolverInterface::loadProblem(
    const HighsInt numcols, const HighsInt numrows, const CoinBigIndex* start,
    const HighsInt* index, const double* value, const double* collb,
    const double* colub, const double* obj, const double* rowlb,
    const double* rowub) {
  HighsOptions& options = this->highs->options_;
  highsLogDev(options.log_options, HighsLogType::kInfo,
              "Calling OsiHiGHSSolverInterface::loadProblem()\n");
  double oldObjSense = this->getObjSense();

  HighsLp lp;

  lp.numRow_ = numrows;
  lp.numCol_ = numcols;

  // setup HighsLp data structures
  lp.colCost_.resize(numcols);
  lp.colUpper_.resize(numcols);
  lp.colLower_.resize(numcols);

  lp.rowLower_.resize(numrows);
  lp.rowUpper_.resize(numrows);

  lp.Astart_.resize(numcols + 1);
  lp.Aindex_.resize(start[numcols]);
  lp.Avalue_.resize(start[numcols]);

  // copy data
  if (obj != NULL) {
    lp.colCost_.assign(obj, obj + numcols);
  } else {
    lp.colCost_.assign(numcols, 0.0);
  }

  if (collb != NULL) {
    lp.colLower_.assign(collb, collb + numcols);
  } else {
    lp.colLower_.assign(numcols, 0.0);
  }

  if (colub != NULL) {
    lp.colUpper_.assign(colub, colub + numcols);
  } else {
    lp.colUpper_.assign(numcols, kHighsInf);
  }

  if (rowlb != NULL) {
    lp.rowLower_.assign(rowlb, rowlb + numrows);
  } else {
    lp.rowLower_.assign(numrows, -kHighsInf);
  }

  if (rowub != NULL) {
    lp.rowUpper_.assign(rowub, rowub + numrows);
  } else {
    lp.rowUpper_.assign(numrows, kHighsInf);
  }

  lp.Astart_.assign(start, start + numcols + 1);
  lp.Aindex_.assign(index, index + start[numcols]);
  lp.Avalue_.assign(value, value + start[numcols]);
  this->highs->passModel(lp);
  this->setObjSense(oldObjSense);
}

void OsiHiGHSSolverInterface::loadProblem(
    const HighsInt numcols, const HighsInt numrows, const CoinBigIndex* start,
    const HighsInt* index, const double* value, const double* collb,
    const double* colub, const double* obj, const char* rowsen,
    const double* rowrhs, const double* rowrng) {
  HighsOptions& options = this->highs->options_;
  highsLogDev(options.log_options, HighsLogType::kInfo,
              "Calling OsiHiGHSSolverInterface::loadProblem()\n");
  double* rowlb = new double[numrows];
  double* rowub = new double[numrows];

  for (HighsInt i = 0; i < numrows; i++) {
    this->convertSenseToBound(rowsen[i], rowrhs[i], rowrng[i], rowlb[i],
                              rowub[i]);
  }

  this->loadProblem(numcols, numrows, start, index, value, collb, colub, obj,
                    rowlb, rowub);

  delete[] rowlb;
  delete[] rowub;
}

void OsiHiGHSSolverInterface::loadProblem(
    const CoinPackedMatrix& matrix, const double* collb, const double* colub,
    const double* obj, const double* rowlb, const double* rowub) {
  HighsOptions& options = this->highs->options_;
  highsLogDev(options.log_options, HighsLogType::kInfo,
              "Calling OsiHiGHSSolverInterface::loadProblem()\n");
  bool transpose = false;
  if (!matrix.isColOrdered()) {
    transpose = true;
    // ToDo: remove this hack
    //((CoinPackedMatrix *)&matrix)->transpose();
    ((CoinPackedMatrix*)&matrix)->reverseOrdering();
  }

  HighsInt numCol = matrix.getNumCols();
  HighsInt numRow = matrix.getNumRows();
  HighsInt num_nz = matrix.getNumElements();

  HighsInt* start = new int[numCol + 1];
  HighsInt* index = new int[num_nz];
  double* value = new double[num_nz];

  // get matrix data
  // const CoinBigIndex *vectorStarts = matrix.getVectorStarts();
  const HighsInt* vectorLengths = matrix.getVectorLengths();
  const double* elements = matrix.getElements();
  const HighsInt* indices = matrix.getIndices();

  // set matrix in HighsLp
  start[0] = 0;
  HighsInt nz = 0;
  for (HighsInt i = 0; i < numCol; i++) {
    start[i + 1] = start[i] + vectorLengths[i];
    CoinBigIndex first = matrix.getVectorFirst(i);
    for (HighsInt j = 0; j < vectorLengths[i]; j++) {
      index[nz] = indices[first + j];
      value[nz] = elements[first + j];
      nz++;
    }
  }
  assert(num_nz == nz);

  this->loadProblem(numCol, numRow, start, index, value, collb, colub, obj,
                    rowlb, rowub);

  if (transpose) {
    //((CoinPackedMatrix)matrix).transpose();
    ((CoinPackedMatrix*)&matrix)->reverseOrdering();
  }

  delete[] start;
  delete[] index;
  delete[] value;
}

/// Read a problem in MPS format from the given filename.
// HighsInt OsiHiGHSSolverInterface::readMps(const char *filename,
//   const char *extension)
// {
//   HighsOptions& options = this->highs->options_;
//   highsLogDev(options.log_options, HighsLogType::kInfo,
//                     "Calling OsiHiGHSSolverInterface::readMps()\n");

//   HighsLp lp;

//   highs->options_.filename = std::string(filename) + "." +
//   std::string(extension);

//   FilereaderRetcode rc = FilereaderMps().readModelFromFile(highs->options_,
//   lp); if (rc != FilereaderRetcode::kOk)
// 	  return (HighsInt)rc;
//   this->setDblParam(OsiDblParam::OsiObjOffset, lp.offset_);
//   highs->passModel(lp);

//   return 0;
// }

/// Write the problem into an mps file of the given filename.
void OsiHiGHSSolverInterface::writeMps(const char* filename,
                                       const char* extension,
                                       double objSense) const {
  HighsOptions& options = this->highs->options_;
  highsLogDev(options.log_options, HighsLogType::kInfo,
              "Calling OsiHiGHSSolverInterface::writeMps()\n");

  std::string fullname = std::string(filename) + "." + std::string(extension);

  if (objSense != 0.0) {
    // HiGHS doesn't do funny stuff with the objective sense, so use Osi's
    // method if something strange is requested
    OsiSolverInterface::writeMpsNative(fullname.c_str(), NULL, NULL, 0, 2,
                                       objSense);
    return;
  }

  FilereaderMps frmps;
  HighsStatus rc =
      frmps.writeModelToFile(highs->options_, fullname, highs->lp_);

  if (rc != HighsStatus::kOk)
    throw CoinError("Creating MPS file failed", "writeMps",
                    "OsiHiGHSSolverInterface", __FILE__, __LINE__);
}

void OsiHiGHSSolverInterface::passInMessageHandler(
    CoinMessageHandler* handler) {
  OsiSolverInterface::passInMessageHandler(handler);

  highsSetLogCallback(printtomessagehandler, logtomessagehandler,
                      (void*)handler);

  // Because HiGHS calls highsSetLogCallback with the options,
  // which overwrites the previous setting
  this->highs->options_.printmsgcb = printtomessagehandler;
  this->highs->options_.logmsgcb = logtomessagehandler;
  this->highs->options_.msgcb_data = (void*)handler_;
}

const double* OsiHiGHSSolverInterface::getColSolution() const {
  HighsOptions& options = this->highs->options_;
  highsLogDev(options.log_options, HighsLogType::kInfo,
              "Calling OsiHiGHSSolverInterface::getColSolution()\n");
  if (!highs) {
    return nullptr;
  } else {
    if (highs->solution_.col_value.size() == 0) {
      double num_cols = highs->lp_.numCol_;
      this->dummy_solution->col_value.resize(num_cols);
      for (HighsInt col = 0; col < highs->lp_.numCol_; col++) {
        if (highs->lp_.colLower_[col] <= 0 && highs->lp_.colUpper_[col] >= 0)
          dummy_solution->col_value[col] = 0;
        else if (std::fabs(highs->lp_.colLower_[col] <
                           std::fabs(highs->lp_.colUpper_[col])))
          dummy_solution->col_value[col] = highs->lp_.colLower_[col];
        else
          dummy_solution->col_value[col] = highs->lp_.colUpper_[col];
      }
      return &dummy_solution->col_value[0];
    }
  }

  return &highs->solution_.col_value[0];
}

const double* OsiHiGHSSolverInterface::getRowPrice() const {
  HighsOptions& options = this->highs->options_;
  highsLogDev(options.log_options, HighsLogType::kInfo,
              "Calling OsiHiGHSSolverInterface::getRowPrice()\n");
  if (!highs)
    return nullptr;
  else {
    if (highs->solution_.row_dual.size() == 0) {
      double num_cols = highs->lp_.numCol_;
      this->dummy_solution->row_dual.resize(num_cols);
      for (HighsInt col = 0; col < highs->lp_.numCol_; col++) {
        if (highs->lp_.colLower_[col] <= 0 && highs->lp_.colUpper_[col] >= 0)
          dummy_solution->row_dual[col] = 0;
        else if (std::fabs(highs->lp_.colLower_[col] <
                           std::fabs(highs->lp_.colUpper_[col])))
          dummy_solution->row_dual[col] = highs->lp_.colLower_[col];
        else
          dummy_solution->row_dual[col] = highs->lp_.colUpper_[col];
      }
      return &dummy_solution->row_dual[0];
    }
  }

  return &highs->solution_.row_dual[0];
}

const double* OsiHiGHSSolverInterface::getReducedCost() const {
  HighsOptions& options = this->highs->options_;
  highsLogDev(options.log_options, HighsLogType::kInfo,
              "Calling OsiHiGHSSolverInterface::getReducedCost()\n");
  if (!highs)
    return nullptr;
  else {
    if (highs->solution_.col_dual.size() == 0) {
      const HighsLp& lp = highs->lp_;
      double num_cols = lp.numCol_;
      this->dummy_solution->col_dual.resize(num_cols);
      for (HighsInt col = 0; col < num_cols; col++) {
        dummy_solution->col_dual[col] = lp.colCost_[col];
        for (HighsInt i = lp.Astart_[col]; i < lp.Astart_[col + 1]; i++) {
          const HighsInt row = lp.Aindex_[i];
          assert(row >= 0);
          assert(row < lp.numRow_);

          dummy_solution->col_dual[col] +=
              dummy_solution->row_dual[row] * lp.Avalue_[i];
        }
      }
      return &dummy_solution->col_dual[0];
    }
  }

  return &highs->solution_.col_dual[0];
}

const double* OsiHiGHSSolverInterface::getRowActivity() const {
  HighsOptions& options = this->highs->options_;
  highsLogDev(options.log_options, HighsLogType::kInfo,
              "Calling OsiHiGHSSolverInterface::getRowActivity()\n");
  if (!highs)
    return nullptr;
  else {
    if (highs->solution_.row_value.size() == 0) {
      double num_cols = highs->lp_.numCol_;
      this->dummy_solution->row_value.resize(num_cols);
      for (HighsInt col = 0; col < highs->lp_.numCol_; col++) {
        if (highs->lp_.colLower_[col] <= 0 && highs->lp_.colUpper_[col] >= 0)
          dummy_solution->row_value[col] = 0;
        else if (std::fabs(highs->lp_.colLower_[col] <
                           std::fabs(highs->lp_.colUpper_[col])))
          dummy_solution->row_value[col] = highs->lp_.colLower_[col];
        else
          dummy_solution->row_value[col] = highs->lp_.colUpper_[col];
      }
      return &dummy_solution->row_value[0];
    }
  }

  return &highs->solution_.row_value[0];
}

double OsiHiGHSSolverInterface::getObjValue() const {
  HighsOptions& options = this->highs->options_;
  highsLogDev(options.log_options, HighsLogType::kInfo,
              "Calling OsiHiGHSSolverInterface::getObjValue()\n");
  double objVal = 0.0;
  if (true || highs->solution_.col_value.size() == 0) {
    const double* sol = this->getColSolution();
    const double* cost = this->getObjCoefficients();
    HighsInt ncols = this->getNumCols();

    objVal = -this->objOffset;
    for (HighsInt i = 0; i < ncols; i++) {
      objVal += sol[i] * cost[i];
    }
  } else {
    this->highs->getInfoValue("objective_function_value", objVal);
  }

  return objVal;
}

HighsInt OsiHiGHSSolverInterface::getIterationCount() const {
  HighsOptions& options = this->highs->options_;
  highsLogDev(options.log_options, HighsLogType::kInfo,
              "Calling OsiHiGHSSolverInterface::getIterationCount()\n");
  if (!highs) {
    return 0;
  }
  HighsInt iteration_count;
  this->highs->getInfoValue("simplex_iteration_count", iteration_count);
  return iteration_count;
}

void OsiHiGHSSolverInterface::setRowPrice(const double* rowprice) {
  HighsOptions& options = this->highs->options_;
  highsLogDev(options.log_options, HighsLogType::kInfo,

              "Calling OsiHiGHSSolverInterface::setRowPrice()\n");
  if (!rowprice) return;
  HighsSolution solution;
  solution.row_dual.resize(highs->lp_.numRow_);
  for (HighsInt row = 0; row < highs->lp_.numRow_; row++)
    solution.row_dual[row] = rowprice[row];

  /*HighsStatus result =*/highs->setSolution(solution);
}

void OsiHiGHSSolverInterface::setColSolution(const double* colsol) {
  HighsOptions& options = this->highs->options_;
  highsLogDev(options.log_options, HighsLogType::kInfo,
              "Calling OsiHiGHSSolverInterface::setColSolution()\n");
  if (!colsol) return;
  HighsSolution solution;
  solution.col_value.resize(highs->lp_.numCol_);
  for (HighsInt col = 0; col < highs->lp_.numCol_; col++)
    solution.col_value[col] = colsol[col];

  /*HighsStatus result =*/highs->setSolution(solution);
}

void OsiHiGHSSolverInterface::applyRowCut(const OsiRowCut& rc) {
  HighsOptions& options = this->highs->options_;
  highsLogDev(options.log_options, HighsLogType::kInfo,
              "Calling OsiHiGHSSolverInterface::applyRowCut()\n");
}

void OsiHiGHSSolverInterface::applyColCut(const OsiColCut& cc) {
  HighsOptions& options = this->highs->options_;
  highsLogDev(options.log_options, HighsLogType::kInfo,
              "Calling OsiHiGHSSolverInterface::applyColCut()\n");
}

void OsiHiGHSSolverInterface::setContinuous(HighsInt index) {
  HighsOptions& options = this->highs->options_;
  highsLogDev(options.log_options, HighsLogType::kInfo,
              "Calling OsiHiGHSSolverInterface::setContinuous()\n");
}

void OsiHiGHSSolverInterface::setInteger(HighsInt index) {
  HighsOptions& options = this->highs->options_;
  highsLogDev(options.log_options, HighsLogType::kInfo,
              "Calling OsiHiGHSSolverInterface::setInteger()\n");
}

bool OsiHiGHSSolverInterface::isContinuous(HighsInt colNumber) const {
  HighsOptions& options = this->highs->options_;
  highsLogDev(options.log_options, HighsLogType::kInfo,
              "Calling OsiHiGHSSolverInterface::isContinuous()\n");
  return true;
}

void OsiHiGHSSolverInterface::setRowType(HighsInt index, char sense,
                                         double rightHandSide, double range) {
  HighsOptions& options = this->highs->options_;
  highsLogDev(options.log_options, HighsLogType::kInfo,
              "Calling OsiHiGHSSolverInterface::setRowType()\n");
  // Assign arbitrary values so that compilation is clean
  double lo = 0;
  double hi = 1e200;
  this->convertSenseToBound(sense, rightHandSide, range, lo, hi);
  this->setRowBounds(index, lo, hi);
}

void OsiHiGHSSolverInterface::setRowLower(HighsInt elementIndex,
                                          double elementValue) {
  HighsOptions& options = this->highs->options_;
  highsLogDev(options.log_options, HighsLogType::kInfo,
              "Calling OsiHiGHSSolverInterface::setRowLower()\n");

  double upper = this->getRowUpper()[elementIndex];

  this->highs->changeRowBounds(elementIndex, elementValue, upper);
}

void OsiHiGHSSolverInterface::setRowUpper(HighsInt elementIndex,
                                          double elementValue) {
  HighsOptions& options = this->highs->options_;
  highsLogDev(options.log_options, HighsLogType::kInfo,
              "Calling OsiHiGHSSolverInterface::setRowUpper()\n");
  double lower = this->getRowLower()[elementIndex];
  this->highs->changeRowBounds(elementIndex, lower, elementValue);
}

void OsiHiGHSSolverInterface::setColLower(HighsInt elementIndex,
                                          double elementValue) {
  HighsOptions& options = this->highs->options_;
  highsLogDev(options.log_options, HighsLogType::kInfo,
              "Calling OsiHiGHSSolverInterface::setColLower()\n");
  double upper = this->getColUpper()[elementIndex];
  this->highs->changeColBounds(elementIndex, elementValue, upper);
}

void OsiHiGHSSolverInterface::setColUpper(HighsInt elementIndex,
                                          double elementValue) {
  HighsOptions& options = this->highs->options_;
  highsLogDev(options.log_options, HighsLogType::kInfo,
              "Calling OsiHiGHSSolverInterface::setColUpper()\n");
  double lower = this->getColLower()[elementIndex];
  this->highs->changeColBounds(elementIndex, lower, elementValue);
}

void OsiHiGHSSolverInterface::setObjCoeff(HighsInt elementIndex,
                                          double elementValue) {
  HighsOptions& options = this->highs->options_;
  highsLogDev(options.log_options, HighsLogType::kInfo,
              "Calling OsiHiGHSSolverInterface::setObjCoeff()\n");
  this->highs->changeColCost(elementIndex, elementValue);
}

std::vector<double*> OsiHiGHSSolverInterface::getDualRays(HighsInt maxNumRays,
                                                          bool fullRay) const {
  HighsOptions& options = this->highs->options_;
  highsLogDev(options.log_options, HighsLogType::kInfo,
              "Calling OsiHiGHSSolverInterface::getDualRays()\n");
  return std::vector<double*>(0);
}

std::vector<double*> OsiHiGHSSolverInterface::getPrimalRays(
    HighsInt maxNumRays) const {
  HighsOptions& options = this->highs->options_;
  highsLogDev(options.log_options, HighsLogType::kInfo,
              "Calling OsiHiGHSSolverInterface::getPrimalRays()\n");
  return std::vector<double*>(0);
}

CoinWarmStart* OsiHiGHSSolverInterface::getEmptyWarmStart() const {
  HighsOptions& options = this->highs->options_;
  highsLogDev(options.log_options, HighsLogType::kInfo,
              "Calling OsiHiGHSSolverInterface::getEmptyWarmStart()\n");
  return (dynamic_cast<CoinWarmStart*>(new CoinWarmStartBasis()));
}

CoinWarmStart* OsiHiGHSSolverInterface::getWarmStart() const {
  HighsOptions& options = this->highs->options_;
  highsLogDev(options.log_options, HighsLogType::kInfo,
              "Calling OsiHiGHSSolverInterface::getWarmStart()\n");
  if (!highs) return NULL;

  if (highs->basis_.col_status.size() == 0 ||
      highs->basis_.row_status.size() == 0)
    return NULL;

  HighsInt num_cols = highs->lp_.numCol_;
  HighsInt num_rows = highs->lp_.numRow_;

  HighsInt* cstat = new int[num_cols];
  HighsInt* rstat = new int[num_rows];

  getBasisStatus(cstat, rstat);

  CoinWarmStartBasis* warm_start = new CoinWarmStartBasis();
  warm_start->setSize(num_cols, num_rows);

  for (HighsInt i = 0; i < num_rows; ++i)
    warm_start->setArtifStatus(i, CoinWarmStartBasis::Status(rstat[i]));
  for (HighsInt i = 0; i < num_cols; ++i)
    warm_start->setStructStatus(i, CoinWarmStartBasis::Status(cstat[i]));

  return warm_start;
}

bool OsiHiGHSSolverInterface::setWarmStart(const CoinWarmStart* warmstart) {
  HighsOptions& options = this->highs->options_;
  highsLogDev(options.log_options, HighsLogType::kInfo,
              "Calling OsiHiGHSSolverInterface::setWarmStart()\n");
  return false;
}

void OsiHiGHSSolverInterface::resolve() {
  HighsOptions& options = this->highs->options_;
  highsLogDev(options.log_options, HighsLogType::kInfo,
              "Calling OsiHiGHSSolverInterface::resolve()\n");
  this->status = this->highs->run();
}

void OsiHiGHSSolverInterface::setRowBounds(HighsInt elementIndex, double lower,
                                           double upper) {
  HighsOptions& options = this->highs->options_;
  highsLogDev(options.log_options, HighsLogType::kInfo,
              "Calling OsiHiGHSSolverInterface::setRowBounds()\n");

  this->highs->changeRowBounds(elementIndex, lower, upper);
}

void OsiHiGHSSolverInterface::setColBounds(HighsInt elementIndex, double lower,
                                           double upper) {
  HighsOptions& options = this->highs->options_;
  highsLogDev(options.log_options, HighsLogType::kInfo,
              "Calling OsiHiGHSSolverInterface::setColBounds()\n");

  this->highs->changeColBounds(elementIndex, lower, upper);
}

void OsiHiGHSSolverInterface::setRowSetBounds(const HighsInt* indexFirst,
                                              const HighsInt* indexLast,
                                              const double* boundList) {
  HighsOptions& options = this->highs->options_;
  highsLogDev(options.log_options, HighsLogType::kInfo,
              "Calling OsiHiGHSSolverInterface::setRowSetBounds()\n");
  OsiSolverInterface::setRowSetBounds(indexFirst, indexLast - 1, boundList);
}

void OsiHiGHSSolverInterface::setColSetBounds(const HighsInt* indexFirst,
                                              const HighsInt* indexLast,
                                              const double* boundList) {
  HighsOptions& options = this->highs->options_;
  highsLogDev(options.log_options, HighsLogType::kInfo,
              "Calling OsiHiGHSSolverInterface::setColSetBounds()\n");
  OsiSolverInterface::setColSetBounds(indexFirst, indexLast - 1, boundList);
}

void OsiHiGHSSolverInterface::branchAndBound() {
  HighsOptions& options = this->highs->options_;
  highsLogDev(options.log_options, HighsLogType::kInfo,
              "Calling OsiHiGHSSolverInterface::branchAndBound()\n");
  // TODO
}

void OsiHiGHSSolverInterface::setObjCoeffSet(const HighsInt* indexFirst,
                                             const HighsInt* indexLast,
                                             const double* coeffList) {
  HighsOptions& options = this->highs->options_;
  highsLogDev(options.log_options, HighsLogType::kInfo,
              "Calling OsiHiGHSSolverInterface::setObjCoeffSet()\n");
  OsiSolverInterface::setObjCoeffSet(indexFirst, indexLast - 1, coeffList);
}

HighsInt OsiHiGHSSolverInterface::canDoSimplexInterface() const { return 0; }

/* Osi return codes:
0: free
1: basic
2: upper
3: lower
*/
void OsiHiGHSSolverInterface::getBasisStatus(HighsInt* cstat,
                                             HighsInt* rstat) const {
  if (!highs) return;

  if (highs->basis_.col_status.size() == 0 ||
      highs->basis_.row_status.size() == 0)
    return;

  for (size_t i = 0; i < highs->basis_.col_status.size(); ++i)
    switch (highs->basis_.col_status[i]) {
      case HighsBasisStatus::kBasic:
        cstat[i] = 1;
        break;
      case HighsBasisStatus::kLower:
        cstat[i] = 3;
        break;
      case HighsBasisStatus::kUpper:
        cstat[i] = 2;
        break;
<<<<<<< HEAD
      case HighsBasisStatus::ZERO:
=======
      case HighsBasisStatus::kZero:
>>>>>>> ed66d31c
        cstat[i] = 0;
        break;
      case HighsBasisStatus::kNonbasic:
        cstat[i] = 3;
        break;
    }

  for (size_t i = 0; i < highs->basis_.row_status.size(); ++i)
    switch (highs->basis_.row_status[i]) {
      case HighsBasisStatus::kBasic:
        rstat[i] = 1;
        break;
      case HighsBasisStatus::kLower:
        rstat[i] = 3;
        break;
      case HighsBasisStatus::kUpper:
        rstat[i] = 2;
        break;
<<<<<<< HEAD
      case HighsBasisStatus::ZERO:
=======
      case HighsBasisStatus::kZero:
>>>>>>> ed66d31c
        rstat[i] = 0;
        break;
      case HighsBasisStatus::kNonbasic:
        rstat[i] = 3;
        break;
    }
}

<<<<<<< HEAD
void OsiHiGHSSolverInterface::setRowNames(OsiNameVec& srcNames, int srcStart,
                                          int len, int tgtStart) {}

void OsiHiGHSSolverInterface::setColNames(OsiNameVec& srcNames, int srcStart,
                                          int len, int tgtStart) {}
=======
void OsiHiGHSSolverInterface::setRowNames(OsiNameVec& srcNames,
                                          HighsInt srcStart, HighsInt len,
                                          HighsInt tgtStart) {}

void OsiHiGHSSolverInterface::setColNames(OsiNameVec& srcNames,
                                          HighsInt srcStart, HighsInt len,
                                          HighsInt tgtStart) {}
>>>>>>> ed66d31c

void OsiSolverInterfaceMpsUnitTest(
    const std::vector<OsiSolverInterface*>& vecSiP, const std::string& mpsDir) {
}<|MERGE_RESOLUTION|>--- conflicted
+++ resolved
@@ -1324,11 +1324,7 @@
       case HighsBasisStatus::kUpper:
         cstat[i] = 2;
         break;
-<<<<<<< HEAD
-      case HighsBasisStatus::ZERO:
-=======
       case HighsBasisStatus::kZero:
->>>>>>> ed66d31c
         cstat[i] = 0;
         break;
       case HighsBasisStatus::kNonbasic:
@@ -1347,11 +1343,7 @@
       case HighsBasisStatus::kUpper:
         rstat[i] = 2;
         break;
-<<<<<<< HEAD
-      case HighsBasisStatus::ZERO:
-=======
       case HighsBasisStatus::kZero:
->>>>>>> ed66d31c
         rstat[i] = 0;
         break;
       case HighsBasisStatus::kNonbasic:
@@ -1360,13 +1352,6 @@
     }
 }
 
-<<<<<<< HEAD
-void OsiHiGHSSolverInterface::setRowNames(OsiNameVec& srcNames, int srcStart,
-                                          int len, int tgtStart) {}
-
-void OsiHiGHSSolverInterface::setColNames(OsiNameVec& srcNames, int srcStart,
-                                          int len, int tgtStart) {}
-=======
 void OsiHiGHSSolverInterface::setRowNames(OsiNameVec& srcNames,
                                           HighsInt srcStart, HighsInt len,
                                           HighsInt tgtStart) {}
@@ -1374,7 +1359,6 @@
 void OsiHiGHSSolverInterface::setColNames(OsiNameVec& srcNames,
                                           HighsInt srcStart, HighsInt len,
                                           HighsInt tgtStart) {}
->>>>>>> ed66d31c
 
 void OsiSolverInterfaceMpsUnitTest(
     const std::vector<OsiSolverInterface*>& vecSiP, const std::string& mpsDir) {
