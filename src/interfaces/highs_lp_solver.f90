--- conflicted
+++ resolved
@@ -21,9 +21,6 @@
       integer ( c_int ) :: rbs(*)
       integer ( c_int ) :: s
     end function Highs_call
-<<<<<<< HEAD
-  end interface
-=======
 
     function Highs_create () result ( h ) bind( c, name='Highs_create' )
       use iso_c_binding
@@ -442,5 +439,4 @@
   
     end interface
 
->>>>>>> fb5b1a09
 end module highs_lp_solver