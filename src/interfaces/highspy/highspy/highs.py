from .highs_bindings import (
    # enum classes
    ObjSense,
    MatrixFormat,
    HessianFormat,
    SolutionStatus,
    BasisValidity,
    HighsModelStatus,
    HighsPresolveStatus,
    HighsBasisStatus,
    HighsVarType,
    HighsOptionType,
    HighsInfoType,
    HighsStatus,
    HighsLogType,
<<<<<<< HEAD
    CallbackTuple,
    # classes
=======
>>>>>>> 9bfd4388
    HighsSparseMatrix,
    HighsLp,
    HighsHessian,
    HighsModel,
    HighsInfo,
    HighsOptions,
    _Highs,
    # structs
    HighsSolution,
    HighsBasis,
    HighsRangingRecord,
    HighsRanging,
    # constants
    kHighsInf,
    kHighsIInf,
)


class Highs(_Highs):
    def __init__(self):
        super().__init__()<|MERGE_RESOLUTION|>--- conflicted
+++ resolved
@@ -13,11 +13,7 @@
     HighsInfoType,
     HighsStatus,
     HighsLogType,
-<<<<<<< HEAD
-    CallbackTuple,
     # classes
-=======
->>>>>>> 9bfd4388
     HighsSparseMatrix,
     HighsLp,
     HighsHessian,
