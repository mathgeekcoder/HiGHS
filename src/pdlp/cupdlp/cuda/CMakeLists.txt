enable_language(CXX CUDA)

add_library(cudalin SHARED
       ${CUPDLP_INCLUDE_DIR}/cuda/cupdlp_cuda_kernels.cu
       ${CUPDLP_INCLUDE_DIR}/cuda/cupdlp_cuda_kernels.cuh
       ${CUPDLP_INCLUDE_DIR}/cuda/cupdlp_cudalinalg.cuh
       ${CUPDLP_INCLUDE_DIR}/cuda/cupdlp_cudalinalg.cu
)
set_target_properties(cudalin PROPERTIES CUDA_SEPARABLE_COMPILATION ON)
<<<<<<< HEAD
target_include_directories(cudalin PUBLIC "/usr/local/cuda/include")
=======

set_target_properties(cudalin PROPERTIES CUDA_ARCHITECTURES native)

target_include_directories(cudalin PUBLIC "${CMAKE_CUDA_PATH}/include")

# target_include_directories(cudalin PUBLIC "/usr/local/cuda/include")
>>>>>>> cb7e338c
target_compile_definitions(cudalin
        PUBLIC
        # If the debug configuration pass the DEBUG define to the compiler
        $<$<CONFIG:Debug>:-DCUPDLP_DEBUG=1>
)

    if (WIN32)
      target_link_libraries(cudalin ${CUDA_LIBRARY})
    else()
      target_link_libraries(cudalin ${CUDA_LIBRARY} m)
    endif()

# add a test
add_executable(testcudalin test_cuda_linalg.c)
add_executable(testcublas test_cublas.c)

set_target_properties(testcudalin PROPERTIES CUDA_SEPARABLE_COMPILATION ON)
#target_include_directories(cudalinalg PRIVATE ${CUPDLP_INCLUDE_DIR}/cuda)
target_link_libraries(testcudalin PRIVATE cudalin ${CUDA_LIBRARY})

set_target_properties(testcublas PROPERTIES CUDA_SEPARABLE_COMPILATION ON)
target_link_libraries(testcublas PRIVATE cudalin ${CUDA_LIBRARY})
<|MERGE_RESOLUTION|>--- conflicted
+++ resolved
@@ -7,16 +7,11 @@
        ${CUPDLP_INCLUDE_DIR}/cuda/cupdlp_cudalinalg.cu
 )
 set_target_properties(cudalin PROPERTIES CUDA_SEPARABLE_COMPILATION ON)
-<<<<<<< HEAD
-target_include_directories(cudalin PUBLIC "/usr/local/cuda/include")
-=======
 
 set_target_properties(cudalin PROPERTIES CUDA_ARCHITECTURES native)
 
 target_include_directories(cudalin PUBLIC "${CMAKE_CUDA_PATH}/include")
 
-# target_include_directories(cudalin PUBLIC "/usr/local/cuda/include")
->>>>>>> cb7e338c
 target_compile_definitions(cudalin
         PUBLIC
         # If the debug configuration pass the DEBUG define to the compiler
