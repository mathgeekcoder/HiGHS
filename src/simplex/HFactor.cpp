/* * * * * * * * * * * * * * * * * * * * * * * * * * * * * * * * * * * * */
/*                                                                       */
/*    This file is part of the HiGHS linear optimization suite           */
/*                                                                       */
/*    Written and engineered 2008-2019 at the University of Edinburgh    */
/*                                                                       */
/*    Available as open-source under the MIT License                     */
/*                                                                       */
/* * * * * * * * * * * * * * * * * * * * * * * * * * * * * * * * * * * * */
/**@file simplex/HFactor.cpp
 * @brief Types of solution classes
 * @author Julian Hall, Ivet Galabova, Qi Huangfu and Michael Feldmeier
 */
#include "simplex/HFactor.h"
#include "lp_data/HConst.h"
#include "simplex/HVector.h"
#include "util/HighsTimer.h"

#include <cassert>
#include <cmath>
#include <iostream>
#include <stdexcept>

using std::copy;
using std::fill_n;
using std::make_pair;
using std::pair;
using std::vector;

void solveMatrixT(const int Xstart, const int Xend, const int Ystart,
                  const int Yend, const int* Tindex, const double* Tvalue,
                  const double Tpivot, int* RHScount, int* RHSindex,
                  double* RHSarray) {
  // Collect by X
  double pivotX = 0;
  for (int k = Xstart; k < Xend; k++) pivotX += Tvalue[k] * RHSarray[Tindex[k]];

  // Scatter by Y
  if (fabs(pivotX) > HIGHS_CONST_TINY) {
    int workCount = *RHScount;

    pivotX /= Tpivot;
    for (int k = Ystart; k < Yend; k++) {
      const int index = Tindex[k];
      const double value0 = RHSarray[index];
      const double value1 = value0 - pivotX * Tvalue[k];
      if (value0 == 0) RHSindex[workCount++] = index;
      RHSarray[index] =
          (fabs(value1) < HIGHS_CONST_TINY) ? HIGHS_CONST_ZERO : value1;
    }

    *RHScount = workCount;
  }
}

void solveHyper(const int Hsize, const int* Hlookup, const int* HpivotIndex,
                const double* HpivotValue, const int* Hstart, const int* Hend,
                const int* Hindex, const double* Hvalue, HVector* rhs) {
  //    int RHS_Tick = rhs->pseudoTick;
  int RHScount = rhs->count;
  int* RHSindex = &rhs->index[0];
  double* RHSarray = &rhs->array[0];

  // Take count

  // Build list
  char* listMark = &rhs->cwork[0];
  int* listIndex = &rhs->iwork[0];
  int* listStack = &rhs->iwork[Hsize];
  int listCount = 0;

  int countPivot = 0;
  int countEntry = 0;

  for (int i = 0; i < RHScount; i++) {
    // Skip touched index
    int iTrans = Hlookup[RHSindex[i]];  // XXX: this contains a bug iTran
    if (listMark[iTrans])               // XXX bug here
      continue;

    int Hi = iTrans;      // H matrix pivot index
    int Hk = Hstart[Hi];  // H matrix non zero position
    int nStack = -1;      // Usage of the stack (-1 not used)

    listMark[Hi] = 1;  // Mark this as touched

    for (;;) {
      if (Hk < Hend[Hi]) {
        int Hi_sub = Hlookup[Hindex[Hk++]];
        if (listMark[Hi_sub] == 0) {  // Go to a child
          listMark[Hi_sub] = 1;       // Mark as touched
          listStack[++nStack] = Hi;   // Store current into stack
          listStack[++nStack] = Hk;
          Hi = Hi_sub;  // Replace current with child
          Hk = Hstart[Hi];
          if (Hi >= Hsize) {
            countPivot++;
            countEntry += Hend[Hi] - Hstart[Hi];
            //                        RHS_Tick += 10;
          }
        }
      } else {
        listIndex[listCount++] = Hi;
        if (nStack == -1)  // Quit on empty stack
          break;
        Hk = listStack[nStack--];  // Back to last in stack
        Hi = listStack[nStack--];
      }
    }
  }

  //    rhs->fakeTick      += countPivot * 20 + countEntry * 10;
  rhs->syntheticTick += countPivot * 20 + countEntry * 10;

  // Solve with list
  if (HpivotValue == 0) {
    RHScount = 0;
    for (int iList = listCount - 1; iList >= 0; iList--) {
      int i = listIndex[iList];
      listMark[i] = 0;
      int pivotRow = HpivotIndex[i];
      double pivotX = RHSarray[pivotRow];
      if (fabs(pivotX) > HIGHS_CONST_TINY) {
        RHSindex[RHScount++] = pivotRow;
        const int start = Hstart[i];
        const int end = Hend[i];
        //                RHS_Tick += end - start;
        for (int k = start; k < end; k++)
          RHSarray[Hindex[k]] -= pivotX * Hvalue[k];
      } else
        RHSarray[pivotRow] = 0;
    }
    //        rhs->pseudoTick = RHS_Tick;
    rhs->count = RHScount;
  } else {
    RHScount = 0;
    for (int iList = listCount - 1; iList >= 0; iList--) {
      int i = listIndex[iList];
      listMark[i] = 0;
      int pivotRow = HpivotIndex[i];
      double pivotX = RHSarray[pivotRow];
      if (fabs(pivotX) > HIGHS_CONST_TINY) {
        pivotX /= HpivotValue[i];
        RHSarray[pivotRow] = pivotX;
        RHSindex[RHScount++] = pivotRow;
        const int start = Hstart[i];
        const int end = Hend[i];
        //                RHS_Tick += end - start;
        for (int k = start; k < end; k++)
          RHSarray[Hindex[k]] -= pivotX * Hvalue[k];
      } else
        RHSarray[pivotRow] = 0;
    }
    //        rhs->pseudoTick = RHS_Tick;
    rhs->count = RHScount;
  }
}

void HFactor::setup(int numCol_, int numRow_, const int* Astart_,
                    const int* Aindex_, const double* Avalue_, int* baseIndex_,
                    int updateMethod_) {
  // Copy Problem size and (pointer to) coefficient matrix
  numRow = numRow_;
  numCol = numCol_;
  Astart = Astart_;
  Aindex = Aindex_;
  Avalue = Avalue_;
  baseIndex = baseIndex_;
  updateMethod = updateMethod_;

  // Allocate for working buffer
  iwork.reserve(numRow * 2);
  dwork.assign(numRow, 0);

  // Find Basis matrix limit size
  int BlimitX = 0;
  iwork.assign(numRow + 1, 0);
  for (int i = 0; i < numCol; i++) iwork[Astart[i + 1] - Astart[i]]++;
  for (int i = numRow, counted = 0; i >= 0 && counted < numRow; i--)
    BlimitX += i * iwork[i], counted += iwork[i];
  BlimitX += numRow;

  // Allocate space for basis matrix, L, U factor and Update buffer
  Bstart.resize(numRow + 1, 0);
  Bindex.resize(BlimitX);
  Bvalue.resize(BlimitX);

  // Allocate space for pivot records
  //    permute.resize(numRow);
  permute.assign(numRow, -1);

  // Allocate space for Markowitz matrices
  MCstart.resize(numRow);
  MCcountA.resize(numRow);
  MCcountN.resize(numRow);
  MCspace.resize(numRow);
  MCminpivot.resize(numRow);
  MCindex.resize(BlimitX * 2);
  MCvalue.resize(BlimitX * 2);

  MRstart.resize(numRow);
  MRcount.resize(numRow);
  MRspace.resize(numRow);
  MRcountb4.resize(numRow);
  MRindex.resize(BlimitX * 2);

  McolumnMark.assign(numRow, 0);
  McolumnIndex.resize(numRow);
  McolumnArray.assign(numRow, 0);

  // Allocate space for count-link-list
  clinkFirst.assign(numRow + 1, -1);
  clinkNext.resize(numRow);
  clinkLast.resize(numRow);

  rlinkFirst.assign(numRow + 1, -1);
  rlinkNext.resize(numRow);
  rlinkLast.resize(numRow);

  // Allocate space for L factor
  LpivotLookup.resize(numRow);
  LpivotIndex.reserve(numRow);
  Lstart.reserve(numRow + 1);
  Lindex.reserve(BlimitX * 3);
  Lvalue.reserve(BlimitX * 3);

  LRstart.reserve(numRow + 1);
  LRindex.reserve(BlimitX * 3);
  LRvalue.reserve(BlimitX * 3);

  // Allocate space for U factor
  UpivotLookup.resize(numRow);
  UpivotIndex.reserve(numRow + 1000);
  UpivotValue.reserve(numRow + 1000);

  Ustart.reserve(numRow + 1000 + 1);
  Ulastp.reserve(numRow + 1000);
  Uindex.reserve(BlimitX * 3);
  Uvalue.reserve(BlimitX * 3);

  URstart.reserve(numRow + 1000 + 1);
  URlastp.reserve(numRow + 1000);
  URspace.reserve(numRow + 1000);
  URindex.reserve(BlimitX * 3);
  URvalue.reserve(BlimitX * 3);

  // Allocate spaces for Update buffer
  PFpivotValue.reserve(1000);
  PFpivotIndex.reserve(1000);
  PFstart.reserve(2000 + 1);
  PFindex.reserve(BlimitX * 4);
  PFvalue.reserve(BlimitX * 4);
}

#ifdef HiGHSDEV
void HFactor::change(int updateMethod_) { updateMethod = updateMethod_; }
#endif

int HFactor::build() {
  HighsTimer timer;
  timer.reset();
  build_syntheticTick = 0;
  build_realTick = timer.getTick();
  // Build the L, U factor
  // printf("Before buildSimple(): Model has %d basic indices: ", numRow);
  // for (int i=0; i<numRow; i++){printf(" %d", baseIndex[i]);} printf("\n");
  buildSimple();
  rankDeficiency = buildKernel();
  if (rankDeficiency > 0) {
    printf("buildKernel() returns rankDeficiency = %d\n", rankDeficiency);
    // Singular matrix B: reorder the basic variables so that the
    // singular columns are in the position corresponding to the
    // logical which replaces them
    buildHandleRankDeficiency();
    buildRpRankDeficiency();
    //      buildMarkSingC();
  }
  // Complete INVERT
  buildFinish();
  build_realTick = timer.getTick() - build_realTick;
  return rankDeficiency;
}

void HFactor::ftran(HVector& vector, double hist_dsty) const {
  ftranL(vector, hist_dsty);
  ftranU(vector, hist_dsty);
}

void HFactor::btran(HVector& vector, double hist_dsty) const {
  btranU(vector, hist_dsty);
  btranL(vector, hist_dsty);
}

void HFactor::update(HVector* aq, HVector* ep, int* iRow, int* hint) {
  // Special case
  if (aq->next) {
    updateCFT(aq, ep, iRow, hint);
    return;
  }

  if (updateMethod == UPDATE_METHOD_FT) updateFT(aq, ep, *iRow, hint);
  if (updateMethod == UPDATE_METHOD_PF) updatePF(aq, ep, *iRow, hint);
  if (updateMethod == UPDATE_METHOD_MPF) updateMPF(aq, ep, *iRow, hint);
  if (updateMethod == UPDATE_METHOD_APF) updateAPF(aq, ep, *iRow, hint);
}

#ifdef HiGHSDEV
void HFactor::checkInvert() {
  HVector column;
  column.setup(numRow);
  double columnDensity = 0;
  double invertEr0 = 0;
  double tlInvertEr0 = 0;
  bool rpR = numRow < 20;
  for (int iRow = 0; iRow < numRow; iRow++) {
    int iCol = baseIndex[iRow];
    column.clear();
    column.packFlag = true;
    if (iCol < numCol) {
      for (int k = Astart[iCol]; k < Astart[iCol + 1]; k++) {
        int index = Aindex[k];
        column.array[index] = Avalue[k];
        column.index[column.count++] = index;
      }
    } else {
      int index = iCol - numCol;
      column.array[index] = 1.0;
      column.index[column.count++] = index;
    }
    ftran(column, columnDensity);
    if (rpR) printf("Checking Basic column %2d as %2d\n", iRow, iCol);
    for (int lc_iRow = 0; lc_iRow < numRow; lc_iRow++) {
      double value = column.array[lc_iRow];
      double ckValue;
      if (lc_iRow == iRow) {
        ckValue = 1;
      } else {
        ckValue = 0;
      }
      double lcEr = fabs(value - ckValue);
      invertEr0 += lcEr * lcEr;
      if (rpR && lcEr > 1e-12)
        printf("   Row: %2d has value %11.4g: error = %11.4g\n", lc_iRow, value,
               lcEr);
    }
  }
  invertEr0 = sqrt(invertEr0);
  if (invertEr0 > tlInvertEr0)
    printf("Checking INVERT: ||B^{-1}B-I||_F = %g\n", invertEr0);
  else
    printf("Checking INVERT: ||B^{-1}B-I||_F = %g\n", invertEr0);
}
#endif

void HFactor::buildSimple() {
  /**
   * 0. Clear L and U factor
   */
  Lstart.clear();
  Lstart.push_back(0);
  Lindex.clear();
  Lvalue.clear();

  UpivotIndex.clear();
  UpivotValue.clear();
  Ustart.clear();
  Ustart.push_back(0);
  Uindex.clear();
  Uvalue.clear();

  /**
   * 1. Prepare basis matrix and deal with unit columns
   */

  int BcountX = 0;
  fill_n(&MRcountb4[0], numRow, 0);
  nwork = 0;
  for (int iCol = 0; iCol < numRow; iCol++) {
    int iMat = baseIndex[iCol];
    int iRow = -1;
    if (iMat >= numCol) {
      // 1.1 Logical column
      // Check for double pivot
      int lc_iRow = iMat - numCol;
      if (MRcountb4[lc_iRow] >= 0) {
        iRow = lc_iRow;
      } else {
        printf("STRANGE: Found a logical column with pivot already in row %d\n",
               lc_iRow);
        MRcountb4[lc_iRow]++;
        Bindex[BcountX] = lc_iRow;
        Bvalue[BcountX++] = 1.0;
        iwork[nwork++] = iCol;
      }
    } else {
      // 1.2 Structural column
      int start = Astart[iMat];
      int count = Astart[iMat + 1] - start;
      int lc_iRow = Aindex[start];
      // Check for unit column with double pivot
      bool unit_column = count == 1 && Avalue[start] == 1;
      if (unit_column && MRcountb4[lc_iRow] >= 0) {
        iRow = lc_iRow;
      } else {
        if (unit_column)
          printf("STRANGE: Found a second unit column with pivot in row %d\n",
                 lc_iRow);
        for (int k = start; k < start + count; k++) {
          MRcountb4[Aindex[k]]++;
          Bindex[BcountX] = Aindex[k];
          Bvalue[BcountX++] = Avalue[k];
        }
        iwork[nwork++] = iCol;
      }
    }

    if (iRow >= 0) {
      // 1.3 Record unit column
      // Uindex.size());
      permute[iCol] = iRow;
      Lstart.push_back(Lindex.size());
      UpivotIndex.push_back(iRow);
      UpivotValue.push_back(1);
      Ustart.push_back(Uindex.size());
      MRcountb4[iRow] = -numRow;
    }
    Bstart[iCol + 1] = BcountX;
  }
#ifdef HiGHSDEV
  BtotalX = numRow - nwork + BcountX;
#endif
  // count1 = 0;
  // Comments: for pds-20, dfl001: 60 / 80
  // Comments: when system is large: enlarge
  // Comments: when system is small: decrease
  build_syntheticTick += BcountX * 60 + (numRow - nwork) * 80;

  /**
   * 2. Search for and deal with singletons
   */
  double t2_search = 0;
  double t2_storeL = Lindex.size();
  double t2_storeU = Uindex.size();
  double t2_storep = nwork;
  while (nwork > 0) {
    int nworkLast = nwork;
    nwork = 0;
    for (int i = 0; i < nworkLast; i++) {
      const int iCol = iwork[i];
      const int start = Bstart[iCol];
      const int end = Bstart[iCol + 1];
      int pivot_k = -1;
      int found_row_singleton = 0;
      int count = 0;

      // 2.1 Search for singleton
      t2_search += end - start;
      for (int k = start; k < end; k++) {
        const int iRow = Bindex[k];
        if (MRcountb4[iRow] == 1) {
          pivot_k = k;
          found_row_singleton = 1;
          break;
        }
        if (MRcountb4[iRow] > 1) {
          pivot_k = k;
          count++;
        }
      }

      if (found_row_singleton) {
        // 2.2 Deal with row singleton
        const double pivotX = 1 / Bvalue[pivot_k];
        for (int section = 0; section < 2; section++) {
          int p0 = section == 0 ? start : pivot_k + 1;
          int p1 = section == 0 ? pivot_k : end;
          for (int k = p0; k < p1; k++) {
            int iRow = Bindex[k];
            if (MRcountb4[iRow] > 0) {
              Lindex.push_back(iRow);
              Lvalue.push_back(Bvalue[k] * pivotX);
            } else {
              Uindex.push_back(iRow);
              Uvalue.push_back(Bvalue[k]);
            }
            MRcountb4[iRow]--;
          }
        }
        int iRow = Bindex[pivot_k];
        MRcountb4[iRow] = 0;
        permute[iCol] = iRow;
        Lstart.push_back(Lindex.size());

        UpivotIndex.push_back(iRow);
        UpivotValue.push_back(Bvalue[pivot_k]);
        Ustart.push_back(Uindex.size());
      } else if (count == 1) {
        // 2.3 Deal with column singleton
        for (int k = start; k < pivot_k; k++) {
          Uindex.push_back(Bindex[k]);
          Uvalue.push_back(Bvalue[k]);
        }
        for (int k = pivot_k + 1; k < end; k++) {
          Uindex.push_back(Bindex[k]);
          Uvalue.push_back(Bvalue[k]);
        }

        int iRow = Bindex[pivot_k];
        MRcountb4[iRow] = 0;
        permute[iCol] = iRow;
        Lstart.push_back(Lindex.size());

        UpivotIndex.push_back(iRow);
        UpivotValue.push_back(Bvalue[pivot_k]);
        Ustart.push_back(Uindex.size());
      } else {
        iwork[nwork++] = iCol;
      }
    }

    // No singleton found in the last pass
    if (nworkLast == nwork) break;
  }
  t2_storeL = Lindex.size() - t2_storeL;
  t2_storeU = Uindex.size() - t2_storeU;
  t2_storep = t2_storep - nwork;

  build_syntheticTick +=
      t2_search * 20 + (t2_storep + t2_storeL + t2_storeU) * 80;

  /**
   * 3. Prepare the kernel parts
   */
  // 3.1 Prepare row links, row matrix spaces
  rlinkFirst.assign(numRow + 1, -1);
  MRcount.assign(numRow, 0);
  int MRcountX = 0;
  for (int iRow = 0; iRow < numRow; iRow++) {
    int count = MRcountb4[iRow];
    if (count > 0) {
      MRstart[iRow] = MRcountX;
      MRspace[iRow] = count * 2;
      MRcountX += count * 2;
      rlinkAdd(iRow, count);
    }
  }
  MRindex.resize(MRcountX);

  // 3.2 Prepare column links, kernel matrix
  clinkFirst.assign(numRow + 1, -1);
  MCindex.clear();
  MCvalue.clear();
  MCcountA.assign(numRow, 0);
  MCcountN.assign(numRow, 0);
  int MCcountX = 0;
  for (int i = 0; i < nwork; i++) {
    int iCol = iwork[i];
    MCstart[iCol] = MCcountX;
    MCspace[iCol] = (Bstart[iCol + 1] - Bstart[iCol]) * 2;
    MCcountX += MCspace[iCol];
    MCindex.resize(MCcountX);
    MCvalue.resize(MCcountX);

    for (int k = Bstart[iCol]; k < Bstart[iCol + 1]; k++) {
      const int iRow = Bindex[k];
      const double value = Bvalue[k];
      if (MRcountb4[iRow] > 0) {
        colInsert(iCol, iRow, value);
        rowInsert(iCol, iRow);
      } else {
        colStoreN(iCol, iRow, value);
      }
    }
    colFixMax(iCol);
    clinkAdd(iCol, MCcountA[iCol]);
  }
  build_syntheticTick += (numRow + nwork + MCcountX) * 40 + MRcountX * 20;
}

int HFactor::buildKernel() {
  // Deal with the kernel part by 'n-work' pivoting

  double fake_search = 0;
  double fake_fill = 0;
  double fake_eliminate = 0;

  while (nwork-- > 0) {
    /**
     * 1. Search for the pivot
     */

    bool rp_r_k = false;
    if (rp_r_k) {
      printf("Row counts:");
      bool f_k = true;
      for (int k = 0; k < numRow; k++) {
        if (rlinkFirst[k] >= 0) {
          if (f_k) {
            printf(" (%2d:", k);
            f_k = false;
          } else {
            printf("; (%2d:", k);
          }
          for (int i = rlinkFirst[k]; i != -1; i = rlinkNext[i]) {
            printf(" %2d", i);
          }
          printf(")");
        }
      }
      printf("\n");
    }
    bool rp_permute = false;
    if (rp_permute) {
      printf("Permute:\n");
      for (int i = 0; i < numRow; i++) {
        printf(" %2d", i);
      }
      printf("\n");
      for (int i = 0; i < numRow; i++) {
        printf(" %2d", permute[i]);
      }
      printf("\n");
    }

    int jColPivot = -1;
    int iRowPivot = -1;

    // 1.1. Setup search merits
    int searchLimit = min(nwork, 8);
    int searchCount = 0;
    double meritLimit = 1.0 * numRow * numRow;
    double meritPivot = meritLimit;

    // 1.2. Search for local singletons
    bool foundPivot = false;
    if (!foundPivot && clinkFirst[1] != -1) {
      jColPivot = clinkFirst[1];
      iRowPivot = MCindex[MCstart[jColPivot]];
      foundPivot = true;
    }
    if (!foundPivot && rlinkFirst[1] != -1) {
      iRowPivot = rlinkFirst[1];
      jColPivot = MRindex[MRstart[iRowPivot]];
      foundPivot = true;
    }

    // 1.3. Major search loop
    for (int count = 2; !foundPivot && count <= numRow; count++) {
      // 1.3.1 Search for columns
      for (int j = clinkFirst[count]; j != -1; j = clinkNext[j]) {
        double minpivot = MCminpivot[j];
        int start = MCstart[j];
        int end = start + MCcountA[j];
        for (int k = start; k < end; k++) {
          if (fabs(MCvalue[k]) >= minpivot) {
            int i = MCindex[k];
            int rowCount = MRcount[i];
            double meritLocal = 1.0 * (count - 1) * (rowCount - 1);
            if (meritPivot > meritLocal) {
              meritPivot = meritLocal;
              jColPivot = j;
              iRowPivot = i;
              foundPivot = foundPivot || (rowCount < count);
            }
          }
        }

        if (searchCount++ >= searchLimit && meritPivot < meritLimit)
          foundPivot = true;
        if (foundPivot) break;

        fake_search += count;
      }

      // 1.3.2 Search for rows
      for (int i = rlinkFirst[count]; i != -1; i = rlinkNext[i]) {
        int start = MRstart[i];
        int end = start + MRcount[i];
        for (int k = start; k < end; k++) {
          int j = MRindex[k];
          int columnCount = MCcountA[j];
          double meritLocal = 1.0 * (count - 1) * (columnCount - 1);
          if (meritLocal < meritPivot) {
            int ifind = MCstart[j];
            while (MCindex[ifind] != i) ifind++;
            if (fabs(MCvalue[ifind]) >= MCminpivot[j]) {
              meritPivot = meritLocal;
              jColPivot = j;
              iRowPivot = i;
              foundPivot = foundPivot || (columnCount <= count);
            }
          }
        }
        if (searchCount++ >= searchLimit && meritPivot < meritLimit)
          foundPivot = true;
        if (foundPivot) break;
      }

      fake_search += count;
    }

    // 1.4. If we found nothing: tell singular
    if (!foundPivot) {
      rankDeficiency = nwork + 1;
      return rankDeficiency;
    }

    /**
     * 2. Elimination other elements by the pivot
     */
    // 2.1. Delete the pivot
    double pivotX = colDelete(jColPivot, iRowPivot);
    rowDelete(jColPivot, iRowPivot);
    clinkDel(jColPivot);
    rlinkDel(iRowPivot);
    permute[jColPivot] = iRowPivot;

    // 2.2. Store active pivot column to L
    int start_A = MCstart[jColPivot];
    int end_A = start_A + MCcountA[jColPivot];
    int McolumnCount = 0;
    for (int k = start_A; k < end_A; k++) {
      const int iRow = MCindex[k];
      const double value = MCvalue[k] / pivotX;
      McolumnIndex[McolumnCount++] = iRow;
      McolumnArray[iRow] = value;
      McolumnMark[iRow] = 1;
      Lindex.push_back(iRow);
      Lvalue.push_back(value);
      MRcountb4[iRow] = MRcount[iRow];
      rowDelete(jColPivot, iRow);
    }
    Lstart.push_back(Lindex.size());
    fake_fill += 2 * MCcountA[jColPivot];

    // 2.3. Store non active pivot column to U
    int end_N = start_A + MCspace[jColPivot];
    int start_N = end_N - MCcountN[jColPivot];
    for (int i = start_N; i < end_N; i++) {
      Uindex.push_back(MCindex[i]);
      Uvalue.push_back(MCvalue[i]);
    }
    UpivotIndex.push_back(iRowPivot);
    UpivotValue.push_back(pivotX);
    Ustart.push_back(Uindex.size());
    fake_fill += end_N - start_N;

    // 2.4. Loop over pivot row to eliminate other column
    const int row_start = MRstart[iRowPivot];
    const int row_end = row_start + MRcount[iRowPivot];
    for (int row_k = row_start; row_k < row_end; row_k++) {
      // 2.4.1. My pointer
      int iCol = MRindex[row_k];
      const int my_count = MCcountA[iCol];
      const int my_start = MCstart[iCol];
      const int my_end = my_start + my_count - 1;
      double my_pivot = colDelete(iCol, iRowPivot);
      colStoreN(iCol, iRowPivot, my_pivot);

      // 2.4.2. Elimination on the overlapping part
      int nFillin = McolumnCount;
      int nCancel = 0;
      for (int my_k = my_start; my_k < my_end; my_k++) {
        int iRow = MCindex[my_k];
        double value = MCvalue[my_k];
        if (McolumnMark[iRow]) {
          McolumnMark[iRow] = 0;
          nFillin--;
          value -= my_pivot * McolumnArray[iRow];
          if (fabs(value) < HIGHS_CONST_TINY) {
            value = 0;
            nCancel++;
          }
          MCvalue[my_k] = value;
        }
      }
      fake_eliminate += McolumnCount;
      fake_eliminate += nFillin * 2;

      // 2.4.3. Remove cancellation gaps
      if (nCancel > 0) {
        int new_end = my_start;
        for (int my_k = my_start; my_k < my_end; my_k++) {
          if (MCvalue[my_k] != 0) {
            MCindex[new_end] = MCindex[my_k];
            MCvalue[new_end++] = MCvalue[my_k];
          } else {
            rowDelete(iCol, MCindex[my_k]);
          }
        }
        MCcountA[iCol] = new_end - my_start;
      }

      // 2.4.4. Insert fill-in
      if (nFillin > 0) {
        // 2.4.4.1 Check column size
        if (MCcountA[iCol] + MCcountN[iCol] + nFillin > MCspace[iCol]) {
          // p1&2=active, p3&4=non active, p5=new p1, p7=new p3
          int p1 = MCstart[iCol];
          int p2 = p1 + MCcountA[iCol];
          int p3 = p1 + MCspace[iCol] - MCcountN[iCol];
          int p4 = p1 + MCspace[iCol];
          MCspace[iCol] += max(MCspace[iCol], nFillin);
          int p5 = MCstart[iCol] = MCindex.size();
          int p7 = p5 + MCspace[iCol] - MCcountN[iCol];
          MCindex.resize(p5 + MCspace[iCol]);
          MCvalue.resize(p5 + MCspace[iCol]);
          copy(&MCindex[p1], &MCindex[p2], &MCindex[p5]);
          copy(&MCvalue[p1], &MCvalue[p2], &MCvalue[p5]);
          copy(&MCindex[p3], &MCindex[p4], &MCindex[p7]);
          copy(&MCvalue[p3], &MCvalue[p4], &MCvalue[p7]);
        }

        // 2.4.4.2 Fill into column copy
        for (int i = 0; i < McolumnCount; i++) {
          int iRow = McolumnIndex[i];
          if (McolumnMark[iRow])
            colInsert(iCol, iRow, -my_pivot * McolumnArray[iRow]);
        }

        // 2.4.4.3 Fill into the row copy
        for (int i = 0; i < McolumnCount; i++) {
          int iRow = McolumnIndex[i];
          if (McolumnMark[iRow]) {
            // Expand row space
            if (MRcount[iRow] == MRspace[iRow]) {
              int p1 = MRstart[iRow];
              int p2 = p1 + MRcount[iRow];
              int p3 = MRstart[iRow] = MRindex.size();
              MRspace[iRow] *= 2;
              MRindex.resize(p3 + MRspace[iRow]);
              copy(&MRindex[p1], &MRindex[p2], &MRindex[p3]);
            }
            rowInsert(iCol, iRow);
          }
        }
      }

      // 2.4.5. Reset pivot column mark
      for (int i = 0; i < McolumnCount; i++) McolumnMark[McolumnIndex[i]] = 1;

      // 2.4.6. Fix max value and link list
      colFixMax(iCol);
      if (my_count != MCcountA[iCol]) {
        clinkDel(iCol);
        clinkAdd(iCol, MCcountA[iCol]);
      }
    }

    // 2.5. Clear pivot column buffer
    for (int i = 0; i < McolumnCount; i++) McolumnMark[McolumnIndex[i]] = 0;

    // 2.6. Correct row links for the remain active part
    for (int i = start_A; i < end_A; i++) {
      int iRow = MCindex[i];
      if (MRcountb4[iRow] != MRcount[iRow]) {
        rlinkDel(iRow);
        rlinkAdd(iRow, MRcount[iRow]);
      }
    }
  }
  build_syntheticTick +=
      fake_search * 20 + fake_fill * 160 + fake_eliminate * 80;
  rankDeficiency = 0;
  return rankDeficiency;
}

void HFactor::buildHandleRankDeficiency() {
  bool rp = true;
  if (rp) rp = numRow < 123;
  if (rp) {
    printf("buildRankDeficiency1:");
    printf("\nIndex  ");
    for (int i = 0; i < numRow; i++) printf(" %2d", i);
    printf("\nPerm   ");
    for (int i = 0; i < numRow; i++) printf(" %2d", permute[i]);
    printf("\nIwork  ");
    for (int i = 0; i < numRow; i++) printf(" %2d", iwork[i]);
    printf("\nBaseI  ");
    for (int i = 0; i < numRow; i++) printf(" %2d", baseIndex[i]);
  }
  // iwork can now be used as workspace: use it to accumulate the new
  // baseIndex. iwork is set to -1 and baseIndex is permuted into it.
  // Indices of iwork corresponding to missing indices in permute
  // remain -1. Hence the -1's become markers for the logicals which
  // will replace singular columns. Once baseIndex[i] is read, it can
  // be used to pack up the entries in baseIndex which are not
  // permuted anywhere - and so will be singular columns.
  noPvR.resize(rankDeficiency);
  noPvC.resize(rankDeficiency);
  int lc_rankDeficiency = 0;
  for (int i = 0; i < numRow; i++) iwork[i] = -1;
  for (int i = 0; i < numRow; i++) {
    int perm_i = permute[i];
    if (perm_i >= 0) {
      iwork[perm_i] = baseIndex[i];
    } else {
      noPvC[lc_rankDeficiency] = i;
      lc_rankDeficiency++;
    }
  }
  lc_rankDeficiency = 0;
  for (int i = 0; i < numRow; i++) {
    if (iwork[i] < 0) {
      // Record the rows with no pivots in noPvR and indicate them
      // within iwork by storing the negation of one more than their
      // rank deficiency counter [since we can't have -0].
      noPvR[lc_rankDeficiency] = i;
      iwork[i] = -(lc_rankDeficiency + 1);
      lc_rankDeficiency++;
    }
  }
  rp = true;
  if (rp) rp = rankDeficiency < 100;
  if (rp) {
    printf("\nbuildRankDeficiency2:");
    printf("\nIndex  ");
    for (int i = 0; i < rankDeficiency; i++) printf(" %2d", i);
    printf("\nnoPvR  ");
    for (int i = 0; i < rankDeficiency; i++) printf(" %2d", noPvR[i]);
    printf("\nnoPvC  ");
    for (int i = 0; i < rankDeficiency; i++) printf(" %2d", noPvC[i]);
    if (numRow < 123) {
      printf("\nIndex  ");
      for (int i = 0; i < numRow; i++) printf(" %2d", i);
      printf("\nIwork  ");
      for (int i = 0; i < numRow; i++) printf(" %2d", iwork[i]);
    }
    printf("\n");
  }
  for (int k = 0; k < rankDeficiency; k++) {
    int iRow = noPvR[k];
    int iCol = noPvC[k];
    if (permute[iCol] != -1)
      printf("ERROR: permute[iCol] = %d != -1\n", permute[iCol]);
    permute[iCol] = iRow;
    Lstart.push_back(Lindex.size());
    UpivotIndex.push_back(iRow);
    UpivotValue.push_back(1);
    Ustart.push_back(Uindex.size());
  }
  if (rp) rp = numRow < 123;
  if (rp) {
    printf("\nbuildRankDeficiency3:");
    printf("\nIndex  ");
    for (int i = 0; i < numRow; i++) printf(" %2d", i);
    printf("\nPerm   ");
    for (int i = 0; i < numRow; i++) printf(" %2d", permute[i]);
    printf("\n");
  }
}

void HFactor::buildRpRankDeficiency() {
  // Singular matrix B: Report the active submatrix following detection of rank
  // deficiency
  if (rankDeficiency > 10) return;
  double* ASM;
  ASM = (double*)malloc(sizeof(double) * rankDeficiency * rankDeficiency);
  for (int i = 0; i < rankDeficiency; i++) {
    for (int j = 0; j < rankDeficiency; j++) {
      ASM[i + j * rankDeficiency] = 0;
    }
  }
  for (int j = 0; j < rankDeficiency; j++) {
    int ASMcol = noPvC[j];
    int start = MCstart[ASMcol];
    int end = start + MCcountA[ASMcol];
    for (int en = start; en < end; en++) {
      int ASMrow = MCindex[en];
      int i = -iwork[ASMrow] - 1;
      if (i < 0 || i >= rankDeficiency) {
        printf("STRANGE: 0 > i = %d || %d = i >= rankDeficiency = %d\n", i, i,
               rankDeficiency);
      } else {
        if (noPvR[i] != ASMrow) {
          printf("STRANGE: %d = noPvR[i] != ASMrow = %d\n", noPvR[i], ASMrow);
        }
        printf("Setting ASM(%2d, %2d) = %11.4g\n", i, j, MCvalue[en]);
        ASM[i + j * rankDeficiency] = MCvalue[en];
      }
    }
  }
  printf("\nASM:                    ");
  for (int j = 0; j < rankDeficiency; j++) printf(" %11d", j);
  printf("\n                        ");
  for (int j = 0; j < rankDeficiency; j++) printf(" %11d", noPvC[j]);
  printf("\n                        ");
  for (int j = 0; j < rankDeficiency; j++) printf("------------");
  printf("\n");
  for (int i = 0; i < rankDeficiency; i++) {
    printf("%11d %11d|", i, noPvR[i]);
    for (int j = 0; j < rankDeficiency; j++) {
      printf(" %11.4g", ASM[i + j * rankDeficiency]);
    }
    printf("\n");
  }
}

void HFactor::buildMarkSingC() {
  // Singular matrix B: reorder the basic variables so that the
  // singular columns are in the position corresponding to the
  // logical which replaces them
  bool rp = true;
  if (rp) rp = numRow < 123;
  if (rp) {
    printf("\nMarkSingC1");
    printf("\nIndex  ");
    for (int i = 0; i < numRow; i++) printf(" %2d", i);
    printf("\niwork  ");
    for (int i = 0; i < numRow; i++) printf(" %2d", iwork[i]);
    printf("\nBaseI  ");
    for (int i = 0; i < numRow; i++) printf(" %2d", baseIndex[i]);
  }

  for (int k = 0; k < rankDeficiency; k++) {
    int ASMrow = noPvR[k];
    int ASMcol = noPvC[k];
    int i = -iwork[ASMrow] - 1;
    if (i < 0 || i >= rankDeficiency) {
      printf("STRANGE: 0 > i = %d || %d = i >= rankDeficiency = %d\n", i, i,
             rankDeficiency);
    } else {
      iwork[ASMrow] = -(ASMcol + 1);  // Store negation of 1+ASMcol so that
                                      // removing column 0 can be identified!
    }
  }
  for (int i = 0; i < numRow; i++) baseIndex[i] = iwork[i];
  if (rp) {
    printf("\nMarkSingC2");
    printf("\nIndex  ");
    for (int i = 0; i < numRow; i++) printf(" %2d", i);
    printf("\nNwBaseI");
    for (int i = 0; i < numRow; i++) printf(" %2d", baseIndex[i]);
    printf("\n");
  }
}

void HFactor::buildFinish() {
  // The look up table
  for (int i = 0; i < numRow; i++) UpivotLookup[UpivotIndex[i]] = i;
  LpivotIndex = UpivotIndex;
  LpivotLookup = UpivotLookup;

  // LR space
  int LcountX = Lindex.size();
  LRindex.resize(LcountX);
  LRvalue.resize(LcountX);

  // LR pointer
  iwork.assign(numRow, 0);
  for (int k = 0; k < LcountX; k++) iwork[LpivotLookup[Lindex[k]]]++;

  LRstart.assign(numRow + 1, 0);
  for (int i = 1; i <= numRow; i++) LRstart[i] = LRstart[i - 1] + iwork[i - 1];

  // LR elements
  iwork.assign(&LRstart[0], &LRstart[numRow]);
  for (int i = 0; i < numRow; i++) {
    const int index = LpivotIndex[i];
    for (int k = Lstart[i]; k < Lstart[i + 1]; k++) {
      int iRow = LpivotLookup[Lindex[k]];
      int iPut = iwork[iRow]++;
      LRindex[iPut] = index;
      LRvalue[iPut] = Lvalue[k];
    }
  }

  // U pointer
  Ustart.push_back(0);
  Ulastp.assign(&Ustart[1], &Ustart[numRow + 1]);
  Ustart.resize(numRow);

  // UR space
  int UcountX = Uindex.size();
  int URstuffX = updateMethod == UPDATE_METHOD_FT ? 5 : 0;
  int URcountX = UcountX + URstuffX * numRow;
  URindex.resize(URcountX);
  URvalue.resize(URcountX);

  // UR pointer
  URstart.assign(numRow + 1, 0);
  URlastp.assign(numRow, 0);
  URspace.assign(numRow, URstuffX);
  for (int k = 0; k < UcountX; k++) URlastp[UpivotLookup[Uindex[k]]]++;
  for (int i = 1; i <= numRow; i++)
    URstart[i] = URstart[i - 1] + URlastp[i - 1] + URstuffX;
  URstart.resize(numRow);

  // UR element
  URlastp = URstart;
  for (int i = 0; i < numRow; i++) {
    const int index = UpivotIndex[i];
    for (int k = Ustart[i]; k < Ulastp[i]; k++) {
      int iRow = UpivotLookup[Uindex[k]];
      int iPut = URlastp[iRow]++;
      URindex[iPut] = index;
      URvalue[iPut] = Uvalue[k];
    }
  }

  // Re-factor merit
  UmeritX = numRow + (LcountX + UcountX) * 1.5;
  UtotalX = UcountX;
  if (updateMethod == UPDATE_METHOD_PF) UmeritX = numRow + UcountX * 4;
  if (updateMethod == UPDATE_METHOD_MPF) UmeritX = numRow + UcountX * 3;

  // Clear update buffer
  PFpivotValue.clear();
  PFpivotIndex.clear();
  PFstart.clear();
  PFstart.push_back(0);
  PFindex.clear();
  PFvalue.clear();

  // Finally, permute the base index
  iwork.assign(baseIndex, baseIndex + numRow);
  for (int i = 0; i < numRow; i++) baseIndex[permute[i]] = iwork[i];

#ifdef HiGHSDEV
  FtotalX = LcountX + UcountX + numRow;
#endif
  build_syntheticTick += numRow * 80 + (LcountX + UcountX) * 60;
}

void HFactor::ftranL(HVector& rhs, double hist_dsty) const {
  //    const double hyperFTRANL = 0.15;
  //    const double hyperCANCEL = 0.05;

  if (updateMethod == UPDATE_METHOD_APF) {
    rhs.tight();
    rhs.pack();
    ftranAPF(rhs);
    rhs.tight();
  }

  double curr_dsty = 1.0 * rhs.count / numRow;
  if (curr_dsty > hyperCANCEL || hist_dsty > hyperFTRANL) {
    // Alias to RHS
    int RHScount = 0;
    int* RHSindex = &rhs.index[0];
    double* RHSarray = &rhs.array[0];

    // Alias to factor L
<<<<<<< HEAD
    const int *Lstart = &this->Lstart[0];
    const int *Lindex = this->Lindex.size() > 0 ? &this->Lindex[0] : NULL;
    const double *Lvalue = this->Lvalue.size() > 0 ? &this->Lvalue[0] : NULL;
=======
    const int* Lstart = &this->Lstart[0];
    const int* Lindex = &this->Lindex[0];
    const double* Lvalue = &this->Lvalue[0];
>>>>>>> 941bd0c0

    // Transform
    for (int i = 0; i < numRow; i++) {
      int pivotRow = LpivotIndex[i];
      const double pivotX = RHSarray[pivotRow];
      if (fabs(pivotX) > HIGHS_CONST_TINY) {
        RHSindex[RHScount++] = pivotRow;
        const int start = Lstart[i];
        const int end = Lstart[i + 1];
        for (int k = start; k < end; k++)
          RHSarray[Lindex[k]] -= pivotX * Lvalue[k];
      } else
        RHSarray[pivotRow] = 0;
    }

    // Save the count
    rhs.count = RHScount;
  } else {
    const int *Lindex = this->Lindex.size() > 0 ? &this->Lindex[0] : NULL;
    const double *Lvalue = this->Lvalue.size() > 0 ? &this->Lvalue[0] : NULL;
    solveHyper(numRow, &LpivotLookup[0], &LpivotIndex[0], 0, &Lstart[0],
               &Lstart[1], &Lindex[0], &Lvalue[0], &rhs);
  }
}

void HFactor::btranL(HVector& rhs, double hist_dsty) const {
  //    const double hyperBTRANL = 0.10;
  //    const double hyperCANCEL = 0.05;

  double curr_dsty = 1.0 * rhs.count / numRow;
  if (curr_dsty > hyperCANCEL || hist_dsty > hyperBTRANL) {
    // Alias to RHS
    int RHScount = 0;
    int* RHSindex = &rhs.index[0];
    double* RHSarray = &rhs.array[0];

    // Alias to factor L
<<<<<<< HEAD
    const int *LRstart = &this->LRstart[0];
    const int *LRindex = this->LRindex.size() > 0 ? &this->LRindex[0] : NULL;
    const double *LRvalue = this->LRvalue.size() > 0 ? &this->LRvalue[0] : NULL;
=======
    const int* LRstart = &this->LRstart[0];
    const int* LRindex = &this->LRindex[0];
    const double* LRvalue = &this->LRvalue[0];
>>>>>>> 941bd0c0

    // Transform
    for (int i = numRow - 1; i >= 0; i--) {
      int pivotRow = LpivotIndex[i];
      const double pivotX = RHSarray[pivotRow];
      if (fabs(pivotX) > HIGHS_CONST_TINY) {
        RHSindex[RHScount++] = pivotRow;
        RHSarray[pivotRow] = pivotX;
        const int start = LRstart[i];
        const int end = LRstart[i + 1];
        for (int k = start; k < end; k++)
          RHSarray[LRindex[k]] -= pivotX * LRvalue[k];
      } else
        RHSarray[pivotRow] = 0;
    }

    // Save the count
    rhs.count = RHScount;
  } else {
    const int *LRindex = this->LRindex.size() > 0 ? &this->LRindex[0] : NULL;
    const double *LRvalue = this->LRvalue.size() > 0 ? &this->LRvalue[0] : NULL;
    solveHyper(numRow, &LpivotLookup[0], &LpivotIndex[0], 0, &LRstart[0],
               &LRstart[1], &LRindex[0], &LRvalue[0], &rhs);
  }

  if (updateMethod == UPDATE_METHOD_APF) {
    btranAPF(rhs);
    rhs.tight();
    rhs.pack();
  }
}

void HFactor::ftranU(HVector& rhs, double hist_dsty) const {
  // The update part
  if (updateMethod == UPDATE_METHOD_FT) {
    ftranFT(rhs);
    rhs.tight();
    rhs.pack();
  }
  if (updateMethod == UPDATE_METHOD_MPF) {
    ftranMPF(rhs);
    rhs.tight();
    rhs.pack();
  }

  // The regular part
  //    const double hyperFTRANU = 0.10;
  //    const double hyperCANCEL = 0.05;

  double curr_dsty = 1.0 * rhs.count / numRow;
  if (curr_dsty > hyperCANCEL || hist_dsty > hyperFTRANU) {
    // Alias to non constant
    //        int RHS_Tick = rhs.pseudoTick;
    double RHS_syntheticTick = 0;
    int RHScount = 0;
    int* RHSindex = &rhs.index[0];
    double* RHSarray = &rhs.array[0];

    // Alias to the factor
<<<<<<< HEAD
    const int *Ustart = &this->Ustart[0];
    const int *Uend = &this->Ulastp[0];
    const int *Uindex = this->Uindex.size() > 0 ? &this->Uindex[0] : NULL;
    const double *Uvalue = this->Uvalue.size() > 0 ? &this->Uvalue[0] : NULL;
=======
    const int* Ustart = &this->Ustart[0];
    const int* Uend = &this->Ulastp[0];
    const int* Uindex = &this->Uindex[0];
    const double* Uvalue = &this->Uvalue[0];
>>>>>>> 941bd0c0

    // Transform
    //        double RHS_TickStart = RHS_Tick;
    int UpivotCount = UpivotIndex.size();
    for (int iLogic = UpivotCount - 1; iLogic >= 0; iLogic--) {
      // Skip void
      if (UpivotIndex[iLogic] == -1) continue;

      // Normal part
      const int pivotRow = UpivotIndex[iLogic];
      double pivotX = RHSarray[pivotRow];
      if (fabs(pivotX) > HIGHS_CONST_TINY) {
        pivotX /= UpivotValue[iLogic];
        RHSindex[RHScount++] = pivotRow;
        RHSarray[pivotRow] = pivotX;
        const int start = Ustart[iLogic];
        const int end = Uend[iLogic];
        if (iLogic >= numRow) {
          //                    RHS_Tick          += (end - start);
          RHS_syntheticTick += (end - start);
        }
        for (int k = start; k < end; k++)
          RHSarray[Uindex[k]] -= pivotX * Uvalue[k];
      } else
        RHSarray[pivotRow] = 0;
    }

    // Save the count
    rhs.count = RHScount;
    //        rhs.pseudoTick = RHS_Tick + (UpivotCount - numRow);
    //        rhs.fakeTick += (RHS_Tick - RHS_TickStart) * 15 + (UpivotCount -
    //        numRow) * 10;
    rhs.syntheticTick += RHS_syntheticTick * 15 + (UpivotCount - numRow) * 10;
  } else {
    const int *Uindex = this->Uindex.size() > 0 ? &this->Uindex[0] : NULL;
    const double *Uvalue = this->Uvalue.size() > 0 ? &this->Uvalue[0] : NULL;
    solveHyper(numRow, &UpivotLookup[0], &UpivotIndex[0], &UpivotValue[0],
               &Ustart[0], &Ulastp[0], &Uindex[0], &Uvalue[0], &rhs);
  }

  if (updateMethod == UPDATE_METHOD_PF) {
    ftranPF(rhs);
    rhs.tight();
    rhs.pack();
  }
}

void HFactor::btranU(HVector& rhs, double hist_dsty) const {
  if (updateMethod == UPDATE_METHOD_PF) {
    btranPF(rhs);
  }

  // The regular part
  //    const double hyperBTRANU = 0.15;
  //    const double hyperCANCEL = 0.05;

  double curr_dsty = 1.0 * rhs.count / numRow;
  if (curr_dsty > hyperCANCEL || hist_dsty > hyperBTRANU) {
    // Alias to non constant
    //        int RHS_Tick = rhs.pseudoTick;
    double RHS_syntheticTick = 0;
    int RHScount = 0;
    int* RHSindex = &rhs.index[0];
    double* RHSarray = &rhs.array[0];

    // Alias to the factor
    const int* URstart = &this->URstart[0];
    const int* URend = &this->URlastp[0];
    const int* URindex = &this->URindex[0];
    const double* URvalue = &this->URvalue[0];

    // Transform
    //        double RHS_TickStart = RHS_Tick;

    int UpivotCount = UpivotIndex.size();
    for (int iLogic = 0; iLogic < UpivotCount; iLogic++) {
      // Skip void
      if (UpivotIndex[iLogic] == -1) continue;

      // Normal part
      const int pivotRow = UpivotIndex[iLogic];
      double pivotX = RHSarray[pivotRow];
      if (fabs(pivotX) > HIGHS_CONST_TINY) {
        pivotX /= UpivotValue[iLogic];
        RHSindex[RHScount++] = pivotRow;
        RHSarray[pivotRow] = pivotX;
        const int start = URstart[iLogic];
        const int end = URend[iLogic];
        if (iLogic >= numRow) {
          //                    RHS_Tick          += end - start;
          RHS_syntheticTick += (end - start);
        }
        for (int k = start; k < end; k++)
          RHSarray[URindex[k]] -= pivotX * URvalue[k];
      } else
        RHSarray[pivotRow] = 0;
    }

    // Save the count
    rhs.count = RHScount;
    //        rhs.pseudoTick = RHS_Tick + (UpivotCount - numRow);
    //        rhs.fakeTick += (RHS_Tick - RHS_TickStart) * 15 + (UpivotCount -
    //        numRow) * 10;
    rhs.syntheticTick += RHS_syntheticTick * 15 + (UpivotCount - numRow) * 10;

  } else {
    solveHyper(numRow, &UpivotLookup[0], &UpivotIndex[0], &UpivotValue[0],
               &URstart[0], &URlastp[0], &URindex[0], &URvalue[0], &rhs);
  }

  // The update part
  if (updateMethod == UPDATE_METHOD_FT) {
    rhs.tight();
    rhs.pack();
    btranFT(rhs);
    rhs.tight();
  }
  if (updateMethod == UPDATE_METHOD_MPF) {
    rhs.tight();
    rhs.pack();
    btranMPF(rhs);
    rhs.tight();
  }
}

void HFactor::ftranFT(HVector& vector) const {
  // Alias to PF buffer
  const int PFpivotCount = PFpivotIndex.size();
<<<<<<< HEAD
  int *PFpivotIndex = NULL;
    if( this->PFpivotIndex.size() > 0)
    PFpivotIndex = (int*)&this->PFpivotIndex[0];

  const int *PFstart = this->PFstart.size() > 0 ? &this->PFstart[0] : NULL;
  const int *PFindex = this->PFindex.size() > 0 ? &this->PFindex[0] : NULL;
  const double *PFvalue = this->PFvalue.size() > 0 ? &this->PFvalue[0] : NULL;
=======
  const int* PFpivotIndex = &this->PFpivotIndex[0];
  const int* PFstart = &this->PFstart[0];
  const int* PFindex = &this->PFindex[0];
  const double* PFvalue = &this->PFvalue[0];
>>>>>>> 941bd0c0

  // Alias to non constant
  //    int RHS_Tick = vector.pseudoTick;
  int RHScount = vector.count;
  int* RHSindex = &vector.index[0];
  double* RHSarray = &vector.array[0];

  // Forwardly apply row ETA
  for (int i = 0; i < PFpivotCount; i++) {
    int iRow = PFpivotIndex[i];
    double value0 = RHSarray[iRow];
    double value1 = value0;
    const int start = PFstart[i];
    const int end = PFstart[i + 1];
    //        RHS_Tick += end - start;
    for (int k = start; k < end; k++)
      value1 -= RHSarray[PFindex[k]] * PFvalue[k];
    // This would skip the situation where they are both zeros
    if (value0 || value1) {
      if (value0 == 0) RHSindex[RHScount++] = iRow;
      RHSarray[iRow] =
          (fabs(value1) < HIGHS_CONST_TINY) ? HIGHS_CONST_ZERO : value1;
    }
  }

  // Save count back
  vector.count = RHScount;

  //    vector.pseudoTick = RHS_Tick + PFpivotCount * 0.5;
  //    vector.fakeTick +=      PFpivotCount * 20 + PFstart[PFpivotCount] * 5;
  vector.syntheticTick += PFpivotCount * 20 + PFstart[PFpivotCount] * 5;
  if (PFstart[PFpivotCount] / (PFpivotCount + 1) < 5) {
    //        vector.fakeTick      += PFstart[PFpivotCount] * 5;
    vector.syntheticTick += PFstart[PFpivotCount] * 5;
  }
}

void HFactor::btranFT(HVector& vector) const {
  // Alias to PF buffer
  const int PFpivotCount = PFpivotIndex.size();
<<<<<<< HEAD
  const int *PFpivotIndex = this->PFpivotIndex.size() > 0 ? &this->PFpivotIndex[0] : NULL;
  const int *PFstart = this->PFstart.size() > 0 ? &this->PFstart[0] : NULL;
  const int *PFindex = this->PFindex.size() > 0 ? &this->PFindex[0] : NULL;
  const double *PFvalue = this->PFvalue.size() > 0 ? &this->PFvalue[0] : NULL;
=======
  const int* PFpivotIndex = &this->PFpivotIndex[0];
  const int* PFstart = &this->PFstart[0];
  const int* PFindex = &this->PFindex[0];
  const double* PFvalue = &this->PFvalue[0];
>>>>>>> 941bd0c0

  // Alias to non constant
  //    int RHS_Tick = vector.pseudoTick;
  double RHS_syntheticTick = 0;
  int RHScount = vector.count;
  int* RHSindex = &vector.index[0];
  double* RHSarray = &vector.array[0];

  // Backwardly apply row ETA
  //    double RHS_TickStart = RHS_Tick;
  for (int i = PFpivotCount - 1; i >= 0; i--) {
    int pivotRow = PFpivotIndex[i];
    double pivotX = RHSarray[pivotRow];
    if (pivotX) {
      const int start = PFstart[i];
      const int end = PFstart[i + 1];
      //            RHS_Tick          += end - start;
      RHS_syntheticTick += (end - start);
      for (int k = start; k < end; k++) {
        int iRow = PFindex[k];
        double value0 = RHSarray[iRow];
        double value1 = value0 - pivotX * PFvalue[k];
        if (value0 == 0) RHSindex[RHScount++] = iRow;
        RHSarray[iRow] =
            (fabs(value1) < HIGHS_CONST_TINY) ? HIGHS_CONST_ZERO : value1;
      }
    }
  }

  //    vector.pseudoTick = RHS_Tick + PFpivotCount * 0.3;
  //    vector.fakeTick      += (RHS_Tick - RHS_TickStart) * 15 + PFpivotCount *
  //    10;
  vector.syntheticTick += RHS_syntheticTick * 15 + PFpivotCount * 10;

  // Save count back
  vector.count = RHScount;
}

void HFactor::ftranPF(HVector& vector) const {
  // Alias to PF buffer
  const int PFpivotCount = PFpivotIndex.size();
  const int* PFpivotIndex = &this->PFpivotIndex[0];
  const double* PFpivotValue = &this->PFpivotValue[0];
  const int* PFstart = &this->PFstart[0];
  const int* PFindex = &this->PFindex[0];
  const double* PFvalue = &this->PFvalue[0];

  // Alias to non constant
  int RHScount = vector.count;
  int* RHSindex = &vector.index[0];
  double* RHSarray = &vector.array[0];

  // Forwardly
  for (int i = 0; i < PFpivotCount; i++) {
    int pivotRow = PFpivotIndex[i];
    double pivotX = RHSarray[pivotRow];
    if (fabs(pivotX) > HIGHS_CONST_TINY) {
      pivotX /= PFpivotValue[i];
      RHSarray[pivotRow] = pivotX;
      for (int k = PFstart[i]; k < PFstart[i + 1]; k++) {
        const int index = PFindex[k];
        const double value0 = RHSarray[index];
        const double value1 = value0 - pivotX * PFvalue[k];
        if (value0 == 0) RHSindex[RHScount++] = index;
        RHSarray[index] =
            (fabs(value1) < HIGHS_CONST_TINY) ? HIGHS_CONST_ZERO : value1;
      }
    }
  }

  // Save count
  vector.count = RHScount;
}

void HFactor::btranPF(HVector& vector) const {
  // Alias to PF buffer
  const int PFpivotCount = PFpivotIndex.size();
  const int* PFpivotIndex = &this->PFpivotIndex[0];
  const double* PFpivotValue = &this->PFpivotValue[0];
  const int* PFstart = &this->PFstart[0];
  const int* PFindex = &this->PFindex[0];
  const double* PFvalue = &this->PFvalue[0];

  // Alias to non constant
  int RHScount = vector.count;
  int* RHSindex = &vector.index[0];
  double* RHSarray = &vector.array[0];

  // Backwardly
  for (int i = PFpivotCount - 1; i >= 0; i--) {
    int pivotRow = PFpivotIndex[i];
    double pivotX = RHSarray[pivotRow];
    for (int k = PFstart[i]; k < PFstart[i + 1]; k++)
      pivotX -= PFvalue[k] * RHSarray[PFindex[k]];
    pivotX /= PFpivotValue[i];

    if (RHSarray[pivotRow] == 0) RHSindex[RHScount++] = pivotRow;
    RHSarray[pivotRow] = (fabs(pivotX) < HIGHS_CONST_TINY) ? 1e-100 : pivotX;
  }

  // Save count
  vector.count = RHScount;
}

void HFactor::ftranMPF(HVector& vector) const {
  // Alias to non constant
  int RHScount = vector.count;
  int* RHSindex = &vector.index[0];
  double* RHSarray = &vector.array[0];

  // Forwardly
  int PFpivotCount = PFpivotValue.size();
  for (int i = 0; i < PFpivotCount; i++) {
    solveMatrixT(PFstart[i * 2 + 1], PFstart[i * 2 + 2], PFstart[i * 2],
                 PFstart[i * 2 + 1], &PFindex[0], &PFvalue[0], PFpivotValue[i],
                 &RHScount, RHSindex, RHSarray);
  }

  // Remove cancellation
  vector.count = RHScount;
}

void HFactor::btranMPF(HVector& vector) const {
  // Alias to non constant
  int RHScount = vector.count;
  int* RHSindex = &vector.index[0];
  double* RHSarray = &vector.array[0];

  // Backwardly
  for (int i = PFpivotValue.size() - 1; i >= 0; i--) {
    solveMatrixT(PFstart[i * 2], PFstart[i * 2 + 1], PFstart[i * 2 + 1],
                 PFstart[i * 2 + 2], &PFindex[0], &PFvalue[0], PFpivotValue[i],
                 &RHScount, RHSindex, RHSarray);
  }

  // Remove cancellation
  vector.count = RHScount;
}

void HFactor::ftranAPF(HVector& vector) const {
  // Alias to non constant
  int RHScount = vector.count;
  int* RHSindex = &vector.index[0];
  double* RHSarray = &vector.array[0];

  // Backwardly
  int PFpivotCount = PFpivotValue.size();
  for (int i = PFpivotCount - 1; i >= 0; i--) {
    solveMatrixT(PFstart[i * 2 + 1], PFstart[i * 2 + 2], PFstart[i * 2],
                 PFstart[i * 2 + 1], &PFindex[0], &PFvalue[0], PFpivotValue[i],
                 &RHScount, RHSindex, RHSarray);
  }

  // Remove cancellation
  vector.count = RHScount;
}

void HFactor::btranAPF(HVector& vector) const {
  // Alias to non constant
  int RHScount = vector.count;
  int* RHSindex = &vector.index[0];
  double* RHSarray = &vector.array[0];

  // Forwardly
  int PFpivotCount = PFpivotValue.size();
  for (int i = 0; i < PFpivotCount; i++) {
    solveMatrixT(PFstart[i * 2], PFstart[i * 2 + 1], PFstart[i * 2 + 1],
                 PFstart[i * 2 + 2], &PFindex[0], &PFvalue[0], PFpivotValue[i],
                 &RHScount, RHSindex, RHSarray);
  }
  vector.count = RHScount;
}

void HFactor::updateCFT(HVector* aq, HVector* ep, int* iRow, int* hint) {
  /*
   * In the major update loop, the prefix
   *
   * c(p) = current working pivot
   * p(p) = previous pivot  (0 =< pp < cp)
   */

  int numUpdate = 0;
  for (HVector* vec = aq; vec != 0; vec = vec->next) numUpdate++;

<<<<<<< HEAD
  HVector **aqWork = new HVector*[numUpdate];
  HVector **epWork = new HVector*[numUpdate];
=======
  HVector* aqWork[numUpdate];
  HVector* epWork[numUpdate];
>>>>>>> 941bd0c0

  for (int i = 0; i < numUpdate; i++) {
    aqWork[i] = aq;
    epWork[i] = ep;
    aq = aq->next;
    ep = ep->next;
  }

  // Pivot related buffers
  int PFnp0 = PFpivotIndex.size();
  int* pLogic = new int[numUpdate];
  double* pValue = new double[numUpdate];
  double* pAlpha = new double[numUpdate];
  for (int cp = 0; cp < numUpdate; cp++) {
    int cRow = iRow[cp];
    int iLogic = UpivotLookup[cRow];
    pLogic[cp] = iLogic;
    pValue[cp] = UpivotValue[iLogic];
    pAlpha[cp] = aqWork[cp]->array[cRow];
  }

  // Temporary U pointers
  int* Tstart = new int[numUpdate + 1];
  double* Tpivot = new double[numUpdate];
  Tstart[0] = Uindex.size();

  // Logically sorted previous row_ep
  vector<pair<int, int> > sorted_pp;

  // Major update loop
  for (int cp = 0; cp < numUpdate; cp++) {
    // 1. Expand partial FTRAN result to buffer
    iwork.clear();
    for (int i = 0; i < aqWork[cp]->packCount; i++) {
      int index = aqWork[cp]->packIndex[i];
      double value = aqWork[cp]->packValue[i];
      iwork.push_back(index);
      dwork[index] = value;
    }

    // 2. Update partial FTRAN result by recent FT matrix
    for (int pp = 0; pp < cp; pp++) {
      int pRow = iRow[pp];
      double value = dwork[pRow];
      int PFpp = pp + PFnp0;
      for (int i = PFstart[PFpp]; i < PFstart[PFpp + 1]; i++)
        value -= dwork[PFindex[i]] * PFvalue[i];
      iwork.push_back(pRow);  // OK to duplicate
      dwork[pRow] = value;
    }

    // 3. Store the partial FTRAN result to matirx U
    double ppaq = dwork[iRow[cp]];  // pivot of the partial aq
    dwork[iRow[cp]] = 0;
    int UcountX = Tstart[cp];
    int UstartX = UcountX;
    for (unsigned i = 0; i < iwork.size(); i++) {
      int index = iwork[i];
      double value = dwork[index];
      dwork[index] = 0;  // This effectively removes all duplication
      if (fabs(value) > HIGHS_CONST_TINY) {
        Uindex.push_back(index);
        Uvalue.push_back(value);
      }
    }
    UcountX = Uindex.size();
    Tstart[cp + 1] = UcountX;
    Tpivot[cp] = pValue[cp] * pAlpha[cp];

    // 4. Expand partial BTRAN result to buffer
    iwork.clear();
    for (int i = 0; i < epWork[cp]->packCount; i++) {
      int index = epWork[cp]->packIndex[i];
      double value = epWork[cp]->packValue[i];
      iwork.push_back(index);
      dwork[index] = value;
    }

    // 5. Delete logical later rows (in logical order)
    for (int isort = 0; isort < cp; isort++) {
      int pp = sorted_pp[isort].second;
      int pRow = iRow[pp];
      double multiplier = -pValue[pp] * dwork[pRow];
      if (fabs(dwork[pRow]) > HIGHS_CONST_TINY) {
        for (int i = 0; i < epWork[pp]->packCount; i++) {
          int index = epWork[pp]->packIndex[i];
          double value = epWork[pp]->packValue[i];
          iwork.push_back(index);
          dwork[index] += value * multiplier;
        }
      }
      dwork[pRow] = 0;  // Force to be 0
    }

    // 6. Update partial BTRAN result by recent U columns
    for (int pp = 0; pp < cp; pp++) {
      int kpivot = iRow[pp];
      double value = dwork[kpivot];
      for (int k = Tstart[pp]; k < Tstart[pp + 1]; k++)
        value -= dwork[Uindex[k]] * Uvalue[k];
      value /= Tpivot[pp];
      iwork.push_back(kpivot);
      dwork[kpivot] = value;  // Again OK to duplicate
    }

    // 6.x compute current alpha
    double thex = 0;
    for (int k = UstartX; k < UcountX; k++) {
      int index = Uindex[k];
      double value = Uvalue[k];
      thex += dwork[index] * value;
    }
    Tpivot[cp] = ppaq + thex * pValue[cp];

    // 7. Store BTRAN result to FT elimination, update logic helper
    dwork[iRow[cp]] = 0;
    double pivotX = -pValue[cp];
    for (unsigned i = 0; i < iwork.size(); i++) {
      int index = iwork[i];
      double value = dwork[index];
      dwork[index] = 0;
      if (fabs(value) > HIGHS_CONST_TINY) {
        PFindex.push_back(index);
        PFvalue.push_back(value * pivotX);
      }
    }
    PFpivotIndex.push_back(iRow[cp]);
#ifdef HiGHSDEV
    FtotalX += PFindex.size() - PFstart.back() + 1;
#endif
    UtotalX += PFindex.size() - PFstart.back();
    PFstart.push_back(PFindex.size());

    // 8. Update the sorted ep
    sorted_pp.push_back(make_pair(pLogic[cp], cp));
    sort(sorted_pp.begin(), sorted_pp.end());
  }

  // Now modify the U matrix
  for (int cp = 0; cp < numUpdate; cp++) {
    // 1. Delete pivotal row from U
    int cIndex = iRow[cp];
    int cLogic = pLogic[cp];
#ifdef HiGHSDEV
    FtotalX -= URlastp[cLogic] - URstart[cLogic];
#endif
    UtotalX -= URlastp[cLogic] - URstart[cLogic];
    for (int k = URstart[cLogic]; k < URlastp[cLogic]; k++) {
      // Find the pivotal position
      int iLogic = UpivotLookup[URindex[k]];
      int iFind = Ustart[iLogic];
      int iLast = --Ulastp[iLogic];
      for (; iFind <= iLast; iFind++)
        if (Uindex[iFind] == cIndex) break;
      // Put last to find, and delete last
      Uindex[iFind] = Uindex[iLast];
      Uvalue[iFind] = Uvalue[iLast];
    }

    // 2. Delete pivotal column from UR
#ifdef HiGHSDEV
    FtotalX -= Ulastp[cLogic] - Ustart[cLogic];
#endif
    UtotalX -= Ulastp[cLogic] - Ustart[cLogic];
    for (int k = Ustart[cLogic]; k < Ulastp[cLogic]; k++) {
      // Find the pivotal position
      int iLogic = UpivotLookup[Uindex[k]];
      int iFind = URstart[iLogic];
      int iLast = --URlastp[iLogic];
      for (; iFind <= iLast; iFind++)
        if (URindex[iFind] == cIndex) break;
      // Put last to find, and delete last
      URspace[iLogic]++;
      URindex[iFind] = URindex[iLast];
      URvalue[iFind] = URvalue[iLast];
    }

    // 3. Insert the (stored) partial FTRAN to the row matrix
    int UstartX = Tstart[cp];
    int UendX = Tstart[cp + 1];
#ifdef HiGHSDEV
    FtotalX += UendX - UstartX + 1;
#endif
    UtotalX += UendX - UstartX;
    // Store column as UR elements
    for (int k = UstartX; k < UendX; k++) {
      // Which ETA file
      int iLogic = UpivotLookup[Uindex[k]];

      // Move row to the end if necessary
      if (URspace[iLogic] == 0) {
        // Make pointers
        int row_start = URstart[iLogic];
        int row_count = URlastp[iLogic] - row_start;
        int new_start = URindex.size();
        int new_space = row_count * 1.1 + 5;

        // Check matrix UR
        URindex.resize(new_start + new_space);
        URvalue.resize(new_start + new_space);

        // Move elements
        int iFrom = row_start;
        int iEnd = row_start + row_count;
        int iTo = new_start;
        copy(&URindex[iFrom], &URindex[iEnd], &URindex[iTo]);
        copy(&URvalue[iFrom], &URvalue[iEnd], &URvalue[iTo]);

        // Save new pointers
        URstart[iLogic] = new_start;
        URlastp[iLogic] = new_start + row_count;
        URspace[iLogic] = new_space - row_count;
      }

      // Put into the next available space
      URspace[iLogic]--;
      int iPut = URlastp[iLogic]++;
      URindex[iPut] = cIndex;
      URvalue[iPut] = Uvalue[k];
    }

    // 4. Save pointers
    Ustart.push_back(UstartX);
    Ulastp.push_back(UendX);

    URstart.push_back(URstart[cLogic]);
    URlastp.push_back(URstart[cLogic]);
    URspace.push_back(URspace[cLogic] + URlastp[cLogic] - URstart[cLogic]);

    UpivotLookup[cIndex] = UpivotIndex.size();
    UpivotIndex[cLogic] = -1;
    UpivotIndex.push_back(cIndex);
    UpivotValue.push_back(Tpivot[cp]);
  }

  //    // See if we want refactor
  //    if (UtotalX > UmeritX && PFpivotIndex.size() > 100)
  //        *hint = 1;
  delete[] aqWork;
  delete[] epWork;
  delete[] pLogic;
  delete[] pValue;
  delete[] pAlpha;
  delete[] Tstart;
  delete[] Tpivot;
}

void HFactor::updateFT(HVector* aq, HVector* ep, int iRow, int* hint) {
  // Store pivot
  int pLogic = UpivotLookup[iRow];
  double pivot = UpivotValue[pLogic];
  double alpha = aq->array[iRow];
  UpivotIndex[pLogic] = -1;

  // Delete pivotal row from U
#ifdef HiGHSDEV
  FtotalX -= URlastp[pLogic] - URstart[pLogic];
#endif
  for (int k = URstart[pLogic]; k < URlastp[pLogic]; k++) {
    // Find the pivotal position
    int iLogic = UpivotLookup[URindex[k]];
    int iFind = Ustart[iLogic];
    int iLast = --Ulastp[iLogic];
    for (; iFind <= iLast; iFind++)
      if (Uindex[iFind] == iRow) break;
    // Put last to find, and delete last
    Uindex[iFind] = Uindex[iLast];
    Uvalue[iFind] = Uvalue[iLast];
  }

  // Delete pivotal column from UR
#ifdef HiGHSDEV
  FtotalX -= Ulastp[pLogic] - Ustart[pLogic];
#endif
  for (int k = Ustart[pLogic]; k < Ulastp[pLogic]; k++) {
    // Find the pivotal position
    int iLogic = UpivotLookup[Uindex[k]];
    int iFind = URstart[iLogic];
    int iLast = --URlastp[iLogic];
    for (; iFind <= iLast; iFind++)
      if (URindex[iFind] == iRow) break;
    // Put last to find, and delete last
    URspace[iLogic]++;
    URindex[iFind] = URindex[iLast];
    URvalue[iFind] = URvalue[iLast];
  }

  // Store column to U
  Ustart.push_back(Uindex.size());
  for (int i = 0; i < aq->packCount; i++)
    if (aq->packIndex[i] != iRow) {
      Uindex.push_back(aq->packIndex[i]);
      Uvalue.push_back(aq->packValue[i]);
    }
  Ulastp.push_back(Uindex.size());
  int UstartX = Ustart.back();
  int UendX = Ulastp.back();
  UtotalX += UendX - UstartX + 1;
#ifdef HiGHSDEV
  FtotalX += UendX - UstartX + 1;
#endif

  // Store column as UR elements
  for (int k = UstartX; k < UendX; k++) {
    // Which ETA file
    int iLogic = UpivotLookup[Uindex[k]];

    // Move row to the end if necessary
    if (URspace[iLogic] == 0) {
      // Make pointers
      int row_start = URstart[iLogic];
      int row_count = URlastp[iLogic] - row_start;
      int new_start = URindex.size();
      int new_space = row_count * 1.1 + 5;

      // Check matrix UR
      URindex.resize(new_start + new_space);
      URvalue.resize(new_start + new_space);

      // Move elements
      int iFrom = row_start;
      int iEnd = row_start + row_count;
      int iTo = new_start;
      copy(&URindex[iFrom], &URindex[iEnd], &URindex[iTo]);
      copy(&URvalue[iFrom], &URvalue[iEnd], &URvalue[iTo]);

      // Save new pointers
      URstart[iLogic] = new_start;
      URlastp[iLogic] = new_start + row_count;
      URspace[iLogic] = new_space - row_count;
    }

    // Put into the next available space
    URspace[iLogic]--;
    int iPut = URlastp[iLogic]++;
    URindex[iPut] = iRow;
    URvalue[iPut] = Uvalue[k];
  }

  // Store UR pointers
  URstart.push_back(URstart[pLogic]);
  URlastp.push_back(URstart[pLogic]);
  URspace.push_back(URspace[pLogic] + URlastp[pLogic] - URstart[pLogic]);

  // Update pivot count
  UpivotLookup[iRow] = UpivotIndex.size();
  UpivotIndex.push_back(iRow);
  UpivotValue.push_back(pivot * alpha);

  // Store row_ep as R matrix
  for (int i = 0; i < ep->packCount; i++) {
    if (ep->packIndex[i] != iRow) {
      PFindex.push_back(ep->packIndex[i]);
      PFvalue.push_back(-ep->packValue[i] * pivot);
    }
  }
  UtotalX += PFindex.size() - PFstart.back();
#ifdef HiGHSDEV
  FtotalX += PFindex.size() - PFstart.back() + 1;
#endif

  // Store R matrix pivot
  PFpivotIndex.push_back(iRow);
  PFstart.push_back(PFindex.size());

  // Update total countX
  UtotalX -= Ulastp[pLogic] - Ustart[pLogic];
  UtotalX -= URlastp[pLogic] - URstart[pLogic];

  //    // See if we want refactor
  //    if (UtotalX > UmeritX && PFpivotIndex.size() > 100)
  //        *hint = 1;
}

void HFactor::updatePF(HVector* aq, HVector* ep, int iRow, int* hint) {
  // Check space
  const int columnCount = aq->packCount;
  const int* columnIndex = &aq->packIndex[0];
  const double* columnArray = &aq->packValue[0];

  // Copy the pivotal column
  for (int i = 0; i < columnCount; i++) {
    int index = columnIndex[i];
    double value = columnArray[i];
    if (index != iRow) {
      PFindex.push_back(index);
      PFvalue.push_back(value);
    }
  }

  // Save pivot
  PFpivotIndex.push_back(iRow);
  PFpivotValue.push_back(aq->array[iRow]);
  PFstart.push_back(PFindex.size());

  // Check refactor
  UtotalX += aq->packCount;
  if (UtotalX > UmeritX) *hint = 1;
#ifdef HiGHSDEV
  FtotalX += aq->packCount;
#endif
}

void HFactor::updateMPF(HVector* aq, HVector* ep, int iRow, int* hint) {
#ifdef HiGHSDEV
  int PFcountX0 = PFindex.size();
#endif

  // Store elements
  for (int i = 0; i < aq->packCount; i++) {
    PFindex.push_back(aq->packIndex[i]);
    PFvalue.push_back(aq->packValue[i]);
  }
  int pLogic = UpivotLookup[iRow];
  int UstartX = Ustart[pLogic];
  int UendX = Ustart[pLogic + 1];
  for (int k = UstartX; k < UendX; k++) {
    PFindex.push_back(Uindex[k]);
    PFvalue.push_back(-Uvalue[k]);
  }
  PFindex.push_back(iRow);
  PFvalue.push_back(-UpivotValue[pLogic]);
  PFstart.push_back(PFindex.size());

  for (int i = 0; i < ep->packCount; i++) {
    PFindex.push_back(ep->packIndex[i]);
    PFvalue.push_back(ep->packValue[i]);
  }
  PFstart.push_back(PFindex.size());

  // Store pivot
  PFpivotValue.push_back(aq->array[iRow]);

  // Refactor or not
  UtotalX += aq->packCount + ep->packCount;
#ifdef HiGHSDEV
  FtotalX += PFindex.size() - PFcountX0;
#endif
  if (UtotalX > UmeritX) *hint = 1;
}

void HFactor::updateAPF(HVector* aq, HVector* ep, int iRow, int* hint) {
#ifdef HiGHSDEV
  int PFcountX0 = PFindex.size();
#endif

  // Store elements
  for (int i = 0; i < aq->packCount; i++) {
    PFindex.push_back(aq->packIndex[i]);
    PFvalue.push_back(aq->packValue[i]);
  }

  int columnOut = baseIndex[iRow];
  if (columnOut >= numCol) {
    PFindex.push_back(columnOut - numCol);
    PFvalue.push_back(-1);
  } else {
    for (int k = Astart[columnOut]; k < Astart[columnOut + 1]; k++) {
      PFindex.push_back(Aindex[k]);
      PFvalue.push_back(-Avalue[k]);
    }
  }
  PFstart.push_back(PFindex.size());

  for (int i = 0; i < ep->packCount; i++) {
    PFindex.push_back(ep->packIndex[i]);
    PFvalue.push_back(ep->packValue[i]);
  }
  PFstart.push_back(PFindex.size());
#ifdef HiGHSDEV
  FtotalX += PFindex.size() - PFcountX0;
#endif

  // Store pivot
  PFpivotValue.push_back(aq->array[iRow]);
}<|MERGE_RESOLUTION|>--- conflicted
+++ resolved
@@ -1141,15 +1141,9 @@
     double* RHSarray = &rhs.array[0];
 
     // Alias to factor L
-<<<<<<< HEAD
-    const int *Lstart = &this->Lstart[0];
-    const int *Lindex = this->Lindex.size() > 0 ? &this->Lindex[0] : NULL;
-    const double *Lvalue = this->Lvalue.size() > 0 ? &this->Lvalue[0] : NULL;
-=======
     const int* Lstart = &this->Lstart[0];
-    const int* Lindex = &this->Lindex[0];
-    const double* Lvalue = &this->Lvalue[0];
->>>>>>> 941bd0c0
+    const int* Lindex = this->Lindex.size() > 0 ? &this->Lindex[0] : NULL;
+    const double* Lvalue = this->Lvalue.size() > 0 ? &this->Lvalue[0] : NULL;
 
     // Transform
     for (int i = 0; i < numRow; i++) {
@@ -1187,15 +1181,9 @@
     double* RHSarray = &rhs.array[0];
 
     // Alias to factor L
-<<<<<<< HEAD
-    const int *LRstart = &this->LRstart[0];
-    const int *LRindex = this->LRindex.size() > 0 ? &this->LRindex[0] : NULL;
-    const double *LRvalue = this->LRvalue.size() > 0 ? &this->LRvalue[0] : NULL;
-=======
     const int* LRstart = &this->LRstart[0];
-    const int* LRindex = &this->LRindex[0];
-    const double* LRvalue = &this->LRvalue[0];
->>>>>>> 941bd0c0
+    const int* LRindex = this->LRindex.size() > 0 ? &this->LRindex[0] : NULL;
+    const double* LRvalue = this->LRvalue.size() > 0 ? &this->LRvalue[0] : NULL;
 
     // Transform
     for (int i = numRow - 1; i >= 0; i--) {
@@ -1255,17 +1243,10 @@
     double* RHSarray = &rhs.array[0];
 
     // Alias to the factor
-<<<<<<< HEAD
-    const int *Ustart = &this->Ustart[0];
-    const int *Uend = &this->Ulastp[0];
-    const int *Uindex = this->Uindex.size() > 0 ? &this->Uindex[0] : NULL;
-    const double *Uvalue = this->Uvalue.size() > 0 ? &this->Uvalue[0] : NULL;
-=======
     const int* Ustart = &this->Ustart[0];
     const int* Uend = &this->Ulastp[0];
-    const int* Uindex = &this->Uindex[0];
-    const double* Uvalue = &this->Uvalue[0];
->>>>>>> 941bd0c0
+    const int* Uindex = this->Uindex.size() > 0 ? &this->Uindex[0] : NULL;
+    const double* Uvalue = this->Uvalue.size() > 0 ? &this->Uvalue[0] : NULL;
 
     // Transform
     //        double RHS_TickStart = RHS_Tick;
@@ -1394,20 +1375,13 @@
 void HFactor::ftranFT(HVector& vector) const {
   // Alias to PF buffer
   const int PFpivotCount = PFpivotIndex.size();
-<<<<<<< HEAD
-  int *PFpivotIndex = NULL;
-    if( this->PFpivotIndex.size() > 0)
+  int* PFpivotIndex = NULL;
+    if(this->PFpivotIndex.size() > 0)
     PFpivotIndex = (int*)&this->PFpivotIndex[0];
 
-  const int *PFstart = this->PFstart.size() > 0 ? &this->PFstart[0] : NULL;
-  const int *PFindex = this->PFindex.size() > 0 ? &this->PFindex[0] : NULL;
-  const double *PFvalue = this->PFvalue.size() > 0 ? &this->PFvalue[0] : NULL;
-=======
-  const int* PFpivotIndex = &this->PFpivotIndex[0];
-  const int* PFstart = &this->PFstart[0];
-  const int* PFindex = &this->PFindex[0];
-  const double* PFvalue = &this->PFvalue[0];
->>>>>>> 941bd0c0
+  const int* PFstart = this->PFstart.size() > 0 ? &this->PFstart[0] : NULL;
+  const int* PFindex = this->PFindex.size() > 0 ? &this->PFindex[0] : NULL;
+  const double* PFvalue = this->PFvalue.size() > 0 ? &this->PFvalue[0] : NULL;
 
   // Alias to non constant
   //    int RHS_Tick = vector.pseudoTick;
@@ -1448,17 +1422,10 @@
 void HFactor::btranFT(HVector& vector) const {
   // Alias to PF buffer
   const int PFpivotCount = PFpivotIndex.size();
-<<<<<<< HEAD
-  const int *PFpivotIndex = this->PFpivotIndex.size() > 0 ? &this->PFpivotIndex[0] : NULL;
-  const int *PFstart = this->PFstart.size() > 0 ? &this->PFstart[0] : NULL;
-  const int *PFindex = this->PFindex.size() > 0 ? &this->PFindex[0] : NULL;
-  const double *PFvalue = this->PFvalue.size() > 0 ? &this->PFvalue[0] : NULL;
-=======
-  const int* PFpivotIndex = &this->PFpivotIndex[0];
-  const int* PFstart = &this->PFstart[0];
-  const int* PFindex = &this->PFindex[0];
-  const double* PFvalue = &this->PFvalue[0];
->>>>>>> 941bd0c0
+  const int* PFpivotIndex = this->PFpivotIndex.size() > 0 ? &this->PFpivotIndex[0] : NULL;
+  const int* PFstart = this->PFstart.size() > 0 ? &this->PFstart[0] : NULL;
+  const int* PFindex = this->PFindex.size() > 0 ? &this->PFindex[0] : NULL;
+  const double* PFvalue = this->PFvalue.size() > 0 ? &this->PFvalue[0] : NULL;
 
   // Alias to non constant
   //    int RHS_Tick = vector.pseudoTick;
@@ -1643,13 +1610,8 @@
   int numUpdate = 0;
   for (HVector* vec = aq; vec != 0; vec = vec->next) numUpdate++;
 
-<<<<<<< HEAD
-  HVector **aqWork = new HVector*[numUpdate];
-  HVector **epWork = new HVector*[numUpdate];
-=======
-  HVector* aqWork[numUpdate];
-  HVector* epWork[numUpdate];
->>>>>>> 941bd0c0
+  HVector** aqWork = new HVector*[numUpdate];
+  HVector** epWork = new HVector*[numUpdate];
 
   for (int i = 0; i < numUpdate; i++) {
     aqWork[i] = aq;
