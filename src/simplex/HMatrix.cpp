/* * * * * * * * * * * * * * * * * * * * * * * * * * * * * * * * * * * * */
/*                                                                       */
/*    This file is part of the HiGHS linear optimization suite           */
/*                                                                       */
/*    Written and engineered 2008-2021 at the University of Edinburgh    */
/*                                                                       */
/*    Available as open-source under the MIT License                     */
/*                                                                       */
/*    Authors: Julian Hall, Ivet Galabova, Qi Huangfu, Leona Gottwald    */
/*    and Michael Feldmeier                                              */
/*                                                                       */
/* * * * * * * * * * * * * * * * * * * * * * * * * * * * * * * * * * * * */
/**@file simplex/HMatrix.cpp
 * @brief
 */
#include "simplex/HMatrix.h"

#include <algorithm>
#include <cassert>
#include <cmath>
#include <cstdio>

#include "lp_data/HConst.h"
#include "simplex/HVector.h"

using std::fabs;
using std::max;
using std::swap;

void HMatrix::setup(HighsInt numCol_, HighsInt numRow_, const HighsInt* Astart_,
                    const HighsInt* Aindex_, const double* Avalue_,
                    const int8_t* nonbasicFlag_) {
  // Copy the A matrix and setup row-wise matrix with the nonbasic
  // columns before the basic columns for a general set of nonbasic
  // variables
  //
  // Copy A
  numCol = numCol_;
  numRow = numRow_;
  Astart.assign(Astart_, Astart_ + numCol_ + 1);

  HighsInt AcountX = Astart_[numCol_];
  Aindex.assign(Aindex_, Aindex_ + AcountX);
  Avalue.assign(Avalue_, Avalue_ + AcountX);

  // Build row copy - pointers
  std::vector<HighsInt> AR_Bend;
  ARstart.resize(numRow + 1);
  AR_Nend.assign(numRow, 0);
  AR_Bend.assign(numRow, 0);
  // Count the nonzeros of nonbasic and basic columns in each row
  for (HighsInt iCol = 0; iCol < numCol; iCol++) {
    if (nonbasicFlag_[iCol]) {
      for (HighsInt k = Astart[iCol]; k < Astart[iCol + 1]; k++) {
        HighsInt iRow = Aindex[k];
        AR_Nend[iRow]++;
      }
    } else {
      for (HighsInt k = Astart[iCol]; k < Astart[iCol + 1]; k++) {
        HighsInt iRow = Aindex[k];
        AR_Bend[iRow]++;
      }
    }
  }
  ARstart[0] = 0;
  for (HighsInt i = 0; i < numRow; i++)
    ARstart[i + 1] = ARstart[i] + AR_Nend[i] + AR_Bend[i];
  for (HighsInt i = 0; i < numRow; i++) {
    AR_Bend[i] = ARstart[i] + AR_Nend[i];
    AR_Nend[i] = ARstart[i];
  }
  // Build row copy - elements
  ARindex.resize(AcountX);
  ARvalue.resize(AcountX);
  for (HighsInt iCol = 0; iCol < numCol; iCol++) {
    if (nonbasicFlag_[iCol]) {
      for (HighsInt k = Astart[iCol]; k < Astart[iCol + 1]; k++) {
        HighsInt iRow = Aindex[k];
        HighsInt iPut = AR_Nend[iRow]++;
        ARindex[iPut] = iCol;
        ARvalue[iPut] = Avalue[k];
      }
    } else {
      for (HighsInt k = Astart[iCol]; k < Astart[iCol + 1]; k++) {
        HighsInt iRow = Aindex[k];
        HighsInt iPut = AR_Bend[iRow]++;
        ARindex[iPut] = iCol;
        ARvalue[iPut] = Avalue[k];
      }
    }
  }
  // Initialise the density of the PRICE result
  //  row_apDensity = 0;
}

void HMatrix::setup_lgBs(HighsInt numCol_, HighsInt numRow_,
                         const HighsInt* Astart_, const HighsInt* Aindex_,
                         const double* Avalue_) {
  // Copy the A matrix and setup row-wise matrix with the nonbasic
  // columns before the basic columns for a logical basis
  //
  // Copy A
  numCol = numCol_;
  numRow = numRow_;
  Astart.assign(Astart_, Astart_ + numCol_ + 1);

  HighsInt AcountX = Astart_[numCol_];
  Aindex.assign(Aindex_, Aindex_ + AcountX);
  Avalue.assign(Avalue_, Avalue_ + AcountX);

  // Build row copy - pointers
  ARstart.resize(numRow + 1);
  AR_Nend.assign(numRow, 0);
  for (HighsInt k = 0; k < AcountX; k++) AR_Nend[Aindex[k]]++;
  ARstart[0] = 0;
  for (HighsInt i = 1; i <= numRow; i++)
    ARstart[i] = ARstart[i - 1] + AR_Nend[i - 1];
  for (HighsInt i = 0; i < numRow; i++) AR_Nend[i] = ARstart[i];

  // Build row copy - elements
  ARindex.resize(AcountX);
  ARvalue.resize(AcountX);
  for (HighsInt iCol = 0; iCol < numCol; iCol++) {
    for (HighsInt k = Astart[iCol]; k < Astart[iCol + 1]; k++) {
      HighsInt iRow = Aindex[k];
      HighsInt iPut = AR_Nend[iRow]++;
      ARindex[iPut] = iCol;
      ARvalue[iPut] = Avalue[k];
    }
  }
  // Initialise the density of the PRICE result
  //  row_apDensity = 0;
}

<<<<<<< HEAD
void HMatrix::update(int variable_in, int variable_out) {
  if (variable_in < numCol) {
    for (int k = Astart[variable_in]; k < Astart[variable_in + 1]; k++) {
      int iRow = Aindex[k];
      int iFind = ARstart[iRow];
      int iSwap = --AR_Nend[iRow];
=======
void HMatrix::update(HighsInt variable_in, HighsInt variable_out) {
  if (variable_in < numCol) {
    for (HighsInt k = Astart[variable_in]; k < Astart[variable_in + 1]; k++) {
      HighsInt iRow = Aindex[k];
      HighsInt iFind = ARstart[iRow];
      HighsInt iSwap = --AR_Nend[iRow];
>>>>>>> ed66d31c
      while (ARindex[iFind] != variable_in) iFind++;
      // todo @ Julian : this assert can fail
      assert(iFind >= 0 && iFind < int(ARindex.size()));
      assert(iSwap >= 0 && iSwap < int(ARindex.size()));
      swap(ARindex[iFind], ARindex[iSwap]);
      swap(ARvalue[iFind], ARvalue[iSwap]);
    }
  }

  if (variable_out < numCol) {
<<<<<<< HEAD
    for (int k = Astart[variable_out]; k < Astart[variable_out + 1]; k++) {
      int iRow = Aindex[k];
      int iFind = AR_Nend[iRow];
      int iSwap = AR_Nend[iRow]++;
=======
    for (HighsInt k = Astart[variable_out]; k < Astart[variable_out + 1]; k++) {
      HighsInt iRow = Aindex[k];
      HighsInt iFind = AR_Nend[iRow];
      HighsInt iSwap = AR_Nend[iRow]++;
>>>>>>> ed66d31c
      while (ARindex[iFind] != variable_out) iFind++;
      swap(ARindex[iFind], ARindex[iSwap]);
      swap(ARvalue[iFind], ARvalue[iSwap]);
    }
  }
}

double HMatrix::compute_dot(HVector& vector, HighsInt iCol) const {
  double result = 0;
  if (iCol < numCol) {
    for (HighsInt k = Astart[iCol]; k < Astart[iCol + 1]; k++)
      result += vector.array[Aindex[k]] * Avalue[k];
  } else {
    result = vector.array[iCol - numCol];
  }
  return result;
}

void HMatrix::collect_aj(HVector& vector, HighsInt iCol,
                         double multiplier) const {
  if (iCol < numCol) {
    for (HighsInt k = Astart[iCol]; k < Astart[iCol + 1]; k++) {
      HighsInt index = Aindex[k];
      double value0 = vector.array[index];
      double value1 = value0 + multiplier * Avalue[k];
      if (value0 == 0) vector.index[vector.count++] = index;
      vector.array[index] = (fabs(value1) < kHighsTiny) ? kHighsZero : value1;
    }
  } else {
    HighsInt index = iCol - numCol;
    double value0 = vector.array[index];
    double value1 = value0 + multiplier;
    if (value0 == 0) vector.index[vector.count++] = index;
    vector.array[index] = (fabs(value1) < kHighsTiny) ? kHighsZero : value1;
  }
}

void HMatrix::priceByColumn(HVector& row_ap, const HVector& row_ep) const {
  // Alias
  HighsInt ap_count = 0;
  HighsInt* ap_index = &row_ap.index[0];
  double* ap_array = &row_ap.array[0];
  const double* ep_array = &row_ep.array[0];
  // Computation
  for (HighsInt iCol = 0; iCol < numCol; iCol++) {
    double value = 0;
    for (HighsInt k = Astart[iCol]; k < Astart[iCol + 1]; k++) {
      value += ep_array[Aindex[k]] * Avalue[k];
    }
    if (fabs(value) > kHighsTiny) {
      ap_array[iCol] = value;
      ap_index[ap_count++] = iCol;
    }
  }
  row_ap.count = ap_count;
}

void HMatrix::priceByRowSparseResult(HVector& row_ap,
                                     const HVector& row_ep) const {
  // Vanilla hyper-sparse row-wise PRICE
  // Set up parameters so that priceByRowSparseResultWithSwitch runs as vanilla
  // hyper-sparse PRICE
  const double historical_density =
      -0.1;           // Historical density always forces hyper-sparse PRICE
  HighsInt fm_i = 0;  // Always start from first index of row_ep
  const double switch_density = 1.1;  // Never switch to standard row-wise PRICE
  priceByRowSparseResultWithSwitch(row_ap, row_ep, historical_density, fm_i,
                                   switch_density);
}

void HMatrix::priceByRowSparseResultWithSwitch(HVector& row_ap,
                                               const HVector& row_ep,
                                               double historical_density,
                                               HighsInt from_i,
                                               double switch_density) const {
  // (Continue) hyper-sparse row-wise PRICE with possible switches to
  // standard row-wise PRICE either immediately based on historical
  // density or during hyper-sparse PRICE if there is too much fill-in
  // Alias
  HighsInt ap_count = row_ap.count;
  HighsInt* ap_index = &row_ap.index[0];
  double* ap_array = &row_ap.array[0];
  const HighsInt ep_count = row_ep.count;
  const HighsInt* ep_index = &row_ep.index[0];
  const double* ep_array = &row_ep.array[0];
  // Computation

  HighsInt nx_i = from_i;
  // Possibly don't perform hyper-sparse PRICE based on historical density
  if (historical_density <= hyperPRICE) {
    for (HighsInt i = nx_i; i < ep_count; i++) {
      HighsInt iRow = ep_index[i];
      // Possibly switch to standard row-wise price
      HighsInt iRowNNz = AR_Nend[iRow] - ARstart[iRow];
      double lc_dsty = (1.0 * ap_count) / numCol;
      bool price_by_row_sw =
          ap_count + iRowNNz >= numCol || lc_dsty > switch_density;
      if (price_by_row_sw) break;
      double multiplier = ep_array[iRow];
      for (HighsInt k = ARstart[iRow]; k < AR_Nend[iRow]; k++) {
        HighsInt index = ARindex[k];
        double value0 = ap_array[index];
        double value1 = value0 + multiplier * ARvalue[k];
        if (value0 == 0) ap_index[ap_count++] = index;
        ap_array[index] = (fabs(value1) < kHighsTiny) ? kHighsZero : value1;
      }
      nx_i = i + 1;
    }
    row_ap.count = ap_count;
  }
  from_i = nx_i;
  if (from_i < ep_count) {
    // PRICE is not complete: finish without maintaining nonzeros of result
    priceByRowDenseResult(row_ap, row_ep, from_i);
  } else {
    // PRICE is complete maintaining nonzeros of result
    // Try to remove cancellation
    priceByRowSparseResultRemoveCancellation(row_ap);
  }
}

void HMatrix::priceByRowDenseResult(HVector& row_ap, const HVector& row_ep,
                                    HighsInt from_i) const {
  // (Continue) standard row-wise PRICE
  // Alias
  HighsInt* ap_index = &row_ap.index[0];
  double* ap_array = &row_ap.array[0];
  const HighsInt ep_count = row_ep.count;
  const HighsInt* ep_index = &row_ep.index[0];
  const double* ep_array = &row_ep.array[0];
  // Computation
  for (HighsInt i = from_i; i < ep_count; i++) {
    HighsInt iRow = ep_index[i];
    double multiplier = ep_array[iRow];
    for (HighsInt k = ARstart[iRow]; k < AR_Nend[iRow]; k++) {
      HighsInt index = ARindex[k];
      double value0 = ap_array[index];
      double value1 = value0 + multiplier * ARvalue[k];
      ap_array[index] = (fabs(value1) < kHighsTiny) ? kHighsZero : value1;
    }
  }
  // Determine indices of nonzeros in PRICE result
  HighsInt ap_count = 0;
  for (HighsInt index = 0; index < numCol; index++) {
    double value1 = ap_array[index];
    if (fabs(value1) < kHighsTiny) {
      ap_array[index] = 0;
    } else {
      ap_index[ap_count++] = index;
    }
  }
  row_ap.count = ap_count;
}

void HMatrix::priceByRowSparseResultRemoveCancellation(HVector& row_ap) const {
  // Alias
  HighsInt* ap_index = &row_ap.index[0];
  double* ap_array = &row_ap.array[0];
  // Try to remove cancellation
  HighsInt ap_count = 0;
  ap_count = row_ap.count;
  const HighsInt apcount1 = ap_count;
  ap_count = 0;
  for (HighsInt i = 0; i < apcount1; i++) {
    const HighsInt index = ap_index[i];
    const double value = ap_array[index];
    if (fabs(value) > kHighsTiny) {
      ap_index[ap_count++] = index;
    } else {
      ap_array[index] = 0;
    }
  }
  row_ap.count = ap_count;
}<|MERGE_RESOLUTION|>--- conflicted
+++ resolved
@@ -132,21 +132,12 @@
   //  row_apDensity = 0;
 }
 
-<<<<<<< HEAD
-void HMatrix::update(int variable_in, int variable_out) {
-  if (variable_in < numCol) {
-    for (int k = Astart[variable_in]; k < Astart[variable_in + 1]; k++) {
-      int iRow = Aindex[k];
-      int iFind = ARstart[iRow];
-      int iSwap = --AR_Nend[iRow];
-=======
 void HMatrix::update(HighsInt variable_in, HighsInt variable_out) {
   if (variable_in < numCol) {
     for (HighsInt k = Astart[variable_in]; k < Astart[variable_in + 1]; k++) {
       HighsInt iRow = Aindex[k];
       HighsInt iFind = ARstart[iRow];
       HighsInt iSwap = --AR_Nend[iRow];
->>>>>>> ed66d31c
       while (ARindex[iFind] != variable_in) iFind++;
       // todo @ Julian : this assert can fail
       assert(iFind >= 0 && iFind < int(ARindex.size()));
@@ -157,17 +148,10 @@
   }
 
   if (variable_out < numCol) {
-<<<<<<< HEAD
-    for (int k = Astart[variable_out]; k < Astart[variable_out + 1]; k++) {
-      int iRow = Aindex[k];
-      int iFind = AR_Nend[iRow];
-      int iSwap = AR_Nend[iRow]++;
-=======
     for (HighsInt k = Astart[variable_out]; k < Astart[variable_out + 1]; k++) {
       HighsInt iRow = Aindex[k];
       HighsInt iFind = AR_Nend[iRow];
       HighsInt iSwap = AR_Nend[iRow]++;
->>>>>>> ed66d31c
       while (ARindex[iFind] != variable_out) iFind++;
       swap(ARindex[iFind], ARindex[iSwap]);
       swap(ARvalue[iFind], ARvalue[iSwap]);
