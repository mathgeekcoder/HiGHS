/* * * * * * * * * * * * * * * * * * * * * * * * * * * * * * * * * * * * */
/*                                                                       */
/*    This file is part of the HiGHS linear optimization suite           */
/*                                                                       */
/*    Written and engineered 2008-2021 at the University of Edinburgh    */
/*                                                                       */
/*    Available as open-source under the MIT License                     */
/*                                                                       */
/*    Authors: Julian Hall, Ivet Galabova, Qi Huangfu, Leona Gottwald    */
/*    and Michael Feldmeier                                              */
/*                                                                       */
/* * * * * * * * * * * * * * * * * * * * * * * * * * * * * * * * * * * * */
/**@file simplex/HEkk.cpp
 * @brief
 */
#include "simplex/HEkk.h"

#include "lp_data/HighsLpSolverObject.h"
#include "lp_data/HighsLpUtils.h"
#include "lp_data/HighsModelUtils.h"
#include "lp_data/HighsSolutionDebug.h"
#include "simplex/HEkkDual.h"
#include "simplex/HEkkPrimal.h"
#include "simplex/HSimplexDebug.h"
#include "simplex/HSimplexReport.h"
#include "simplex/SimplexTimer.h"

#ifdef OPENMP
#include "omp.h"
#endif

using std::fabs;
using std::max;
using std::min;

// using std::cout;
// using std::endl;

void HEkk::clear() {
  // Clears Ekk entirely. Clears all associated pointers, data scalars
  // and vectors, and the status values.
  this->clearEkkLp();
  this->clearEkkDualise();
  this->clearEkkData();
  this->clearEkkPointers();
  this->clearSimplexBasis(this->basis_);
  this->simplex_nla_.clear();
  this->clearEkkAllStatus();
}

void HEkk::clearEkkAllStatus() {
  // Clears the Ekk status entirely. Functionally junks all
  // information relating to the simplex solve, but doesn't clear the
  // associated data scalars and vectors.
  HighsSimplexStatus& status = this->status_;
  status.initialised_for_new_lp = false;
  status.initialised_for_solve = false;
  this->clearNlaStatus();
  this->clearEkkDataStatus();
}

void HEkk::clearEkkDataStatus() {
  // Just clears the Ekk status values associated with Ekk-specific
  // data: doesn't clear "initialised_for_new_lp", "initialised_for_solve" or
  // NLA status
  HighsSimplexStatus& status = this->status_;
  status.has_ar_matrix = false;
  status.has_dual_steepest_edge_weights = false;
  status.has_fresh_rebuild = false;
  status.has_dual_objective_value = false;
  status.has_primal_objective_value = false;
  status.has_dual_ray = false;
  status.has_primal_ray = false;
}

void HEkk::clearNlaStatus() {
  // Clears Ekk status values associated with NLA. Functionally junks
  // NLA, but doesn't clear the associated data scalars and vectors
  HighsSimplexStatus& status = this->status_;
  status.has_basis = false;
  status.has_nla = false;
  clearNlaInvertStatus();
}

void HEkk::clearNlaInvertStatus() {
  this->status_.has_invert = false;
  this->status_.has_fresh_invert = false;
}

void HEkk::clearEkkPointers() {
  this->options_ = NULL;
  this->timer_ = NULL;
}

void HEkk::clearEkkLp() {
  this->lp_.clear();
  lp_name_ = "";
}

void HEkk::clearEkkDualise() {
  this->original_col_cost_.clear();
  this->original_col_lower_.clear();
  this->original_col_upper_.clear();
  this->original_row_lower_.clear();
  this->original_row_upper_.clear();
  this->upper_bound_col_.clear();
  this->upper_bound_row_.clear();
}

void HEkk::clearEkkData() {
  // Clears Ekk-specific data scalars and vectors. Doesn't clear
  // status, as this is done elsewhere
  //
  // Doesn't clear the LP, simplex NLA or simplex basis as part of
  // clearing Ekk data, so that the simplex basis and HFactor instance
  // are maintained
  //
  // Does clear any frozen basis data
  if (this->status_.has_nla) this->simplex_nla_.frozenBasisClearAllData();

  // analysis_; No clear yet

  this->clearEkkDataInfo();
  model_status_ = HighsModelStatus::kNotset;
  // random_; Has no data
  this->workEdWt_ = NULL;
  this->workEdWtFull_ = NULL;

  this->simplex_in_scaled_space_ = false;
  this->ar_matrix_.clear();
  this->scaled_a_matrix_.clear();

  this->cost_scale_ = 1;
  this->iteration_count_ = 0;
  this->dual_simplex_cleanup_level_ = 0;
  this->dual_simplex_phase1_cleanup_level_ = 0;

  this->previous_iteration_cycling_detected = -kHighsIInf;

  this->solve_bailout_ = false;
  this->called_return_from_solve_ = false;
  this->exit_algorithm_ = SimplexAlgorithm::kPrimal;
  this->return_primal_solution_status_ = 0;
  this->return_dual_solution_status_ = 0;

  this->proof_index_.clear();
  this->proof_value_.clear();

  this->build_synthetic_tick_ = 0.0;
  this->total_synthetic_tick_ = 0.0;
}

void HEkk::clearEkkDataInfo() {
  HighsSimplexInfo& info = this->info_;
  info.workCost_.clear();
  info.workDual_.clear();
  info.workShift_.clear();
  info.workLower_.clear();
  info.workUpper_.clear();
  info.workRange_.clear();
  info.workValue_.clear();
  info.workLowerShift_.clear();
  info.workUpperShift_.clear();
  info.baseLower_.clear();
  info.baseUpper_.clear();
  info.baseValue_.clear();
  info.numTotRandomValue_.clear();
  info.numTotPermutation_.clear();
  info.numColPermutation_.clear();
  info.devex_index_.clear();
  info.pivot_.clear();
  info.index_chosen_.clear();
  info.phase1_backtracking_test_done = false;
  info.phase2_backtracking_test_done = false;
  info.backtracking_ = false;
  info.valid_backtracking_basis_ = false;
  this->clearSimplexBasis(info.backtracking_basis_);
  info.backtracking_basis_costs_shifted_ = false;
  info.backtracking_basis_costs_perturbed_ = false;
  info.backtracking_basis_bounds_perturbed_ = false;
  info.backtracking_basis_workShift_.clear();
  info.backtracking_basis_workLowerShift_.clear();
  info.backtracking_basis_workUpperShift_.clear();
  info.backtracking_basis_edge_weights_.clear();
  info.dual_ray_row_ = -1;
  info.dual_ray_sign_ = 0;
  info.primal_ray_col_ = -1;
  info.primal_ray_sign_ = 0;
  info.simplex_strategy = 0;
  info.dual_edge_weight_strategy = 0;
  info.primal_edge_weight_strategy = 0;
  info.price_strategy = 0;
  info.dual_simplex_cost_perturbation_multiplier = 1;
  info.primal_simplex_phase1_cost_perturbation_multiplier = 1;
  info.primal_simplex_bound_perturbation_multiplier = 1;
  info.allow_dual_steepest_edge_to_devex_switch = 0;
  info.dual_steepest_edge_weight_log_error_threshold = 0;
  info.run_quiet = false;
  info.store_squared_primal_infeasibility = false;
  info.report_simplex_inner_clock = false;
  info.report_simplex_outer_clock = false;
  info.report_simplex_phases_clock = false;
  info.report_HFactor_clock = false;
  info.analyse_lp = false;
  info.analyse_iterations = false;
  info.analyse_invert_form = false;

  info.allow_cost_shifting = true;
  info.allow_cost_perturbation = true;
  info.allow_bound_perturbation = true;
  info.costs_shifted = false;
  info.costs_perturbed = false;
  info.bounds_perturbed = false;

  info.num_primal_infeasibilities = kHighsIllegalInfeasibilityCount;
  info.max_primal_infeasibility = kHighsIllegalInfeasibilityMeasure;
  info.sum_primal_infeasibilities = kHighsIllegalInfeasibilityMeasure;
  info.num_dual_infeasibilities = kHighsIllegalInfeasibilityCount;
  info.max_dual_infeasibility = kHighsIllegalInfeasibilityMeasure;
  info.sum_dual_infeasibilities = kHighsIllegalInfeasibilityMeasure;
  info.dual_phase1_iteration_count = 0;
  info.dual_phase2_iteration_count = 0;
  info.primal_phase1_iteration_count = 0;
  info.primal_phase2_iteration_count = 0;
  info.primal_bound_swap = 0;
  info.min_threads = 1;
  info.num_threads = 1;
  info.max_threads = kHighsThreadLimit;
  info.multi_iteration = 0;
  info.update_count = 0;
  info.dual_objective_value = 0;
  info.primal_objective_value = 0;
  info.updated_dual_objective_value = 0;
  info.updated_primal_objective_value = 0;
  info.num_basic_logicals = 0;
}

void HEkk::clearEkkControlInfo() {
  HighsSimplexInfo& info = this->info_;
  info.control_iteration_count0 = 0;
  info.col_aq_density = 0.0;
  info.row_ep_density = 0.0;
  info.row_ap_density = 0.0;
  info.row_DSE_density = 0.0;
  info.col_basic_feasibility_change_density = 0.0;
  info.row_basic_feasibility_change_density = 0.0;
  info.col_BFRT_density = 0.0;
  info.primal_col_density = 0.0;
  info.dual_col_density = 0.0;
  info.costly_DSE_frequency = 0;
  info.num_costly_DSE_iteration = 0;
  info.costly_DSE_measure = 0;
  info.average_log_low_DSE_weight_error = 0;
  info.average_log_high_DSE_weight_error = 0;
}

void HEkk::clearEkkNlaInfo() {
  HighsSimplexInfo& info = this->info_;
  info.factor_pivot_threshold = 0;
  info.update_limit = 0;
}

void HEkk::clearSimplexBasis(SimplexBasis& simplex_basis) {
  // Clear a given simplex basis. Needs an argument because it's used
  // to clear the backtracking basis
  simplex_basis.basicIndex_.clear();
  simplex_basis.nonbasicFlag_.clear();
  simplex_basis.nonbasicMove_.clear();
}

void HotStart::clear() {
  this->valid = false;
  this->refactor_info.clear();
  this->nonbasicMove.clear();
}

void HEkk::clearHotStart() {
  this->hot_start_.clear();
  this->simplex_nla_.factor_.refactor_info_.clear();
}

void HEkk::invalidate() {
  this->status_.initialised_for_new_lp = false;
  assert(!this->status_.is_dualised);
  assert(!this->status_.is_permuted);
  this->status_.initialised_for_solve = false;
  this->invalidateBasisMatrix();
}

void HEkk::invalidateBasisMatrix() {
  // When the constraint matrix changes - dimensions or just (basic)
  // values, the simplex NLA becomes invalid, the simplex basis is
  // no longer valid, and
  this->status_.has_nla = false;
  invalidateBasis();
}

void HEkk::invalidateBasis() {
  // Invalidate the basis of the simplex LP, and all its other
  // basis-related properties
  this->status_.has_basis = false;
  this->invalidateBasisArtifacts();
}

void HEkk::invalidateBasisArtifacts() {
  // Invalidate the artifacts of the basis of the simplex LP
  this->status_.has_ar_matrix = false;
  this->status_.has_dual_steepest_edge_weights = false;
  this->status_.has_invert = false;
  this->status_.has_fresh_invert = false;
  this->status_.has_fresh_rebuild = false;
  this->status_.has_dual_objective_value = false;
  this->status_.has_primal_objective_value = false;
  this->status_.has_dual_ray = false;
  this->status_.has_primal_ray = false;
}

void HEkk::updateStatus(LpAction action) {
  assert(!this->status_.is_dualised);
  assert(!this->status_.is_permuted);
  switch (action) {
    case LpAction::kScale:
      this->invalidateBasisMatrix();
      this->clearHotStart();
      break;
    case LpAction::kNewCosts:
      this->status_.has_fresh_rebuild = false;
      this->status_.has_dual_objective_value = false;
      this->status_.has_primal_objective_value = false;
      break;
    case LpAction::kNewBounds:
      this->status_.has_fresh_rebuild = false;
      this->status_.has_dual_objective_value = false;
      this->status_.has_primal_objective_value = false;
      break;
    case LpAction::kNewBasis:
      this->invalidateBasis();
      this->clearHotStart();
      break;
    case LpAction::kNewCols:
      this->clear();
      this->clearHotStart();
      //    this->invalidateBasisArtifacts();
      break;
    case LpAction::kNewRows:
      if (kExtendInvertWhenAddingRows) {
        // Just clear Ekk data
        this->clearEkkData();
      } else {
        // Clear everything
        this->clear();
      }
      this->clearHotStart();
      //    this->invalidateBasisArtifacts();
      break;
    case LpAction::kDelCols:
      this->clear();
      this->clearHotStart();
      //    this->invalidateBasis();
      break;
    case LpAction::kDelNonbasicCols:
      this->clear();
      this->clearHotStart();
      //    this->invalidateBasis();
      break;
    case LpAction::kDelRows:
      this->clear();
      this->clearHotStart();
      //   this->invalidateBasis();
      break;
    case LpAction::kDelRowsBasisOk:
      assert(1 == 0);
      this->clearHotStart();
      //      info.lp_ = true;
      break;
    case LpAction::kScaledCol:
      this->invalidateBasisMatrix();
      this->clearHotStart();
      break;
    case LpAction::kScaledRow:
      this->invalidateBasisMatrix();
      this->clearHotStart();
      break;
    case LpAction::kHotStart:
      this->clearEkkData();  //
      this->clearNlaInvertStatus();
      break;
    case LpAction::kBacktracking:
      this->status_.has_ar_matrix = false;
      this->status_.has_fresh_rebuild = false;
      this->status_.has_dual_objective_value = false;
      this->status_.has_primal_objective_value = false;
      break;
    default:
      break;
  }
}

void HEkk::setNlaPointersForLpAndScale(const HighsLp& lp) {
  assert(status_.has_nla);
  simplex_nla_.setLpAndScalePointers(&lp);
}

void HEkk::setNlaPointersForTrans(const HighsLp& lp) {
  assert(status_.has_nla);
  assert(status_.has_basis);
  simplex_nla_.setLpAndScalePointers(&lp);
  simplex_nla_.base_index_ = &basis_.basicIndex_[0];
}

void HEkk::setNlaRefactorInfo() {
  simplex_nla_.factor_.refactor_info_ = this->hot_start_.refactor_info;
  simplex_nla_.factor_.refactor_info_.use = true;
}

void HEkk::btran(HVector& rhs, const double expected_density) {
  assert(status_.has_nla);
  simplex_nla_.btran(rhs, expected_density);
}

void HEkk::ftran(HVector& rhs, const double expected_density) {
  assert(status_.has_nla);
  simplex_nla_.ftran(rhs, expected_density);
}

void HEkk::moveLp(HighsLpSolverObject& solver_object) {
  // Move the incumbent LP to EKK
  HighsLp& incumbent_lp = solver_object.lp_;
  this->lp_ = std::move(incumbent_lp);
  incumbent_lp.is_moved_ = true;
  //
  // Invalidate the row-wise matrix
  this->status_.has_ar_matrix = false;
  //
  // The simplex algorithm runs in the same space as the LP that has
  // just been moved in. This is a scaled space if the LP is scaled.
  this->simplex_in_scaled_space_ = this->lp_.is_scaled_;
  //
  // Update other EKK pointers. Currently just pointers to the
  // HighsOptions and HighsTimer members of the Highs class that are
  // communicated by reference via the HighsLpSolverObject instance.
  this->setPointers(&solver_object.options_, &solver_object.timer_);
  // Initialise Ekk if this has not been done. Ekk isn't initialised
  // if moveLp hasn't been called for this instance of HiGHS, or if
  // the Ekk instance is junked due to removing rows from the LP
  this->initialiseEkk();
}

void HEkk::setPointers(HighsOptions* options, HighsTimer* timer) {
  this->options_ = options;
  this->timer_ = timer;
  this->analysis_.timer_ = this->timer_;
}

HighsSparseMatrix* HEkk::getScaledAMatrixPointer() {
  // Return a pointer to either the constraint matrix or a scaled copy
  // (that is a member of the HEkk class), with the latter returned if
  // the LP has scaling factors but is unscaled.
  HighsSparseMatrix* local_scaled_a_matrix = &(this->lp_.a_matrix_);
  if (this->lp_.scale_.has_scaling && !this->lp_.is_scaled_) {
    scaled_a_matrix_ = this->lp_.a_matrix_;
    scaled_a_matrix_.applyScale(this->lp_.scale_);
    local_scaled_a_matrix = &scaled_a_matrix_;
  }
  return local_scaled_a_matrix;
}

HighsStatus HEkk::dualise() {
  assert(lp_.a_matrix_.isColwise());
  original_num_col_ = lp_.num_col_;
  original_num_row_ = lp_.num_row_;
  original_num_nz_ = lp_.a_matrix_.numNz();
  original_offset_ = lp_.offset_;
  original_col_cost_ = lp_.col_cost_;
  original_col_lower_ = lp_.col_lower_;
  original_col_upper_ = lp_.col_upper_;
  original_row_lower_ = lp_.row_lower_;
  original_row_upper_ = lp_.row_upper_;
  // Reserve space for simple dual
  lp_.col_cost_.reserve(original_num_row_);
  lp_.col_lower_.reserve(original_num_row_);
  lp_.col_upper_.reserve(original_num_row_);
  lp_.row_lower_.reserve(original_num_col_);
  lp_.row_upper_.reserve(original_num_col_);
  // Invalidate the original data
  lp_.col_cost_.resize(0);
  lp_.col_lower_.resize(0);
  lp_.col_upper_.resize(0);
  lp_.row_lower_.resize(0);
  lp_.row_upper_.resize(0);
  // The bulk of the constraint matrix of the dual LP is the transpose
  // of the primal constraint matrix. This is obtained row-wise by
  // copying the matrix and flipping the dimensions
  HighsSparseMatrix dual_matrix = lp_.a_matrix_;
  dual_matrix.num_row_ = original_num_col_;
  dual_matrix.num_col_ = original_num_row_;
  dual_matrix.format_ = MatrixFormat::kRowwise;
  // The primal_bound_value vector accumulates the values of the
  // finite bounds on variables - or zero for a free variable - used
  // later to compute the offset and shift for the costs. Many of
  // these components will be zero - all for the case x>=0 - so
  // maintain a list of the nonzeros and corresponding indices. Don't
  // reserve space since they may not be needed
  vector<double> primal_bound_value;
  vector<HighsInt> primal_bound_index;
  const double inf = kHighsInf;
  for (HighsInt iCol = 0; iCol < original_num_col_; iCol++) {
    const double cost = original_col_cost_[iCol];
    const double lower = original_col_lower_[iCol];
    const double upper = original_col_upper_[iCol];
    double primal_bound = inf;
    double row_lower = inf;
    double row_upper = -inf;
    if (lower == upper) {
      // Fixed
      primal_bound = lower;
      // Dual activity a^Ty is free, implying dual for primal column
      // (slack for dual row) is free
      row_lower = -inf;
      row_upper = inf;
    } else if (!highs_isInfinity(-lower)) {
      // Finite lower bound so boxed or lower
      if (!highs_isInfinity(upper)) {
        // Finite upper bound so boxed
        //
        // Treat as lower
        primal_bound = lower;
        // Dual activity a^Ty is bounded above by cost, implying dual
        // for primal column (slack for dual row) is non-negative
        row_lower = -inf;
        row_upper = cost;
        // Treat upper bound as additional constraint
        upper_bound_col_.push_back(iCol);
      } else {
        // Lower (since upper bound is infinite)
        primal_bound = lower;
        // Dual activity a^Ty is bounded above by cost, implying dual
        // for primal column (slack for dual row) is non-negative
        row_lower = -inf;
        row_upper = cost;
      }
    } else if (!highs_isInfinity(upper)) {
      // Upper
      primal_bound = upper;
      // Dual activity a^Ty is bounded below by cost, implying dual
      // for primal column (slack for dual row) is non-positive
      row_lower = cost;
      row_upper = inf;
    } else {
      // FREE
      //
      // Dual activity a^Ty is fixed by cost, implying dual for primal
      // column (slack for dual row) is fixed at zero
      primal_bound = 0;
      row_lower = cost;
      row_upper = cost;
    }
    assert(row_lower < inf);
    assert(row_upper > -inf);
    assert(primal_bound < inf);
    lp_.row_lower_.push_back(row_lower);
    lp_.row_upper_.push_back(row_upper);
    if (primal_bound) {
      primal_bound_value.push_back(primal_bound);
      primal_bound_index.push_back(iCol);
    }
  }
  for (HighsInt iRow = 0; iRow < original_num_row_; iRow++) {
    double lower = original_row_lower_[iRow];
    double upper = original_row_upper_[iRow];
    double col_cost = inf;
    double col_lower = inf;
    double col_upper = -inf;
    if (lower == upper) {
      // Equality constraint
      //
      // Dual variable has primal RHS as cost and is free
      col_cost = lower;
      col_lower = -inf;
      col_upper = inf;
    } else if (!highs_isInfinity(-lower)) {
      // Finite lower bound so boxed or lower
      if (!highs_isInfinity(upper)) {
        // Finite upper bound so boxed
        //
        // Treat as lower
        col_cost = lower;
        col_lower = 0;
        col_upper = inf;
        // Treat upper bound as additional constraint
        upper_bound_row_.push_back(iRow);
      } else {
        // Lower (since upper bound is infinite)
        col_cost = lower;
        col_lower = 0;
        col_upper = inf;
      }
    } else if (!highs_isInfinity(upper)) {
      // Upper
      col_cost = upper;
      col_lower = -inf;
      col_upper = 0;
    } else {
      // FREE
      // Shouldn't get free rows, but handle them anyway
      col_cost = 0;
      col_lower = 0;
      col_upper = 0;
    }
    assert(col_lower < inf);
    assert(col_upper > -inf);
    assert(col_cost < inf);
    lp_.col_cost_.push_back(col_cost);
    lp_.col_lower_.push_back(col_lower);
    lp_.col_upper_.push_back(col_upper);
  }
  vector<HighsInt>& start = lp_.a_matrix_.start_;
  vector<HighsInt>& index = lp_.a_matrix_.index_;
  vector<double>& value = lp_.a_matrix_.value_;
  // Boxed variables and constraints yield extra columns in the dual LP
  HighsSparseMatrix extra_columns;
  extra_columns.ensureColwise();
  extra_columns.num_row_ = original_num_col_;
  HighsInt num_upper_bound_col = upper_bound_col_.size();
  HighsInt num_upper_bound_row = upper_bound_row_.size();
  HighsInt num_extra_col = 0;
  double one = 1;
  for (HighsInt iX = 0; iX < num_upper_bound_col; iX++) {
    HighsInt iCol = upper_bound_col_[iX];
    const double lower = original_col_lower_[iCol];
    const double upper = original_col_upper_[iCol];
    extra_columns.addVec(1, &iCol, &one);
    lp_.col_cost_.push_back(upper);
    lp_.col_lower_.push_back(-inf);
    lp_.col_upper_.push_back(0);
    num_extra_col++;
  }

  if (num_upper_bound_row) {
    // Need to identify the submatrix of constraint matrix rows
    // corresponding to those with a row index in
    // upper_bound_row_. When identifying numbers of entries in each
    // row of submatrix, use indirection to get corresponding row
    // index, with a dummy row for rows not in the submatrix.
    HighsInt dummy_row = num_upper_bound_row;
    vector<HighsInt> indirection;
    vector<HighsInt> count;
    indirection.assign(original_num_row_, dummy_row);
    count.assign(num_upper_bound_row + 1, 0);
    HighsInt extra_iRow = 0;
    for (HighsInt iX = 0; iX < num_upper_bound_row; iX++) {
      HighsInt iRow = upper_bound_row_[iX];
      indirection[iRow] = extra_iRow++;
      double upper = original_row_upper_[iRow];
      lp_.col_cost_.push_back(upper);
      lp_.col_lower_.push_back(-inf);
      lp_.col_upper_.push_back(0);
    }
    for (HighsInt iEl = 0; iEl < original_num_nz_; iEl++)
      count[indirection[index[iEl]]]++;
    extra_columns.start_.resize(num_upper_bound_col + num_upper_bound_row + 1);
    for (HighsInt iRow = 0; iRow < num_upper_bound_row; iRow++) {
      extra_columns.start_[num_upper_bound_col + iRow + 1] =
          extra_columns.start_[num_upper_bound_col + iRow] + count[iRow];
      count[iRow] = extra_columns.start_[num_upper_bound_col + iRow];
    }
    HighsInt extra_columns_num_nz =
        extra_columns.start_[num_upper_bound_col + num_upper_bound_row];
    extra_columns.index_.resize(extra_columns_num_nz);
    extra_columns.value_.resize(extra_columns_num_nz);
    for (HighsInt iCol = 0; iCol < original_num_col_; iCol++) {
      for (HighsInt iEl = start[iCol]; iEl < start[iCol + 1]; iEl++) {
        HighsInt iRow = indirection[index[iEl]];
        if (iRow < num_upper_bound_row) {
          HighsInt extra_columns_iEl = count[iRow];
          assert(extra_columns_iEl < extra_columns_num_nz);
          extra_columns.index_[extra_columns_iEl] = iCol;
          extra_columns.value_[extra_columns_iEl] = value[iEl];
          count[iRow]++;
        }
      }
    }
    extra_columns.num_col_ += num_upper_bound_row;
  }
  // Incorporate the cost shift by subtracting A*primal_bound from the
  // cost vector; compute the objective offset
  double delta_offset = 0;
  for (HighsInt iX = 0; iX < primal_bound_index.size(); iX++) {
    HighsInt iCol = primal_bound_index[iX];
    double multiplier = primal_bound_value[iX];
    delta_offset += multiplier * original_col_cost_[iCol];
    for (HighsInt iEl = start[iCol]; iEl < start[iCol + 1]; iEl++)
      lp_.col_cost_[index[iEl]] -= multiplier * value[iEl];
  }
  if (extra_columns.num_col_) {
    // Incorporate the cost shift by subtracting
    // extra_columns*primal_bound from the cost vector for the extra
    // dual variables
    //
    // Have to scatter the packed primal bound values into a
    // full-length vector
    //
    // ToDo Make this more efficient?
    vector<double> primal_bound;
    primal_bound.assign(original_num_col_, 0);
    for (HighsInt iX = 0; iX < primal_bound_index.size(); iX++)
      primal_bound[primal_bound_index[iX]] = primal_bound_value[iX];

    for (HighsInt iCol = 0; iCol < extra_columns.num_col_; iCol++) {
      double cost = lp_.col_cost_[original_num_row_ + iCol];
      for (HighsInt iEl = extra_columns.start_[iCol];
           iEl < extra_columns.start_[iCol + 1]; iEl++)
        cost -=
            primal_bound[extra_columns.index_[iEl]] * extra_columns.value_[iEl];
      lp_.col_cost_[original_num_row_ + iCol] = cost;
    }
  }
  lp_.offset_ += delta_offset;
  // Copy the row-wise dual LP constraint matrix and transpose it.
  // ToDo Make this more efficient
  lp_.a_matrix_ = dual_matrix;
  lp_.a_matrix_.ensureColwise();
  // Add the extra columns to the dual LP constraint matrix
  lp_.a_matrix_.addCols(extra_columns);

  HighsInt dual_num_col =
      original_num_row_ + num_upper_bound_col + num_upper_bound_row;
  HighsInt dual_num_row = original_num_col_;
  assert(dual_num_col == (int)lp_.col_cost_.size());
  assert(lp_.a_matrix_.num_col_ == dual_num_col);
  const bool ignore_scaling = true;
  if (!ignore_scaling) {
    // Flip any scale factors
    if (lp_.scale_.has_scaling) {
      std::vector<double> temp_scale = lp_.scale_.row;
      lp_.scale_.row = lp_.scale_.col;
      lp_.scale_.col = temp_scale;
      lp_.scale_.num_col = dual_num_col;
      lp_.scale_.num_row = dual_num_row;
    }
  }
  // Change optimzation sense
  if (lp_.sense_ == ObjSense::kMinimize) {
    lp_.sense_ = ObjSense::kMaximize;
  } else {
    lp_.sense_ = ObjSense::kMinimize;
  }
  // Flip LP dimensions
  lp_.num_col_ = dual_num_col;
  lp_.num_row_ = dual_num_row;
  status_.is_dualised = true;
  status_.has_basis = false;
  status_.has_ar_matrix = false;
  status_.has_nla = false;
  highsLogUser(options_->log_options, HighsLogType::kInfo,
               "Solving dual LP with %d columns", (int)dual_num_col);
  if (num_upper_bound_col + num_upper_bound_row) {
    highsLogUser(options_->log_options, HighsLogType::kInfo, " [%d extra from",
                 (int)dual_num_col - original_num_row_);
    if (num_upper_bound_col)
      highsLogUser(options_->log_options, HighsLogType::kInfo,
                   " %d boxed variable(s)", (int)num_upper_bound_col);
    if (num_upper_bound_col && num_upper_bound_row)
      highsLogUser(options_->log_options, HighsLogType::kInfo, " and");
    if (num_upper_bound_row)
      highsLogUser(options_->log_options, HighsLogType::kInfo,
                   " %d boxed constraint(s)", (int)num_upper_bound_row);
    highsLogUser(options_->log_options, HighsLogType::kInfo, "]");
  }
  highsLogUser(options_->log_options, HighsLogType::kInfo, " and %d rows\n",
               (int)dual_num_row);
  //  reportLp(options_->log_options, lp_, HighsLogType::kVerbose);
  return HighsStatus::kOk;
}

HighsStatus HEkk::undualise() {
  if (!this->status_.is_dualised) return HighsStatus::kOk;
  HighsInt dual_num_col = lp_.num_col_;
  HighsInt primal_num_tot = original_num_col_ + original_num_row_;
  // These two aren't used (yet)
  vector<double>& dual_work_dual = info_.workDual_;
  vector<double>& primal_work_value = info_.workValue_;
  // Take copies of the nonbasic information for the dual LP, since
  // its values will be over-written in constructing the corresponding
  // data for the primal problem
  vector<int8_t> dual_nonbasic_flag = basis_.nonbasicFlag_;
  vector<int8_t> dual_nonbasic_move = basis_.nonbasicMove_;
  vector<HighsInt>& primal_basic_index = basis_.basicIndex_;
  vector<int8_t>& primal_nonbasic_flag = basis_.nonbasicFlag_;
  vector<int8_t>& primal_nonbasic_move = basis_.nonbasicMove_;
  basis_.nonbasicFlag_.assign(primal_num_tot, kIllegalFlagValue);
  basis_.nonbasicMove_.assign(primal_num_tot, kIllegalMoveValue);
  basis_.basicIndex_.resize(0);
  const double inf = kHighsInf;
  // The number of dual rows is the number of primal columns, so all
  // dual basic variables are nonbasic in the primal problem.
  //
  // If there are extra dual columns due to upper bounds on boxed
  // primal variables/constraints, there will be an excess of dual
  // nonbasic variables for the required primal basic variables.
  //
  // For each pair of dual variables associated with a boxed primal
  // variable/constraint:
  //
  // * If one is basic then it yields a nonbasic primal variable, at
  //   a bound given by the basic dual
  //
  // * If both are nonbasic, then they yield a basic primal variable
  //
  // Keep track of the dual column added to handle upper bounds on
  // boxed variables/constraints
  HighsInt upper_bound_col = original_num_row_;
  for (HighsInt iCol = 0; iCol < original_num_col_; iCol++) {
    const double cost = original_col_cost_[iCol];
    const double lower = original_col_lower_[iCol];
    const double upper = original_col_upper_[iCol];
    HighsInt move = kIllegalMoveValue;
    HighsInt dual_variable = dual_num_col + iCol;
    bool dual_basic = dual_nonbasic_flag[dual_variable] == kNonbasicFlagFalse;
    if (lower == upper) {
      // Fixed
      if (dual_basic) move = kNonbasicMoveZe;
    } else if (!highs_isInfinity(-lower)) {
      // Finite lower bound so boxed or lower
      if (!highs_isInfinity(upper)) {
        // Finite upper bound so boxed
        if (dual_basic) {
          // Primal variable is nonbasic at its lower bound
          move = kNonbasicMoveUp;
        } else {
          // Look at the corresponding dual variable for the upper bound
          dual_variable = upper_bound_col;
          dual_basic = dual_nonbasic_flag[dual_variable] == kNonbasicFlagFalse;
          if (dual_basic) {
            // Primal variable is nonbasic at its upper bound
            move = kNonbasicMoveDn;
          }
        }
        upper_bound_col++;
      } else {
        // Lower (since upper bound is infinite)
        if (dual_basic) move = kNonbasicMoveUp;
      }
    } else if (!highs_isInfinity(upper)) {
      // Upper
      if (dual_basic) move = kNonbasicMoveDn;
    } else {
      // FREE
      //
      // Dual activity a^Ty is fixed by cost, implying dual for primal
      // column (slack for dual row) is fixed at zero
      if (dual_basic) {
        assert(4 == 0);
        move = kNonbasicMoveZe;
      }
    }
    if (dual_basic) {
      // Primal nonbasic column from basic dual row
      assert(move != kIllegalMoveValue);
      primal_nonbasic_flag[iCol] = kNonbasicFlagTrue;
      primal_nonbasic_move[iCol] = move;
    } else {
      // Primal basic column from nonbasic dual row
      primal_basic_index.push_back(iCol);
      primal_nonbasic_flag[iCol] = kNonbasicFlagFalse;
      primal_nonbasic_move[iCol] = 0;
    }
  }
  for (HighsInt iRow = 0; iRow < original_num_row_; iRow++) {
    double lower = original_row_lower_[iRow];
    double upper = original_row_upper_[iRow];
    HighsInt move = kIllegalMoveValue;
    HighsInt dual_variable = iRow;
    bool dual_basic = dual_nonbasic_flag[dual_variable] == kNonbasicFlagFalse;
    if (lower == upper) {
      // Equality constraint
      //
      // Dual variable has primal RHS as cost and is free
      if (dual_basic) {
        move = kNonbasicMoveZe;
      }
    } else if (!highs_isInfinity(-lower)) {
      // Finite lower bound so boxed or lower
      if (!highs_isInfinity(upper)) {
        // Finite upper bound so boxed
        if (dual_basic) {
          // Primal variable is nonbasic at its lower bound
          move = kNonbasicMoveDn;
        } else {
          // Look at the corresponding dual variable for the upper bound
          dual_variable = upper_bound_col;
          dual_basic = dual_nonbasic_flag[dual_variable] == kNonbasicFlagFalse;
          if (dual_basic) {
            // Primal variable is nonbasic at its upper bound
            move = kNonbasicMoveUp;
          }
        }
        upper_bound_col++;
      } else {
        // Lower (since upper bound is infinite)
        if (dual_basic) {
          move = kNonbasicMoveDn;
        }
      }
    } else if (!highs_isInfinity(upper)) {
      // Upper
      if (dual_basic) {
        move = kNonbasicMoveUp;
      }
    } else {
      // FREE
      if (dual_basic) {
        assert(14 == 0);
        move = kNonbasicMoveZe;
      }
      // Shouldn't get free rows, but handle them anyway
    }
    if (dual_basic) {
      // Primal nonbasic column from basic dual row
      assert(move != kIllegalMoveValue);
      primal_nonbasic_flag[original_num_col_ + iRow] = kNonbasicFlagTrue;
      primal_nonbasic_move[original_num_col_ + iRow] = move;
    } else {
      // Primal basic column from nonbasic dual row
      primal_basic_index.push_back(original_num_col_ + iRow);
      primal_nonbasic_flag[original_num_col_ + iRow] = kNonbasicFlagFalse;
      primal_nonbasic_move[original_num_col_ + iRow] = 0;
    }
  }
  const bool ignore_scaling = true;
  if (!ignore_scaling) {
    // Flip any scale factors
    if (lp_.scale_.has_scaling) {
      std::vector<double> temp_scale = lp_.scale_.row;
      lp_.scale_.row = lp_.scale_.col;
      lp_.scale_.col = temp_scale;
      lp_.scale_.col.resize(original_num_col_);
      lp_.scale_.row.resize(original_num_row_);
      lp_.scale_.num_col = original_num_col_;
      lp_.scale_.num_row = original_num_row_;
    }
  }
  // Change optimzation sense
  if (lp_.sense_ == ObjSense::kMinimize) {
    lp_.sense_ = ObjSense::kMaximize;
  } else {
    lp_.sense_ = ObjSense::kMinimize;
  }
  // Flip LP dimensions
  lp_.num_col_ = original_num_col_;
  lp_.num_row_ = original_num_row_;
  // Restore the original offset
  lp_.offset_ = original_offset_;
  // Copy back the costs and bounds
  lp_.col_cost_ = original_col_cost_;
  lp_.col_lower_ = original_col_lower_;
  lp_.col_upper_ = original_col_upper_;
  lp_.row_lower_ = original_row_lower_;
  lp_.row_upper_ = original_row_upper_;
  // The primal constraint matrix is available row-wise as the first
  // original_num_row_ vectors of the dual constratint matrix
  HighsSparseMatrix primal_matrix;
  primal_matrix.start_.resize(original_num_row_ + 1);
  primal_matrix.index_.resize(original_num_nz_);
  primal_matrix.value_.resize(original_num_nz_);

  for (HighsInt iCol = 0; iCol < original_num_row_ + 1; iCol++)
    primal_matrix.start_[iCol] = lp_.a_matrix_.start_[iCol];
  for (HighsInt iEl = 0; iEl < original_num_nz_; iEl++) {
    primal_matrix.index_[iEl] = lp_.a_matrix_.index_[iEl];
    primal_matrix.value_[iEl] = lp_.a_matrix_.value_[iEl];
  }
  primal_matrix.num_col_ = original_num_col_;
  primal_matrix.num_row_ = original_num_row_;
  primal_matrix.format_ = MatrixFormat::kRowwise;
  // Copy the row-wise primal LP constraint matrix and transpose it.
  // ToDo Make this more efficient
  lp_.a_matrix_ = primal_matrix;
  lp_.a_matrix_.ensureColwise();
  // Some sanity checks
  assert(lp_.num_col_ == original_num_col_);
  assert(lp_.num_row_ == original_num_row_);
  assert(lp_.a_matrix_.numNz() == original_num_nz_);
  HighsInt num_basic_variables = primal_basic_index.size();
  bool num_basic_variables_ok = num_basic_variables == original_num_row_;
  if (!num_basic_variables_ok)
    printf("HEkk::undualise: Have %d basic variables, not %d\n",
           (int)num_basic_variables, (int)original_num_row_);
  assert(num_basic_variables_ok);

  // Clear the data retained when solving dual LP
  clearEkkDualise();
  status_.is_dualised = false;
  // Now solve with this basis. Should just be a case of reinverting
  // and re-solving for optimal primal and dual values, but
  // numerically marginal LPs will need clean-up
  status_.has_basis = true;
  status_.has_ar_matrix = false;
  status_.has_nla = false;
  status_.has_invert = false;
  HighsInt primal_solve_iteration_count = -iteration_count_;
  HighsStatus return_status = solve();
  primal_solve_iteration_count += iteration_count_;
  //  if (primal_solve_iteration_count)
  highsLogUser(options_->log_options, HighsLogType::kInfo,
               "Solving the primal LP (%s) using the optimal basis of its dual "
               "required %d simplex iterations\n",
               lp_.model_name_.c_str(), (int)primal_solve_iteration_count);
  return return_status;
}

HighsStatus HEkk::permute() {
  assert(1 == 0);
  return HighsStatus::kError;
}

HighsStatus HEkk::unpermute() {
  if (!this->status_.is_permuted) return HighsStatus::kOk;
  assert(1 == 0);
  return HighsStatus::kError;
}

HighsStatus HEkk::solve() {
  debug_solve_call_num_++;
  initialiseAnalysis();
  initialiseControl();

  if (analysis_.analyse_simplex_time)
    analysis_.simplexTimerStart(SimplexTotalClock);
  dual_simplex_cleanup_level_ = 0;
  dual_simplex_phase1_cleanup_level_ = 0;

  previous_iteration_cycling_detected = -kHighsIInf;

  HighsStatus call_status = initialiseForSolve();
  if (call_status == HighsStatus::kError) return HighsStatus::kError;

  const HighsDebugStatus simplex_nla_status =
      simplex_nla_.debugCheckData("Before HEkk::solve()");
  const bool simplex_nla_ok = simplex_nla_status == HighsDebugStatus::kOk;
  if (!simplex_nla_ok) {
    highsLogUser(options_->log_options, HighsLogType::kError,
                 "Error in simplex NLA data\n");
    assert(simplex_nla_ok);
    return HighsStatus::kError;
  }

  assert(status_.has_basis);
  assert(status_.has_invert);
  assert(status_.initialised_for_solve);
  if (model_status_ == HighsModelStatus::kOptimal) return HighsStatus::kOk;

  HighsStatus return_status = HighsStatus::kOk;
  std::string algorithm_name;

  // Indicate that dual and primal rays are not known
  status_.has_dual_ray = false;
  status_.has_primal_ray = false;

  // Allow primal and dual perturbations in case a block on them is
  // hanging over from a previous call
  info_.allow_cost_shifting = true;
  info_.allow_cost_perturbation = true;
  info_.allow_bound_perturbation = true;

  chooseSimplexStrategyThreads(*options_, info_);
  HighsInt& simplex_strategy = info_.simplex_strategy;
<<<<<<< HEAD
  const HighsInt debug_from_solve_call_num = -160;
=======
  const HighsInt debug_from_solve_call_num = -1;
>>>>>>> 9b5aee96
  const HighsInt debug_to_solve_call_num = debug_from_solve_call_num;
  debug_solve_report_ = debug_solve_call_num_ >= debug_from_solve_call_num &&
                        debug_solve_call_num_ <= debug_to_solve_call_num;
  if (debug_solve_report_) {
    printf("HEkk::solve call %d\n", (int)debug_solve_call_num_);
    debugReporting(-1);
    debugReporting(0, kHighsLogDevLevelVerbose);  // Detailed);
  }

  // Initial solve according to strategy
  if (simplex_strategy == kSimplexStrategyPrimal) {
    algorithm_name = "primal";
    reportSimplexPhaseIterations(options_->log_options, iteration_count_, info_,
                                 true);
    highsLogUser(options_->log_options, HighsLogType::kInfo,
                 "Using EKK primal simplex solver\n");
    HEkkPrimal primal_solver(*this);
    workEdWt_ = NULL;
    workEdWtFull_ = NULL;
    call_status = primal_solver.solve();
    assert(called_return_from_solve_);
    return_status = interpretCallStatus(options_->log_options, call_status,
                                        return_status, "HEkkPrimal::solve");
  } else {
    algorithm_name = "dual";
    reportSimplexPhaseIterations(options_->log_options, iteration_count_, info_,
                                 true);
    // Solve, depending on the particular strategy
    if (simplex_strategy == kSimplexStrategyDualTasks) {
      highsLogUser(
          options_->log_options, HighsLogType::kInfo,
          "Using EKK parallel dual simplex solver - SIP with %" HIGHSINT_FORMAT
          " threads\n",
          info_.num_threads);
    } else if (simplex_strategy == kSimplexStrategyDualMulti) {
      highsLogUser(
          options_->log_options, HighsLogType::kInfo,
          "Using EKK parallel dual simplex solver - PAMI with %" HIGHSINT_FORMAT
          " threads\n",
          info_.num_threads);
    } else {
      highsLogUser(options_->log_options, HighsLogType::kInfo,
                   "Using EKK dual simplex solver - serial\n");
    }
    HEkkDual dual_solver(*this);
    workEdWt_ = dual_solver.getWorkEdWt();
    workEdWtFull_ = dual_solver.getWorkEdWtFull();
    call_status = dual_solver.solve();
    assert(called_return_from_solve_);
    return_status = interpretCallStatus(options_->log_options, call_status,
                                        return_status, "HEkkDual::solve");

    // Dual simplex solver may set model_status to be
    // kUnboundedOrInfeasible, and Highs::run() may not allow that to
    // be returned, so use primal simplex to distinguish
    if (model_status_ == HighsModelStatus::kUnboundedOrInfeasible &&
        !options_->allow_unbounded_or_infeasible) {
      HEkkPrimal primal_solver(*this);
      call_status = primal_solver.solve();
      assert(called_return_from_solve_);
      return_status = interpretCallStatus(options_->log_options, call_status,
                                          return_status, "HEkkPrimal::solve");
    }
  }

  if (debug_solve_report_) {
    // Restore any modified development output settings
    debugReporting(1);
  }

  reportSimplexPhaseIterations(options_->log_options, iteration_count_, info_);
  if (return_status == HighsStatus::kError) return return_status;
  highsLogDev(options_->log_options, HighsLogType::kInfo,
              "EKK %s simplex solver returns %" HIGHSINT_FORMAT
              " primal and %" HIGHSINT_FORMAT
              " dual infeasibilities: "
              "Status %s\n",
              algorithm_name.c_str(), info_.num_primal_infeasibilities,
              info_.num_dual_infeasibilities,
              utilModelStatusToString(model_status_).c_str());
  // Can model_status_ = HighsModelStatus::kNotset be returned?
  assert(model_status_ != HighsModelStatus::kNotset);

  if (analysis_.analyse_simplex_time) {
    analysis_.simplexTimerStop(SimplexTotalClock);
    analysis_.reportSimplexTimer();
  }
  if (analysis_.analyse_simplex_summary_data) analysis_.summaryReport();
  if (analysis_.analyse_factor_data) analysis_.reportInvertFormData();
  if (analysis_.analyse_factor_time) analysis_.reportFactorTimer();
  return return_status;
}

HighsStatus HEkk::cleanup() {
  // Clean up from a point with either primal or dual
  // infeasiblilities, but not both
  HighsStatus return_status = HighsStatus::kOk;
  HighsStatus call_status;
  if (info_.num_primal_infeasibilities) {
    // Primal infeasibilities, so should be just dual phase 2
    assert(!info_.num_dual_infeasibilities);
    // Use dual simplex (phase 2) with Devex pricing and no perturbation
    info_.simplex_strategy = kSimplexStrategyDual;
    info_.dual_simplex_cost_perturbation_multiplier = 0;
    info_.dual_edge_weight_strategy = kSimplexDualEdgeWeightStrategyDevex;
    HEkkDual dual_solver(*this);
    workEdWt_ = dual_solver.getWorkEdWt();
    workEdWtFull_ = dual_solver.getWorkEdWtFull();
    call_status = dual_solver.solve();
    assert(called_return_from_solve_);
    return_status =
        interpretCallStatus(this->options_->log_options, call_status,
                            return_status, "HEkkDual::solve");
    if (return_status == HighsStatus::kError) return return_status;
  } else {
    // Dual infeasibilities, so should be just primal phase 2
    assert(!info_.num_primal_infeasibilities);
    // Use primal simplex (phase 2) with no perturbation
    info_.simplex_strategy = kSimplexStrategyPrimal;
    info_.primal_simplex_bound_perturbation_multiplier = 0;
    HEkkPrimal primal_solver(*this);
    workEdWt_ = NULL;
    workEdWtFull_ = NULL;
    call_status = primal_solver.solve();
    assert(called_return_from_solve_);
    return_status =
        interpretCallStatus(this->options_->log_options, call_status,
                            return_status, "HEkkPrimal::solve");
    if (return_status == HighsStatus::kError) return return_status;
  }
  return return_status;
}

HighsStatus HEkk::setBasis() {
  // Set up nonbasicFlag and basicIndex for a logical basis
  const HighsInt num_col = lp_.num_col_;
  const HighsInt num_row = lp_.num_row_;
  const HighsInt num_tot = num_col + num_row;
  basis_.hash = 0;
  basis_.nonbasicFlag_.resize(num_tot);
  basis_.nonbasicMove_.resize(num_tot);
  basis_.basicIndex_.resize(num_row);
  for (HighsInt iCol = 0; iCol < num_col; iCol++) {
    basis_.nonbasicFlag_[iCol] = kNonbasicFlagTrue;
    double lower = lp_.col_lower_[iCol];
    double upper = lp_.col_upper_[iCol];
    HighsInt move = kIllegalMoveValue;
    if (lower == upper) {
      // Fixed
      move = kNonbasicMoveZe;
    } else if (!highs_isInfinity(-lower)) {
      // Finite lower bound so boxed or lower
      if (!highs_isInfinity(upper)) {
        // Finite upper bound so boxed. Set to bound of LP that is closer to
        // zero
        if (move == kIllegalMoveValue) {
          if (fabs(lower) < fabs(upper)) {
            move = kNonbasicMoveUp;
          } else {
            move = kNonbasicMoveDn;
          }
        }
      } else {
        // Lower (since upper bound is infinite)
        move = kNonbasicMoveUp;
      }
    } else if (!highs_isInfinity(upper)) {
      // Upper
      move = kNonbasicMoveDn;
    } else {
      // FREE
      move = kNonbasicMoveZe;
    }
    assert(move != kIllegalMoveValue);
    basis_.nonbasicMove_[iCol] = move;
  }
  for (HighsInt iRow = 0; iRow < num_row; iRow++) {
    HighsInt iVar = num_col + iRow;
    basis_.nonbasicFlag_[iVar] = kNonbasicFlagFalse;
    HighsHashHelpers::sparse_combine(basis_.hash, iVar);
    basis_.basicIndex_[iRow] = iVar;
  }
  info_.num_basic_logicals = num_row;
  status_.has_basis = true;
  return HighsStatus::kOk;
}

HighsStatus HEkk::setBasis(const HighsBasis& highs_basis) {
  // Shouldn't have to check the incoming basis since this is an
  // internal call, but it may be a basis that's set up internally
  // with errors :-) ...
  //
  HighsOptions& options = *options_;
  if (debugHighsBasisConsistent(options, lp_, highs_basis) ==
      HighsDebugStatus::kLogicalError) {
    highsLogDev(options_->log_options, HighsLogType::kError,
                "Supposed to be a Highs basis, but not valid\n");
    return HighsStatus::kError;
  }
  HighsInt num_col = lp_.num_col_;
  HighsInt num_row = lp_.num_row_;
  HighsInt num_tot = num_col + num_row;
  // Resize the basis in case none has yet been defined for this LP
  basis_.nonbasicFlag_.resize(num_tot);
  basis_.nonbasicMove_.resize(num_tot);
  basis_.basicIndex_.resize(num_row);

  basis_.hash = 0;
  HighsInt num_basic_variables = 0;
  for (HighsInt iCol = 0; iCol < num_col; iCol++) {
    HighsInt iVar = iCol;

    const double lower = lp_.col_lower_[iCol];
    const double upper = lp_.col_upper_[iCol];
    if (highs_basis.col_status[iCol] == HighsBasisStatus::kBasic) {
      basis_.nonbasicFlag_[iVar] = kNonbasicFlagFalse;
      basis_.nonbasicMove_[iVar] = 0;
      basis_.basicIndex_[num_basic_variables++] = iVar;
      HighsHashHelpers::sparse_combine(basis_.hash, iVar);
    } else {
      basis_.nonbasicFlag_[iVar] = kNonbasicFlagTrue;
      if (highs_basis.col_status[iCol] == HighsBasisStatus::kLower) {
        if (lower == upper) {
          basis_.nonbasicMove_[iVar] = kNonbasicMoveZe;
        } else {
          basis_.nonbasicMove_[iVar] = kNonbasicMoveUp;
        }
      } else if (highs_basis.col_status[iCol] == HighsBasisStatus::kUpper) {
        basis_.nonbasicMove_[iVar] = kNonbasicMoveDn;
      } else {
        assert(highs_basis.col_status[iCol] == HighsBasisStatus::kZero);
        basis_.nonbasicMove_[iVar] = kNonbasicMoveZe;
      }
    }
  }
  for (HighsInt iRow = 0; iRow < num_row; iRow++) {
    HighsInt iVar = num_col + iRow;
    const double lower = lp_.row_lower_[iRow];
    const double upper = lp_.row_upper_[iRow];
    if (highs_basis.row_status[iRow] == HighsBasisStatus::kBasic) {
      basis_.nonbasicFlag_[iVar] = kNonbasicFlagFalse;
      basis_.nonbasicMove_[iVar] = 0;
      basis_.basicIndex_[num_basic_variables++] = iVar;
      HighsHashHelpers::sparse_combine(basis_.hash, iVar);
    } else {
      basis_.nonbasicFlag_[iVar] = kNonbasicFlagTrue;
      if (highs_basis.row_status[iRow] == HighsBasisStatus::kLower) {
        if (lower == upper) {
          basis_.nonbasicMove_[iVar] = kNonbasicMoveZe;
        } else {
          basis_.nonbasicMove_[iVar] = kNonbasicMoveDn;
        }
      } else if (highs_basis.row_status[iRow] == HighsBasisStatus::kUpper) {
        basis_.nonbasicMove_[iVar] = kNonbasicMoveUp;
      } else {
        assert(highs_basis.row_status[iRow] == HighsBasisStatus::kZero);
        basis_.nonbasicMove_[iVar] = kNonbasicMoveZe;
      }
    }
  }
  status_.has_basis = true;
  return HighsStatus::kOk;
}

/*
HighsStatus HEkk::setBasis(const SimplexBasis& basis) {
  // Shouldn't have to check the incoming basis since this is an
  // internal call, but it may be a basis that's set up internally
  // with errors :-) ...
  if (this->debugBasisConsistent() ==
      HighsDebugStatus::kLogicalError) {
    highsLogDev(this->options_->log_options, HighsLogType::kError,
                "Supposed to be a Highs basis, but not valid\n");
    return HighsStatus::kError;
  }
  this->basis_.nonbasicFlag_ = basis.nonbasicFlag_;
  this->basis_.nonbasicMove_ = basis.nonbasicMove_;
  this->basis_.basicIndex_ = basis.basicIndex_;
  this->basis_.hash = basis.hash;
  this->status_.has_basis = true;
  return HighsStatus::kOk;
}
*/

void HEkk::addCols(const HighsLp& lp,
                   const HighsSparseMatrix& scaled_a_matrix) {
  // Should be extendSimplexLpRandomVectors
  //  if (valid_simplex_basis)
  //    appendBasicRowsToBasis(simplex_lp, simplex_basis, XnumNewRow);
  //  ekk_instance_.updateStatus(LpAction::kNewRows);
  //  if (valid_simplex_lp) {
  //    simplex_lp.num_row_ += XnumNewRow;
  //    ekk_instance_.initialiseSimplexLpRandomVectors();
  //  }
  //  if (valid_simplex_lp)
  //    assert(ekk_instance_.lp_.dimensionsOk("addCols - simplex"));
  if (this->status_.has_nla) this->simplex_nla_.addCols(&lp);
  this->updateStatus(LpAction::kNewCols);
}

void HEkk::addRows(const HighsLp& lp,
                   const HighsSparseMatrix& scaled_ar_matrix) {
  // Should be extendSimplexLpRandomVectors
  //  if (valid_simplex_basis)
  //    appendBasicRowsToBasis(simplex_lp, simplex_basis, XnumNewRow);
  //  ekk_instance_.updateStatus(LpAction::kNewRows);
  //  if (valid_simplex_lp) {
  //    simplex_lp.num_row_ += XnumNewRow;
  //    ekk_instance_.initialiseSimplexLpRandomVectors();
  //  }
  //  if (valid_simplex_lp)
  //    assert(ekk_instance_.lp_.dimensionsOk("addRows - simplex"));
  if (kExtendInvertWhenAddingRows && this->status_.has_nla) {
    this->simplex_nla_.addRows(&lp, &basis_.basicIndex_[0], &scaled_ar_matrix);
    setNlaPointersForTrans(lp);
    this->debugNlaCheckInvert("HEkk::addRows - on entry",
                              kHighsDebugLevelExpensive + 1);
  }
  // Update the number of rows in the simplex LP so that it's
  // consistent with simplex basis information
  this->lp_.num_row_ = lp.num_row_;
  this->updateStatus(LpAction::kNewRows);
}

void HEkk::deleteCols(const HighsIndexCollection& index_collection) {
  this->updateStatus(LpAction::kDelCols);
}
void HEkk::deleteRows(const HighsIndexCollection& index_collection) {
  this->updateStatus(LpAction::kDelRows);
}

void HEkk::unscaleSimplex(const HighsLp& incumbent_lp) {
  if (!this->simplex_in_scaled_space_) return;
  assert(incumbent_lp.scale_.has_scaling);
  const HighsInt num_col = incumbent_lp.num_col_;
  const HighsInt num_row = incumbent_lp.num_row_;
  const vector<double>& col_scale = incumbent_lp.scale_.col;
  const vector<double>& row_scale = incumbent_lp.scale_.row;
  for (HighsInt iCol = 0; iCol < num_col; iCol++) {
    const HighsInt iVar = iCol;
    const double factor = col_scale[iCol];
    this->info_.workCost_[iVar] /= factor;
    this->info_.workDual_[iVar] /= factor;
    this->info_.workShift_[iVar] /= factor;
    this->info_.workLower_[iVar] *= factor;
    this->info_.workUpper_[iVar] *= factor;
    this->info_.workRange_[iVar] *= factor;
    this->info_.workValue_[iVar] *= factor;
    this->info_.workLowerShift_[iVar] *= factor;
    this->info_.workUpperShift_[iVar] *= factor;
  }
  for (HighsInt iRow = 0; iRow < num_row; iRow++) {
    const HighsInt iVar = num_col + iRow;
    const double factor = row_scale[iRow];
    this->info_.workCost_[iVar] *= factor;
    this->info_.workDual_[iVar] *= factor;
    this->info_.workShift_[iVar] *= factor;
    this->info_.workLower_[iVar] /= factor;
    this->info_.workUpper_[iVar] /= factor;
    this->info_.workRange_[iVar] /= factor;
    this->info_.workValue_[iVar] /= factor;
    this->info_.workLowerShift_[iVar] /= factor;
    this->info_.workUpperShift_[iVar] /= factor;
  }
  for (HighsInt iRow = 0; iRow < num_row; iRow++) {
    double factor;
    const HighsInt iVar = this->basis_.basicIndex_[iRow];
    if (iVar < num_col) {
      factor = col_scale[iVar];
    } else {
      factor = 1.0 / row_scale[iVar - num_col];
    }
    this->info_.baseLower_[iRow] *= factor;
    this->info_.baseUpper_[iRow] *= factor;
    this->info_.baseValue_[iRow] *= factor;
  }
  this->simplex_in_scaled_space_ = false;
}
HighsSolution HEkk::getSolution() {
  HighsSolution solution;
  // Scatter the basic primal values
  for (HighsInt iRow = 0; iRow < lp_.num_row_; iRow++)
    info_.workValue_[basis_.basicIndex_[iRow]] = info_.baseValue_[iRow];
  // Zero the basic dual values
  for (HighsInt iRow = 0; iRow < lp_.num_row_; iRow++)
    info_.workDual_[basis_.basicIndex_[iRow]] = 0;

  // Now we can get the solution
  solution.col_value.resize(lp_.num_col_);
  solution.col_dual.resize(lp_.num_col_);
  solution.row_value.resize(lp_.num_row_);
  solution.row_dual.resize(lp_.num_row_);

  for (HighsInt iCol = 0; iCol < lp_.num_col_; iCol++) {
    solution.col_value[iCol] = info_.workValue_[iCol];
    solution.col_dual[iCol] = (HighsInt)lp_.sense_ * info_.workDual_[iCol];
  }
  for (HighsInt iRow = 0; iRow < lp_.num_row_; iRow++) {
    solution.row_value[iRow] = -info_.workValue_[lp_.num_col_ + iRow];
    // @FlipRowDual negate RHS
    solution.row_dual[iRow] =
        -(HighsInt)lp_.sense_ * info_.workDual_[lp_.num_col_ + iRow];
  }
  solution.value_valid = true;
  solution.dual_valid = true;
  return solution;
}

HighsBasis HEkk::getHighsBasis(HighsLp& use_lp) const {
  HighsInt num_col = use_lp.num_col_;
  HighsInt num_row = use_lp.num_row_;
  HighsBasis highs_basis;
  highs_basis.col_status.resize(num_col);
  highs_basis.row_status.resize(num_row);
  assert(status_.has_basis);
  highs_basis.valid = false;
  for (HighsInt iCol = 0; iCol < num_col; iCol++) {
    HighsInt iVar = iCol;
    const double lower = use_lp.col_lower_[iCol];
    const double upper = use_lp.col_upper_[iCol];
    HighsBasisStatus basis_status = HighsBasisStatus::kNonbasic;
    if (!basis_.nonbasicFlag_[iVar]) {
      basis_status = HighsBasisStatus::kBasic;
    } else if (basis_.nonbasicMove_[iVar] == kNonbasicMoveUp) {
      basis_status = HighsBasisStatus::kLower;
    } else if (basis_.nonbasicMove_[iVar] == kNonbasicMoveDn) {
      basis_status = HighsBasisStatus::kUpper;
    } else if (basis_.nonbasicMove_[iVar] == kNonbasicMoveZe) {
      if (lower == upper) {
        basis_status = HighsBasisStatus::kLower;
      } else {
        basis_status = HighsBasisStatus::kZero;
      }
    }
    highs_basis.col_status[iCol] = basis_status;
  }
  for (HighsInt iRow = 0; iRow < num_row; iRow++) {
    HighsInt iVar = num_col + iRow;
    const double lower = use_lp.row_lower_[iRow];
    const double upper = use_lp.row_upper_[iRow];
    HighsBasisStatus basis_status = HighsBasisStatus::kNonbasic;
    if (!basis_.nonbasicFlag_[iVar]) {
      basis_status = HighsBasisStatus::kBasic;
    } else if (basis_.nonbasicMove_[iVar] == kNonbasicMoveUp) {
      basis_status = HighsBasisStatus::kUpper;
    } else if (basis_.nonbasicMove_[iVar] == kNonbasicMoveDn) {
      basis_status = HighsBasisStatus::kLower;
    } else if (basis_.nonbasicMove_[iVar] == kNonbasicMoveZe) {
      if (lower == upper) {
        basis_status = HighsBasisStatus::kLower;
      } else {
        basis_status = HighsBasisStatus::kZero;
      }
    }
    highs_basis.row_status[iRow] = basis_status;
  }
  highs_basis.valid = true;
  return highs_basis;
}

HighsInt HEkk::initialiseSimplexLpBasisAndFactor(
    const bool only_from_known_basis) {
  // If there's no basis, return error if the basis has to be known,
  // otherwise set a logical basis
  //
  // If the basis has to be known, then non-negative return value is
  // rank deficiency; negative return value is error. Otherwise, any
  // rank deficiency is handled and return is 0
  if (!status_.has_basis) {
    if (only_from_known_basis) {
      highsLogDev(options_->log_options, HighsLogType::kError,
                  "Simplex basis should be known but isn't\n");
      return -1;
    }
    setBasis();
  }

  //
  // The simplex NLA operates in the scaled space if the LP has
  // scaling factors. If they exist but haven't been applied, then the
  // simplex NLA needs a separate, scaled constraint matrix. Thus
  // getScaledAMatrixPointer() returns a pointer to either the
  // constraint matrix or a scaled copy (that is a member of the HEkk
  // class), with the latter returned if the LP has scaling factors
  // but is unscaled.
  //
  HighsSparseMatrix* local_scaled_a_matrix = getScaledAMatrixPointer();
  //
  // If simplex NLA is set up, pass the pointers that it uses. It
  // deduces any scaling factors that it must use by inspecting
  // whether the LP has scaling factors, and whether it is scaled.
  //
  // If simplex NLA is not set up, then it will be done if
  //
  if (this->status_.has_nla) {
    this->simplex_nla_.setPointers(&(this->lp_), local_scaled_a_matrix,
                                   &this->basis_.basicIndex_[0], this->options_,
                                   this->timer_, &(this->analysis_));
  } else {
    // todo @ Julian: this fails on glass4
    assert(info_.factor_pivot_threshold >= options_->factor_pivot_threshold);
    simplex_nla_.setup(&(this->lp_),                  //&lp_,
                       &this->basis_.basicIndex_[0],  //&basis_.basicIndex_[0],
                       this->options_,                // options_,
                       this->timer_,                  // timer_,
                       &(this->analysis_),            //&analysis_,
                       local_scaled_a_matrix,
                       this->info_.factor_pivot_threshold);
    status_.has_nla = true;
  }

  if (!status_.has_invert) {
    const HighsInt rank_deficiency = computeFactor();
    if (rank_deficiency) {
      // Basis is rank deficient
      if (only_from_known_basis) {
        // If only this basis should be used, then return error
        highsLogDev(options_->log_options, HighsLogType::kError,
                    "Supposed to be a full-rank basis, but incorrect\n");
        return rank_deficiency;
      }
      // Account for rank deficiency by correcing nonbasicFlag
      handleRankDeficiency();
      this->updateStatus(LpAction::kNewBasis);
      setNonbasicMove();
      status_.has_basis = true;
      status_.has_invert = true;
      status_.has_fresh_invert = true;
    }
    // Record the synthetic clock for INVERT, and zero it for UPDATE
    resetSyntheticClock();
    // Clear any taboo rows/cols
    clearTaboo();
    // Allow taboo rows
    allow_taboo_rows = true;
  }
  assert(status_.has_invert);
  return 0;
}

void HEkk::handleRankDeficiency() {
  HFactor& factor = simplex_nla_.factor_;
  HighsInt rank_deficiency = factor.rank_deficiency;
  vector<HighsInt>& noPvC = factor.noPvC;
  vector<HighsInt>& noPvR = factor.noPvR;
  for (HighsInt k = 0; k < rank_deficiency; k++) {
    HighsInt variable_in = lp_.num_col_ + noPvR[k];
    HighsInt variable_out = noPvC[k];
    basis_.nonbasicFlag_[variable_in] = kNonbasicFlagFalse;
    basis_.nonbasicFlag_[variable_out] = kNonbasicFlagTrue;
  }
  status_.has_ar_matrix = false;
}

// Private methods

void HEkk::initialiseEkk() {
  if (status_.initialised_for_new_lp) return;
  setSimplexOptions();
  initialiseControl();
  initialiseSimplexLpRandomVectors();
  simplex_nla_.clear();
  status_.initialised_for_new_lp = true;
}

bool HEkk::isUnconstrainedLp() {
  bool is_unconstrained_lp = lp_.num_row_ <= 0;
  if (is_unconstrained_lp)
    highsLogDev(
        options_->log_options, HighsLogType::kError,
        "HEkkDual::solve called for LP with non-positive (%" HIGHSINT_FORMAT
        ") number of constraints\n",
        lp_.num_row_);
  assert(!is_unconstrained_lp);
  return is_unconstrained_lp;
}

HighsStatus HEkk::initialiseForSolve() {
  const HighsInt error_return = initialiseSimplexLpBasisAndFactor();
  assert(!error_return);
  if (error_return) return HighsStatus::kError;
  assert(status_.has_basis);

  updateSimplexOptions();
  initialiseSimplexLpRandomVectors();
  initialisePartitionedRowwiseMatrix();  // Timed
  allocateWorkAndBaseArrays();
  initialiseCost(SimplexAlgorithm::kPrimal, kSolvePhaseUnknown, false);
  initialiseBound(SimplexAlgorithm::kPrimal, kSolvePhaseUnknown, false);
  initialiseNonbasicValueAndMove();
  computePrimal();                // Timed
  computeDual();                  // Timed
  computeSimplexInfeasible();     // Timed
  computeDualObjectiveValue();    // Timed
  computePrimalObjectiveValue();  // Timed
  status_.initialised_for_solve = true;

  bool primal_feasible = info_.num_primal_infeasibilities == 0;
  bool dual_feasible = info_.num_dual_infeasibilities == 0;
  visited_basis_.clear();
  visited_basis_.insert(basis_.hash);
  model_status_ = HighsModelStatus::kNotset;
  if (primal_feasible && dual_feasible)
    model_status_ = HighsModelStatus::kOptimal;
  return HighsStatus::kOk;
}

void HEkk::setSimplexOptions() {
  // Copy values of HighsOptions for the simplex solver
  // Currently most of these options are straight copies, but they
  // will become valuable when "choose" becomes a HiGHS strategy value
  // that will need converting into a specific simplex strategy value.
  //
  // NB simplex_strategy is set by chooseSimplexStrategyThreads in each call
  //
  info_.dual_edge_weight_strategy = options_->simplex_dual_edge_weight_strategy;
  info_.price_strategy = options_->simplex_price_strategy;
  info_.dual_simplex_cost_perturbation_multiplier =
      options_->dual_simplex_cost_perturbation_multiplier;
  info_.primal_simplex_bound_perturbation_multiplier =
      options_->primal_simplex_bound_perturbation_multiplier;
  info_.factor_pivot_threshold = options_->factor_pivot_threshold;
  info_.update_limit = options_->simplex_update_limit;
  random_.initialise(options_->random_seed);

  // Set values of internal options
  info_.store_squared_primal_infeasibility = true;
}

void HEkk::updateSimplexOptions() {
  // Update some simplex option values from HighsOptions when
  // (re-)solving an LP. Others aren't changed because better values
  // may have been learned due to solving this LP (possibly with some
  // modification) before.
  //
  // NB simplex_strategy is set by chooseSimplexStrategyThreads in each call
  //
  info_.dual_simplex_cost_perturbation_multiplier =
      options_->dual_simplex_cost_perturbation_multiplier;
  info_.primal_simplex_bound_perturbation_multiplier =
      options_->primal_simplex_bound_perturbation_multiplier;
}

void HEkk::initialiseSimplexLpRandomVectors() {
  const HighsInt num_col = lp_.num_col_;
  const HighsInt num_tot = lp_.num_col_ + lp_.num_row_;
  if (!num_tot) return;
  // Instantiate and (re-)initialise the random number generator
  //  HighsRandom random;
  HighsRandom& random = random_;
  //  random.initialise();

  if (num_col) {
    // Generate a random permutation of the column indices
    vector<HighsInt>& numColPermutation = info_.numColPermutation_;
    numColPermutation.resize(num_col);
    for (HighsInt i = 0; i < num_col; i++) numColPermutation[i] = i;
    random.shuffle(numColPermutation.data(), num_col);
  }

  // Re-initialise the random number generator and generate the
  // random vectors in the same order as hsol to maintain repeatable
  // performance
  // random.initialise();

  // Generate a random permutation of all the indices
  vector<HighsInt>& numTotPermutation = info_.numTotPermutation_;
  numTotPermutation.resize(num_tot);
  for (HighsInt i = 0; i < num_tot; i++) numTotPermutation[i] = i;
  random.shuffle(numTotPermutation.data(), num_tot);

  // Generate a vector of random reals
  info_.numTotRandomValue_.resize(num_tot);
  vector<double>& numTotRandomValue = info_.numTotRandomValue_;
  for (HighsInt i = 0; i < num_tot; i++) {
    numTotRandomValue[i] = random.fraction();
  }
}

void HEkk::chooseSimplexStrategyThreads(const HighsOptions& options,
                                        HighsSimplexInfo& info) {
  // Ensure that this is not called with an optimal basis
  assert(info.num_dual_infeasibilities > 0 ||
         info.num_primal_infeasibilities > 0);
  // Set the internal simplex strategy and number of threads for dual
  // simplex
  HighsInt& simplex_strategy = info.simplex_strategy;
  // By default, use the HighsOptions strategy. If this is
  // kSimplexStrategyChoose, then the strategy used will depend on
  // whether the current basis is primal feasible.
  simplex_strategy = options.simplex_strategy;
  if (simplex_strategy == kSimplexStrategyChoose) {
    // HiGHS is left to choose the simplex strategy
    if (info.num_primal_infeasibilities > 0) {
      // Not primal feasible, so use dual simplex
      simplex_strategy = kSimplexStrategyDual;
    } else {
      // Primal feasible. so use primal simplex
      simplex_strategy = kSimplexStrategyPrimal;
    }
  }
  // Set min/max_threads to correspond to serial code. They will be
  // set to other values if parallel options are used.
  info.min_threads = 1;
  info.max_threads = 1;
  // Record the min/max minimum number of HiGHS threads in the options
  const HighsInt highs_min_threads = options.highs_min_threads;
  const HighsInt highs_max_threads = options.highs_max_threads;
  HighsInt omp_max_threads = 0;
#ifdef OPENMP
  omp_max_threads = omp_get_max_threads();
#endif
  if (options.parallel == kHighsOnString &&
      simplex_strategy == kSimplexStrategyDual) {
    // The parallel strategy is on and the simplex strategy is dual so use
    // PAMI if there are enough OMP threads
    if (omp_max_threads >= kDualMultiMinThreads)
      simplex_strategy = kSimplexStrategyDualMulti;
  }
  //
  // If parallel stratgies are used, the minimum number of HiGHS threads used
  // will be set to be at least the minimum required for the strategy
  //
  // All this is independent of the number of OMP threads available,
  // since code with multiple HiGHS threads can be run in serial.
#ifdef OPENMP
  if (simplex_strategy == kSimplexStrategyDualTasks) {
    info.min_threads = max(kDualTasksMinThreads, highs_min_threads);
    info.max_threads = max(info.min_threads, highs_max_threads);
  } else if (simplex_strategy == kSimplexStrategyDualMulti) {
    info.min_threads = max(kDualMultiMinThreads, highs_min_threads);
    info.max_threads = max(info.min_threads, highs_max_threads);
  }
#endif
  // Set the number of HiGHS threads to be used to be the maximum
  // number to be used
  info.num_threads = info.max_threads;
  // Give a warning if the number of threads to be used is fewer than
  // the minimum number of HiGHS threads allowed
  if (info.num_threads < highs_min_threads) {
    highsLogUser(options.log_options, HighsLogType::kWarning,
                 "Using %" HIGHSINT_FORMAT
                 " HiGHS threads for parallel strategy rather than "
                 "minimum number (%" HIGHSINT_FORMAT ") specified in options\n",
                 info.num_threads, highs_min_threads);
  }
  // Give a warning if the number of threads to be used is more than
  // the maximum number of HiGHS threads allowed
  if (info.num_threads > highs_max_threads) {
    highsLogUser(options.log_options, HighsLogType::kWarning,
                 "Using %" HIGHSINT_FORMAT
                 " HiGHS threads for parallel strategy rather than "
                 "maximum number (%" HIGHSINT_FORMAT ") specified in options\n",
                 info.num_threads, highs_max_threads);
  }
  // Give a warning if the number of threads to be used is fewer than
  // the number of OMP threads available
  if (info.num_threads > omp_max_threads) {
    highsLogUser(
        options.log_options, HighsLogType::kWarning,
        "Number of OMP threads available = %" HIGHSINT_FORMAT
        " < %" HIGHSINT_FORMAT
        " = Number of HiGHS threads "
        "to be used: Parallel performance will be less than anticipated\n",
        omp_max_threads, info.num_threads);
  }
}

bool HEkk::getNonsingularInverse(const HighsInt solve_phase) {
  assert(status_.has_basis);
  const vector<HighsInt>& basicIndex = basis_.basicIndex_;
  // Take a copy of basicIndex from before INVERT to be used as the
  // saved ordering of basic variables - so reinvert will run
  // identically.
  const vector<HighsInt> basicIndex_before_compute_factor = basicIndex;
  // Save the number of updates performed in case it has to be used to determine
  // a limit
  const HighsInt simplex_update_count = info_.update_count;
  // Dual simplex edge weights are identified with rows, so must be
  // permuted according to INVERT. This must be done if workEdWt_ is
  // not NULL.
  const bool handle_edge_weights = workEdWt_ != NULL;
  // Scatter the edge weights so that, after INVERT, they can be
  // gathered according to the new permutation of basicIndex
  if (handle_edge_weights) {
    analysis_.simplexTimerStart(PermWtClock);
    for (HighsInt i = 0; i < lp_.num_row_; i++)
      workEdWtFull_[basicIndex[i]] = workEdWt_[i];
    analysis_.simplexTimerStop(PermWtClock);
  }

  // Call computeFactor to perform INVERT
  HighsInt rank_deficiency = computeFactor();
  if (rank_deficiency)
    printf(
        "HEkk::getNonsingularInverse Rank_deficiency: solve %d (Iteration "
        "%d)\n",
        (int)debug_solve_call_num_, (int)iteration_count_);
  const bool artificial_rank_deficiency = false;  //  true;//
  if (artificial_rank_deficiency) {
    if (!info_.phase1_backtracking_test_done && solve_phase == kSolvePhase1) {
      // Claim rank deficiency to test backtracking
      printf("Phase1 (Iter %" HIGHSINT_FORMAT
             ") Claiming rank deficiency to test backtracking\n",
             iteration_count_);
      rank_deficiency = 1;
      info_.phase1_backtracking_test_done = true;
    } else if (!info_.phase2_backtracking_test_done &&
               solve_phase == kSolvePhase2) {
      // Claim rank deficiency to test backtracking
      printf("Phase2 (Iter %" HIGHSINT_FORMAT
             ") Claiming rank deficiency to test backtracking\n",
             iteration_count_);
      rank_deficiency = 1;
      info_.phase2_backtracking_test_done = true;
    }
  }
  if (rank_deficiency) {
    // Rank deficient basis, so backtrack to last full rank basis
    //
    // Get the last nonsingular basis - so long as there is one
    uint64_t deficient_hash = basis_.hash;
    if (!getBacktrackingBasis(workEdWtFull_)) return false;
    // Record that backtracking is taking place
    info_.backtracking_ = true;
    visited_basis_.clear();
    visited_basis_.insert(basis_.hash);
    visited_basis_.insert(deficient_hash);
    this->updateStatus(LpAction::kBacktracking);
    HighsInt backtrack_rank_deficiency = computeFactor();
    // This basis has previously been inverted successfully, so it shouldn't be
    // singular
    if (backtrack_rank_deficiency) return false;
    // simplex update limit will be half of the number of updates
    // performed, so make sure that at least one update was performed
    if (simplex_update_count <= 1) return false;
    HighsInt use_simplex_update_limit = info_.update_limit;
    HighsInt new_simplex_update_limit = simplex_update_count / 2;
    info_.update_limit = new_simplex_update_limit;
    highsLogDev(options_->log_options, HighsLogType::kWarning,
                "Rank deficiency of %" HIGHSINT_FORMAT
                " after %" HIGHSINT_FORMAT
                " simplex updates, so "
                "backtracking: max updates reduced from %" HIGHSINT_FORMAT
                " to %" HIGHSINT_FORMAT "\n",
                rank_deficiency, simplex_update_count, use_simplex_update_limit,
                new_simplex_update_limit);
  } else {
    // Current basis is full rank so save it
    putBacktrackingBasis(basicIndex_before_compute_factor, workEdWtFull_);
    // Indicate that backtracking is not taking place
    info_.backtracking_ = false;
    // Reset the update limit in case this is the first successful
    // inversion after backtracking
    info_.update_limit = options_->simplex_update_limit;
  }
  if (handle_edge_weights) {
    // Gather the edge weights according to the permutation of
    // basicIndex after INVERT
    analysis_.simplexTimerStart(PermWtClock);
    for (HighsInt i = 0; i < lp_.num_row_; i++)
      workEdWt_[i] = workEdWtFull_[basicIndex[i]];
    analysis_.simplexTimerStop(PermWtClock);
  }
  return true;
}

bool HEkk::getBacktrackingBasis(double* scattered_edge_weights) {
  if (!info_.valid_backtracking_basis_) return false;
  basis_ = info_.backtracking_basis_;
  info_.costs_shifted = info_.backtracking_basis_costs_shifted_;
  info_.costs_perturbed = info_.backtracking_basis_costs_perturbed_;
  info_.workShift_ = info_.backtracking_basis_workShift_;
  const HighsInt num_tot = lp_.num_col_ + lp_.num_row_;
  const bool handle_edge_weights = scattered_edge_weights != NULL;
  if (handle_edge_weights) {
    for (HighsInt iVar = 0; iVar < num_tot; iVar++)
      scattered_edge_weights[iVar] =
          info_.backtracking_basis_edge_weights_[iVar];
  }
  return true;
}

void HEkk::putBacktrackingBasis() {
  const vector<HighsInt>& basicIndex = basis_.basicIndex_;
  const bool handle_edge_weights = workEdWt_ != NULL;
  if (handle_edge_weights) {
    analysis_.simplexTimerStart(PermWtClock);
    for (HighsInt i = 0; i < lp_.num_row_; i++)
      workEdWtFull_[basicIndex[i]] = workEdWt_[i];
    analysis_.simplexTimerStop(PermWtClock);
  }
  putBacktrackingBasis(basicIndex, workEdWtFull_);
}

void HEkk::putBacktrackingBasis(
    const vector<HighsInt>& basicIndex_before_compute_factor,
    double* scattered_edge_weights) {
  info_.valid_backtracking_basis_ = true;
  info_.backtracking_basis_ = basis_;
  info_.backtracking_basis_.basicIndex_ = basicIndex_before_compute_factor;
  info_.backtracking_basis_costs_shifted_ = info_.costs_shifted;
  info_.backtracking_basis_costs_perturbed_ = info_.costs_perturbed;
  info_.backtracking_basis_bounds_perturbed_ = info_.bounds_perturbed;
  info_.backtracking_basis_workShift_ = info_.workShift_;
  const HighsInt num_tot = lp_.num_col_ + lp_.num_row_;
  const bool handle_edge_weights = scattered_edge_weights != NULL;
  if (handle_edge_weights) {
    for (HighsInt iVar = 0; iVar < num_tot; iVar++)
      info_.backtracking_basis_edge_weights_[iVar] =
          scattered_edge_weights[iVar];
  }
}

void HEkk::computePrimalObjectiveValue() {
  analysis_.simplexTimerStart(ComputePrObjClock);
  info_.primal_objective_value = 0;
  for (HighsInt iRow = 0; iRow < lp_.num_row_; iRow++) {
    HighsInt iVar = basis_.basicIndex_[iRow];
    if (iVar < lp_.num_col_) {
      info_.primal_objective_value +=
          info_.baseValue_[iRow] * lp_.col_cost_[iVar];
    }
  }
  for (HighsInt iCol = 0; iCol < lp_.num_col_; iCol++) {
    if (basis_.nonbasicFlag_[iCol])
      info_.primal_objective_value +=
          info_.workValue_[iCol] * lp_.col_cost_[iCol];
  }
  info_.primal_objective_value *= cost_scale_;
  // Objective value calculation is done using primal values and
  // original costs so offset is vanilla
  info_.primal_objective_value += lp_.offset_;
  // Now have primal objective value
  status_.has_primal_objective_value = true;
  analysis_.simplexTimerStop(ComputePrObjClock);
}

void HEkk::computeDualObjectiveValue(const HighsInt phase) {
  analysis_.simplexTimerStart(ComputeDuObjClock);
  info_.dual_objective_value = 0;
  const HighsInt num_tot = lp_.num_col_ + lp_.num_row_;
  for (HighsInt iCol = 0; iCol < num_tot; iCol++) {
    if (basis_.nonbasicFlag_[iCol]) {
      const double term = info_.workValue_[iCol] * info_.workDual_[iCol];
      if (term) {
        info_.dual_objective_value +=
            info_.workValue_[iCol] * info_.workDual_[iCol];
      }
    }
  }
  info_.dual_objective_value *= cost_scale_;
  if (phase != 1) {
    // In phase 1 the dual objective has no objective
    // shift. Otherwise, if minimizing the shift is added. If
    // maximizing, workCost (and hence workDual) are negated, so the
    // shift is subtracted. Hence the shift is added according to the
    // sign implied by sense_
    info_.dual_objective_value += ((HighsInt)lp_.sense_) * lp_.offset_;
  }
  // Now have dual objective value
  status_.has_dual_objective_value = true;
  analysis_.simplexTimerStop(ComputeDuObjClock);
}

bool HEkk::rebuildRefactor(HighsInt rebuild_reason) {
  // If no updates have been performed, then don't refactor!
  if (info_.update_count == 0) return false;
  // Otherwise, refactor by default
  bool refactor = true;
  double solution_error = 0;
  if (options_->no_unnecessary_rebuild_refactor) {
    // Consider whether not to refactor in rebuild
    //
    // Must have an INVERT just to consider this!
    assert(status_.has_invert);
    if (rebuild_reason == kRebuildReasonNo ||
        rebuild_reason == kRebuildReasonPossiblyOptimal ||
        rebuild_reason == kRebuildReasonPossiblyPhase1Feasible ||
        rebuild_reason == kRebuildReasonPossiblyPrimalUnbounded ||
        rebuild_reason == kRebuildReasonPossiblyDualUnbounded ||
        rebuild_reason == kRebuildReasonPrimalInfeasibleInPrimalSimplex) {
      // By default, don't refactor!
      refactor = false;
      // Possibly revise the decision based on accuracy when solving a
      // test system
      const double error_tolerance =
          options_->rebuild_refactor_solution_error_tolerance;
      if (error_tolerance > 0) {
        solution_error = factorSolveError();
        refactor = solution_error > error_tolerance;
      }
    }
  }
  const bool report_refactorization = false;
  if (report_refactorization) {
    const std::string logic = refactor ? "   " : "no   ";
    if (info_.update_count &&
        rebuild_reason != kRebuildReasonSyntheticClockSaysInvert)
      printf(
          "%srefactorization after %4d updates and solution error = %11.4g for "
          "rebuild reason = %s\n",
          logic.c_str(), (int)info_.update_count, solution_error,
          rebuildReason(rebuild_reason).c_str());
  }
  return refactor;
}

HighsInt HEkk::computeFactor() {
  assert(status_.has_nla);
  if (status_.has_fresh_invert) return 0;
  //
  // Perform INVERT
  analysis_.simplexTimerStart(InvertClock);
  const HighsInt rank_deficiency = simplex_nla_.invert();
  analysis_.simplexTimerStop(InvertClock);
  //
  // Set up hot start information
  hot_start_.refactor_info = simplex_nla_.factor_.refactor_info_;
  hot_start_.nonbasicMove = basis_.nonbasicMove_;
  hot_start_.valid = true;

  if (analysis_.analyse_factor_data)
    analysis_.updateInvertFormData(simplex_nla_.factor_);

  HighsInt alt_debug_level = -1;
  if (rank_deficiency) alt_debug_level = kHighsDebugLevelCostly;
  debugNlaCheckInvert("HEkk::computeFactor - original", alt_debug_level);

  if (rank_deficiency) {
    // Have an invertible representation, but of B with column(s)
    // replacements due to singularity. So no (fresh) representation of
    // B^{-1}
    status_.has_invert = false;
    status_.has_fresh_invert = false;
  } else {
    // Now have a representation of B^{-1}, and it is fresh!
    status_.has_invert = true;
    status_.has_fresh_invert = true;
  }
  // Set the update count to zero since the corrected invertible
  // representation may be used for an initial basis. In any case the
  // number of updates shouldn't be positive
  info_.update_count = 0;

  return rank_deficiency;
}

void HEkk::resetSyntheticClock() {
  this->build_synthetic_tick_ = this->simplex_nla_.build_synthetic_tick_;
  this->total_synthetic_tick_ = 0;
}

void HEkk::initialisePartitionedRowwiseMatrix() {
  if (status_.has_ar_matrix) return;
  analysis_.simplexTimerStart(matrixSetupClock);
  ar_matrix_.createRowwisePartitioned(lp_.a_matrix_, &basis_.nonbasicFlag_[0]);
  assert(ar_matrix_.debugPartitionOk(&basis_.nonbasicFlag_[0]));
  analysis_.simplexTimerStop(matrixSetupClock);
  status_.has_ar_matrix = true;
}

void HEkk::setNonbasicMove() {
  const bool have_solution = false;
  // Don't have a simplex basis since nonbasicMove is not set up.

  // Assign nonbasicMove using as much information as is available
  double lower;
  double upper;
  const HighsInt num_tot = lp_.num_col_ + lp_.num_row_;
  basis_.nonbasicMove_.resize(num_tot);

  for (HighsInt iVar = 0; iVar < num_tot; iVar++) {
    if (!basis_.nonbasicFlag_[iVar]) {
      // Basic variable
      basis_.nonbasicMove_[iVar] = kNonbasicMoveZe;
      continue;
    }
    // Nonbasic variable
    if (iVar < lp_.num_col_) {
      lower = lp_.col_lower_[iVar];
      upper = lp_.col_upper_[iVar];
    } else {
      HighsInt iRow = iVar - lp_.num_col_;
      lower = -lp_.row_upper_[iRow];
      upper = -lp_.row_lower_[iRow];
    }
    HighsInt move = kIllegalMoveValue;
    if (lower == upper) {
      // Fixed
      move = kNonbasicMoveZe;
    } else if (!highs_isInfinity(-lower)) {
      // Finite lower bound so boxed or lower
      if (!highs_isInfinity(upper)) {
        // Finite upper bound so boxed
        //
        // Determine the bound to set the value to according to, in order of
        // priority
        //
        // 1. Any solution value
        if (have_solution) {
          double midpoint = 0.5 * (lower + upper);
          double value = info_.workValue_[iVar];
          if (value < midpoint) {
            move = kNonbasicMoveUp;
          } else {
            move = kNonbasicMoveDn;
          }
        }
        // 2. Bound of original LP that is closer to zero
        if (move == kIllegalMoveValue) {
          if (fabs(lower) < fabs(upper)) {
            move = kNonbasicMoveUp;
          } else {
            move = kNonbasicMoveDn;
          }
        }
      } else {
        // Lower (since upper bound is infinite)
        move = kNonbasicMoveUp;
      }
    } else if (!highs_isInfinity(upper)) {
      // Upper
      move = kNonbasicMoveDn;
    } else {
      // FREE
      move = kNonbasicMoveZe;
    }
    assert(move != kIllegalMoveValue);
    basis_.nonbasicMove_[iVar] = move;
  }
}

void HEkk::allocateWorkAndBaseArrays() {
  const HighsInt num_tot = lp_.num_col_ + lp_.num_row_;
  info_.workCost_.resize(num_tot);
  info_.workDual_.resize(num_tot);
  info_.workShift_.resize(num_tot);

  info_.workLower_.resize(num_tot);
  info_.workUpper_.resize(num_tot);
  info_.workRange_.resize(num_tot);
  info_.workValue_.resize(num_tot);
  info_.workLowerShift_.resize(num_tot);
  info_.workUpperShift_.resize(num_tot);

  // Feel that it should be possible to resize this with in dual
  // solver, and only if Devex is being used, but a pointer to it
  // needs to be set up when constructing HDual
  info_.devex_index_.resize(num_tot);

  info_.baseLower_.resize(lp_.num_row_);
  info_.baseUpper_.resize(lp_.num_row_);
  info_.baseValue_.resize(lp_.num_row_);
}

void HEkk::initialiseLpColBound() {
  for (HighsInt iCol = 0; iCol < lp_.num_col_; iCol++) {
    info_.workLower_[iCol] = lp_.col_lower_[iCol];
    info_.workUpper_[iCol] = lp_.col_upper_[iCol];
    info_.workRange_[iCol] = info_.workUpper_[iCol] - info_.workLower_[iCol];
    info_.workLowerShift_[iCol] = 0;
    info_.workUpperShift_[iCol] = 0;
  }
}

void HEkk::initialiseLpRowBound() {
  for (HighsInt iRow = 0; iRow < lp_.num_row_; iRow++) {
    HighsInt iCol = lp_.num_col_ + iRow;
    info_.workLower_[iCol] = -lp_.row_upper_[iRow];
    info_.workUpper_[iCol] = -lp_.row_lower_[iRow];
    info_.workRange_[iCol] = info_.workUpper_[iCol] - info_.workLower_[iCol];
    info_.workLowerShift_[iCol] = 0;
    info_.workUpperShift_[iCol] = 0;
  }
}

void HEkk::initialiseCost(const SimplexAlgorithm algorithm,
                          const HighsInt solve_phase, const bool perturb) {
  // Copy the cost
  initialiseLpColCost();
  initialiseLpRowCost();
  info_.costs_shifted = false;
  info_.costs_perturbed = false;
  analysis_.net_num_single_cost_shift = 0;
  // Primal simplex costs are either from the LP or set specially in phase 1
  if (algorithm == SimplexAlgorithm::kPrimal) return;
  // Dual simplex costs are either from the LP or perturbed
  if (!perturb || info_.dual_simplex_cost_perturbation_multiplier == 0) return;
  // Perturb the original costs, scale down if is too big
  const bool report_cost_perturbation =
      options_->output_flag;  // && analysis_.analyse_simplex_runtime_data;
  HighsInt num_original_nonzero_cost = 0;
  if (report_cost_perturbation)
    highsLogDev(options_->log_options, HighsLogType::kInfo,
                "Cost perturbation for %s\n", lp_.model_name_.c_str());
  double min_abs_cost = kHighsInf;
  double max_abs_cost = 0;
  double sum_abs_cost = 0;
  for (HighsInt i = 0; i < lp_.num_col_; i++) {
    const double abs_cost = fabs(info_.workCost_[i]);
    if (report_cost_perturbation) {
      if (abs_cost) {
        num_original_nonzero_cost++;
        min_abs_cost = min(min_abs_cost, abs_cost);
      }
      sum_abs_cost += abs_cost;
    }
    max_abs_cost = max(max_abs_cost, abs_cost);
  }
  const HighsInt pct0 = (100 * num_original_nonzero_cost) / lp_.num_col_;
  double average_abs_cost = 0;
  if (report_cost_perturbation) {
    highsLogDev(options_->log_options, HighsLogType::kInfo,
                "   Initially have %" HIGHSINT_FORMAT
                " nonzero costs (%3" HIGHSINT_FORMAT "%%)",
                num_original_nonzero_cost, pct0);
    if (num_original_nonzero_cost) {
      average_abs_cost = sum_abs_cost / num_original_nonzero_cost;
      highsLogDev(options_->log_options, HighsLogType::kInfo,
                  " with min / average / max = %g / %g / %g\n", min_abs_cost,
                  average_abs_cost, max_abs_cost);
    } else {
      min_abs_cost = 1.0;
      max_abs_cost = 1.0;
      average_abs_cost = 1.0;
      highsLogDev(options_->log_options, HighsLogType::kInfo,
                  " but perturb as if max cost was 1\n");
    }
  }
  if (max_abs_cost > 100) {
    max_abs_cost = sqrt(sqrt(max_abs_cost));
    if (report_cost_perturbation)
      highsLogDev(
          options_->log_options, HighsLogType::kInfo,
          "   Large so set max_abs_cost = sqrt(sqrt(max_abs_cost)) = %g\n",
          max_abs_cost);
  }

  // If there are few boxed variables, we will just use simple perturbation
  double boxedRate = 0;
  const HighsInt num_tot = lp_.num_col_ + lp_.num_row_;
  for (HighsInt i = 0; i < num_tot; i++)
    boxedRate += (info_.workRange_[i] < 1e30);
  boxedRate /= num_tot;
  if (boxedRate < 0.01) {
    max_abs_cost = min(max_abs_cost, 1.0);
    if (report_cost_perturbation)
      highsLogDev(options_->log_options, HighsLogType::kInfo,
                  "   Small boxedRate (%g) so set max_abs_cost = "
                  "min(max_abs_cost, 1.0) = "
                  "%g\n",
                  boxedRate, max_abs_cost);
  }
  // Determine the perturbation base
  const double col_cost_base =
      info_.dual_simplex_cost_perturbation_multiplier * 5e-7 * max_abs_cost;
  if (report_cost_perturbation)
    highsLogDev(options_->log_options, HighsLogType::kInfo,
                "   Perturbation column base = %g\n", col_cost_base);

  // Now do the perturbation
  for (HighsInt i = 0; i < lp_.num_col_; i++) {
    double lower = lp_.col_lower_[i];
    double upper = lp_.col_upper_[i];
    double xpert = (1 + info_.numTotRandomValue_[i]) *
                   (fabs(info_.workCost_[i]) + 1) * col_cost_base;
    const double previous_cost = info_.workCost_[i];
    if (lower <= -kHighsInf && upper >= kHighsInf) {
      // Free - no perturb
    } else if (upper >= kHighsInf) {  // Lower
      info_.workCost_[i] += xpert;
    } else if (lower <= -kHighsInf) {  // Upper
      info_.workCost_[i] += -xpert;
    } else if (lower != upper) {  // Boxed
      info_.workCost_[i] += (info_.workCost_[i] >= 0) ? xpert : -xpert;
    } else {
      // Fixed - no perturb
    }
    //    if (report_cost_perturbation) {
    //      const double perturbation1 = fabs(info_.workCost_[i] -
    //      previous_cost); if (perturbation1)
    //        updateValueDistribution(perturbation1,
    //                                analysis_.cost_perturbation1_distribution);
    //    }
  }
  const double row_cost_base =
      info_.dual_simplex_cost_perturbation_multiplier * 1e-12;
  if (report_cost_perturbation)
    highsLogDev(options_->log_options, HighsLogType::kInfo,
                "   Perturbation row    base = %g\n", row_cost_base);
  for (HighsInt i = lp_.num_col_; i < num_tot; i++) {
    double perturbation2 = (0.5 - info_.numTotRandomValue_[i]) * row_cost_base;
    info_.workCost_[i] += perturbation2;
    //    if (report_cost_perturbation) {
    //      perturbation2 = fabs(perturbation2);
    //      updateValueDistribution(perturbation2,
    //                              analysis_.cost_perturbation2_distribution);
    //    }
  }
  info_.costs_perturbed = true;
}

void HEkk::initialiseBound(const SimplexAlgorithm algorithm,
                           const HighsInt solve_phase, const bool perturb) {
  initialiseLpColBound();
  initialiseLpRowBound();
  info_.bounds_perturbed = false;
  // Primal simplex bounds are either from the LP or perturbed
  if (algorithm == SimplexAlgorithm::kPrimal) {
    if (!perturb || info_.primal_simplex_bound_perturbation_multiplier == 0)
      return;
    // Perturb the bounds
    // Determine the smallest and largest finite lower/upper bounds
    HighsInt num_col = lp_.num_col_;
    HighsInt num_row = lp_.num_row_;
    HighsInt num_tot = num_col + num_row;
    double min_abs_lower = kHighsInf;
    double max_abs_lower = -1;
    double min_abs_upper = kHighsInf;
    double max_abs_upper = -1;
    for (HighsInt iVar = 0; iVar < num_tot; iVar++) {
      double abs_lower = fabs(info_.workLower_[iVar]);
      double abs_upper = fabs(info_.workUpper_[iVar]);
      if (abs_lower && abs_lower < kHighsInf) {
        min_abs_lower = min(abs_lower, min_abs_lower);
        max_abs_lower = max(abs_lower, max_abs_lower);
      }
      if (abs_upper && abs_upper < kHighsInf) {
        min_abs_upper = min(abs_upper, min_abs_upper);
        max_abs_upper = max(abs_upper, max_abs_upper);
      }
    }
    // printf(
    //     "Nonzero finite lower bounds in [%9.4g, %9.4g]; upper bounds in "
    //     "[%9.4g, %9.4g]\n",
    //     min_abs_lower, max_abs_lower, min_abs_upper, max_abs_upper);

    const double base =
        info_.primal_simplex_bound_perturbation_multiplier * 5e-7;
    for (HighsInt iVar = 0; iVar < num_tot; iVar++) {
      double lower = info_.workLower_[iVar];
      double upper = info_.workUpper_[iVar];
      const bool fixed = lower == upper;
      // Don't perturb bounds of nonbasic fixed variables as they stay nonbasic
      if (basis_.nonbasicFlag_[iVar] == kNonbasicFlagTrue && fixed) continue;
      double random_value = info_.numTotRandomValue_[iVar];
      if (lower > -kHighsInf) {
        if (lower < -1) {
          lower -= random_value * base * (-lower);
        } else if (lower < 1) {
          lower -= random_value * base;
        } else {
          lower -= random_value * base * lower;
        }
        info_.workLower_[iVar] = lower;
      }
      if (upper < kHighsInf) {
        if (upper < -1) {
          upper += random_value * base * (-upper);
        } else if (upper < 1) {
          upper += random_value * base;
        } else {
          upper += random_value * base * upper;
        }
        info_.workUpper_[iVar] = upper;
      }
      info_.workRange_[iVar] = info_.workUpper_[iVar] - info_.workLower_[iVar];
      if (basis_.nonbasicFlag_[iVar] == kNonbasicFlagFalse) continue;
      // Set values of nonbasic variables
      if (basis_.nonbasicMove_[iVar] > 0) {
        info_.workValue_[iVar] = lower;
      } else if (basis_.nonbasicMove_[iVar] < 0) {
        info_.workValue_[iVar] = upper;
      }
    }
    for (HighsInt iRow = 0; iRow < num_row; iRow++) {
      HighsInt iVar = basis_.basicIndex_[iRow];
      info_.baseLower_[iRow] = info_.workLower_[iVar];
      info_.baseUpper_[iRow] = info_.workUpper_[iVar];
    }
    info_.bounds_perturbed = true;
    return;
  }
  // Dual simplex bounds are either from the LP or set to special values in
  // phase
  // 1
  assert(algorithm == SimplexAlgorithm::kDual);
  if (solve_phase == kSolvePhase2) return;

  // The dual objective is the sum of products of primal and dual
  // values for nonbasic variables. For dual simplex phase 1, the
  // primal bounds are set so that when the dual value is feasible, the
  // primal value is set to zero. Otherwise the value is +1/-1
  // according to the required sign of the dual, except for free
  // variables, where the bounds are [-1000, 1000]. Hence the dual
  // objective is the negation of the sum of infeasibilities, unless there are
  // free In Phase 1: change to dual phase 1 bound.
  const double inf = kHighsInf;
  const HighsInt num_tot = lp_.num_col_ + lp_.num_row_;
  for (HighsInt iCol = 0; iCol < num_tot; iCol++) {
    if (info_.workLower_[iCol] == -inf && info_.workUpper_[iCol] == inf) {
      // Don't change for row variables: they should never become
      // nonbasic when starting from a logical basis, and no crash
      // should make a free row nonbasic, but could an advanced basis
      // make a free row nonbasic.
      // But what it it happened?
      if (iCol >= lp_.num_col_) continue;
      info_.workLower_[iCol] = -1000,
      info_.workUpper_[iCol] = 1000;  // FREE
    } else if (info_.workLower_[iCol] == -inf) {
      info_.workLower_[iCol] = -1,
      info_.workUpper_[iCol] = 0;  // UPPER
    } else if (info_.workUpper_[iCol] == inf) {
      info_.workLower_[iCol] = 0,
      info_.workUpper_[iCol] = 1;  // LOWER
    } else {
      info_.workLower_[iCol] = 0,
      info_.workUpper_[iCol] = 0;  // BOXED or FIXED
    }
    info_.workRange_[iCol] = info_.workUpper_[iCol] - info_.workLower_[iCol];
  }
}

void HEkk::initialiseLpColCost() {
  double cost_scale_factor = pow(2.0, options_->cost_scale_factor);
  for (HighsInt iCol = 0; iCol < lp_.num_col_; iCol++) {
    info_.workCost_[iCol] =
        (HighsInt)lp_.sense_ * cost_scale_factor * lp_.col_cost_[iCol];
    info_.workShift_[iCol] = 0;
  }
}

void HEkk::initialiseLpRowCost() {
  for (HighsInt iCol = lp_.num_col_; iCol < lp_.num_col_ + lp_.num_row_;
       iCol++) {
    info_.workCost_[iCol] = 0;
    info_.workShift_[iCol] = 0;
  }
}

void HEkk::initialiseNonbasicValueAndMove() {
  // Initialise workValue and nonbasicMove from nonbasicFlag and
  // bounds, except for boxed variables when nonbasicMove is used to
  // set workValue=workLower/workUpper
  const HighsInt num_tot = lp_.num_col_ + lp_.num_row_;
  for (HighsInt iVar = 0; iVar < num_tot; iVar++) {
    if (!basis_.nonbasicFlag_[iVar]) {
      // Basic variable
      basis_.nonbasicMove_[iVar] = kNonbasicMoveZe;
      continue;
    }
    // Nonbasic variable
    const double lower = info_.workLower_[iVar];
    const double upper = info_.workUpper_[iVar];
    const HighsInt original_move = basis_.nonbasicMove_[iVar];
    double value;
    HighsInt move = kIllegalMoveValue;
    if (lower == upper) {
      // Fixed
      value = lower;
      move = kNonbasicMoveZe;
    } else if (!highs_isInfinity(-lower)) {
      // Finite lower bound so boxed or lower
      if (!highs_isInfinity(upper)) {
        // Finite upper bound so boxed
        if (original_move == kNonbasicMoveUp) {
          // Set at lower
          value = lower;
          move = kNonbasicMoveUp;
        } else if (original_move == kNonbasicMoveDn) {
          // Set at upper
          value = upper;
          move = kNonbasicMoveDn;
        } else {
          // Invalid nonbasicMove: correct and set value at lower
          value = lower;
          move = kNonbasicMoveUp;
        }
      } else {
        // Lower
        value = lower;
        move = kNonbasicMoveUp;
      }
    } else if (!highs_isInfinity(upper)) {
      // Upper
      value = upper;
      move = kNonbasicMoveDn;
    } else {
      // FREE
      value = 0;
      move = kNonbasicMoveZe;
    }
    assert(move != kIllegalMoveValue);
    basis_.nonbasicMove_[iVar] = move;
    info_.workValue_[iVar] = value;
  }
}

void HEkk::pivotColumnFtran(const HighsInt iCol, HVector& col_aq) {
  analysis_.simplexTimerStart(FtranClock);
  col_aq.clear();
  col_aq.packFlag = true;
  lp_.a_matrix_.collectAj(col_aq, iCol, 1);
  if (analysis_.analyse_simplex_summary_data)
    analysis_.operationRecordBefore(kSimplexNlaFtran, col_aq,
                                    info_.col_aq_density);
  simplex_nla_.ftran(col_aq, info_.col_aq_density,
                     analysis_.pointer_serial_factor_clocks);
  if (analysis_.analyse_simplex_summary_data)
    analysis_.operationRecordAfter(kSimplexNlaFtran, col_aq);
  HighsInt num_row = lp_.num_row_;
  const double local_col_aq_density = (double)col_aq.count / num_row;
  updateOperationResultDensity(local_col_aq_density, info_.col_aq_density);
  analysis_.simplexTimerStop(FtranClock);
}

void HEkk::unitBtran(const HighsInt iRow, HVector& row_ep) {
  analysis_.simplexTimerStart(BtranClock);
  row_ep.clear();
  row_ep.count = 1;
  row_ep.index[0] = iRow;
  row_ep.array[iRow] = 1;
  row_ep.packFlag = true;
  if (analysis_.analyse_simplex_summary_data)
    analysis_.operationRecordBefore(kSimplexNlaBtranEp, row_ep,
                                    info_.row_ep_density);
  simplex_nla_.btran(row_ep, info_.row_ep_density,
                     analysis_.pointer_serial_factor_clocks);
  if (analysis_.analyse_simplex_summary_data)
    analysis_.operationRecordAfter(kSimplexNlaBtranEp, row_ep);
  HighsInt num_row = lp_.num_row_;
  const double local_row_ep_density = (double)row_ep.count / num_row;
  updateOperationResultDensity(local_row_ep_density, info_.row_ep_density);
  analysis_.simplexTimerStop(BtranClock);
}

void HEkk::fullBtran(HVector& buffer) {
  // Performs BTRAN on the buffer supplied. Make sure that
  // buffer.count is large (>lp_.num_row_ to be sure) rather
  // than 0 if the indices of the RHS (and true value of buffer.count)
  // isn't known.
  analysis_.simplexTimerStart(BtranFullClock);
  if (analysis_.analyse_simplex_summary_data)
    analysis_.operationRecordBefore(kSimplexNlaBtranFull, buffer,
                                    info_.dual_col_density);
  simplex_nla_.btran(buffer, info_.dual_col_density,
                     analysis_.pointer_serial_factor_clocks);
  if (analysis_.analyse_simplex_summary_data)
    analysis_.operationRecordAfter(kSimplexNlaBtranFull, buffer);
  const double local_dual_col_density = (double)buffer.count / lp_.num_row_;
  updateOperationResultDensity(local_dual_col_density, info_.dual_col_density);
  analysis_.simplexTimerStop(BtranFullClock);
}

void HEkk::choosePriceTechnique(const HighsInt price_strategy,
                                const double row_ep_density,
                                bool& use_col_price,
                                bool& use_row_price_w_switch) {
  // By default switch to column PRICE when pi_p has at least this
  // density
  const double density_for_column_price_switch = 0.75;
  use_col_price = (price_strategy == kSimplexPriceStrategyCol) ||
                  (price_strategy == kSimplexPriceStrategyRowSwitchColSwitch &&
                   row_ep_density > density_for_column_price_switch);
  use_row_price_w_switch =
      price_strategy == kSimplexPriceStrategyRowSwitch ||
      price_strategy == kSimplexPriceStrategyRowSwitchColSwitch;
}

void HEkk::tableauRowPrice(const bool quad_precision, const HVector& row_ep,
                           HVector& row_ap, const HighsInt debug_report) {
  analysis_.simplexTimerStart(PriceClock);
  const HighsInt solver_num_row = lp_.num_row_;
  const HighsInt solver_num_col = lp_.num_col_;
  const double local_density = 1.0 * row_ep.count / solver_num_row;
  bool use_col_price;
  bool use_row_price_w_switch;
  choosePriceTechnique(info_.price_strategy, local_density, use_col_price,
                       use_row_price_w_switch);
  if (analysis_.analyse_simplex_summary_data) {
    if (use_col_price) {
      const double expected_density = 1;
      analysis_.operationRecordBefore(kSimplexNlaPriceAp, row_ep,
                                      expected_density);
      analysis_.num_col_price++;
    } else if (use_row_price_w_switch) {
      analysis_.operationRecordBefore(kSimplexNlaPriceAp, row_ep,
                                      info_.row_ep_density);
      analysis_.num_row_price_with_switch++;
    } else {
      analysis_.operationRecordBefore(kSimplexNlaPriceAp, row_ep,
                                      info_.row_ep_density);
      analysis_.num_row_price++;
    }
  }
  row_ap.clear();
  if (use_col_price) {
    // Perform column-wise PRICE
    lp_.a_matrix_.priceByColumn(quad_precision, row_ap, row_ep, debug_report);
  } else if (use_row_price_w_switch) {
    // Perform hyper-sparse row-wise PRICE, but switch if the density of row_ap
    // becomes extreme
    const double switch_density = kHyperPriceDensity;
    ar_matrix_.priceByRowWithSwitch(quad_precision, row_ap, row_ep,
                                    info_.row_ap_density, 0, switch_density,
                                    debug_report);
  } else {
    // Perform hyper-sparse row-wise PRICE
    ar_matrix_.priceByRow(quad_precision, row_ap, row_ep, debug_report);
  }
  if (use_col_price) {
    // Column-wise PRICE computes components corresponding to basic
    // variables, so zero these by exploiting the fact that, for basic
    // variables, nonbasicFlag[*]=0
    const int8_t* nonbasicFlag = &basis_.nonbasicFlag_[0];
    for (HighsInt iCol = 0; iCol < solver_num_col; iCol++)
      row_ap.array[iCol] *= nonbasicFlag[iCol];
  }
  // Update the record of average row_ap density
  const double local_row_ap_density = (double)row_ap.count / solver_num_col;
  updateOperationResultDensity(local_row_ap_density, info_.row_ap_density);
  if (analysis_.analyse_simplex_summary_data)
    analysis_.operationRecordAfter(kSimplexNlaPriceAp, row_ap);
  analysis_.simplexTimerStop(PriceClock);
}

void HEkk::fullPrice(const HVector& full_col, HVector& full_row) {
  analysis_.simplexTimerStart(PriceFullClock);
  full_row.clear();
  if (analysis_.analyse_simplex_summary_data) {
    const double expected_density = 1;
    analysis_.operationRecordBefore(kSimplexNlaPriceFull, full_col,
                                    expected_density);
  }
  const bool quad_precision = false;
  lp_.a_matrix_.priceByColumn(quad_precision, full_row, full_col);
  if (analysis_.analyse_simplex_summary_data)
    analysis_.operationRecordAfter(kSimplexNlaPriceFull, full_row);
  analysis_.simplexTimerStop(PriceFullClock);
}

void HEkk::computePrimal() {
  analysis_.simplexTimerStart(ComputePrimalClock);
  const HighsInt num_row = lp_.num_row_;
  const HighsInt num_col = lp_.num_col_;
  // Setup a local buffer for the values of basic variables
  HVector primal_col;
  primal_col.setup(num_row);
  primal_col.clear();
  for (HighsInt i = 0; i < num_col + num_row; i++) {
    if (basis_.nonbasicFlag_[i] && info_.workValue_[i] != 0) {
      lp_.a_matrix_.collectAj(primal_col, i, info_.workValue_[i]);
    }
  }
  // It's possible that the buffer has no nonzeros, so performing
  // FTRAN is unnecessary. Not much of a saving, but the zero density
  // looks odd in the analysis!
  if (primal_col.count) {
    simplex_nla_.ftran(primal_col, info_.primal_col_density,
                       analysis_.pointer_serial_factor_clocks);
    const double local_primal_col_density = (double)primal_col.count / num_row;
    updateOperationResultDensity(local_primal_col_density,
                                 info_.primal_col_density);
  }
  for (HighsInt i = 0; i < num_row; i++) {
    HighsInt iCol = basis_.basicIndex_[i];
    info_.baseValue_[i] = -primal_col.array[i];
    info_.baseLower_[i] = info_.workLower_[iCol];
    info_.baseUpper_[i] = info_.workUpper_[iCol];
  }
  // Indicate that the primal infeasiblility information isn't known
  info_.num_primal_infeasibilities = kHighsIllegalInfeasibilityCount;
  info_.max_primal_infeasibility = kHighsIllegalInfeasibilityMeasure;
  info_.sum_primal_infeasibilities = kHighsIllegalInfeasibilityMeasure;

  analysis_.simplexTimerStop(ComputePrimalClock);
}

void HEkk::computeDual() {
  analysis_.simplexTimerStart(ComputeDualClock);
  // Create a local buffer for the pi vector
  HVector dual_col;
  dual_col.setup(lp_.num_row_);
  dual_col.clear();
  for (HighsInt iRow = 0; iRow < lp_.num_row_; iRow++) {
    const double value = info_.workCost_[basis_.basicIndex_[iRow]] +
                         info_.workShift_[basis_.basicIndex_[iRow]];
    if (value) {
      dual_col.index[dual_col.count++] = iRow;
      dual_col.array[iRow] = value;
    }
  }
  // If debugging, save the current duals
  const bool debug_compute_dual = false;
  if (debug_compute_dual) {
    debugComputeDual(true);
    debugSimplexDualInfeasible("(old duals)", true);
  }
  // Copy the costs in case the basic costs are all zero
  const HighsInt num_tot = lp_.num_col_ + lp_.num_row_;
  for (HighsInt i = 0; i < num_tot; i++)
    info_.workDual_[i] = info_.workCost_[i] + info_.workShift_[i];

  if (dual_col.count) {
    fullBtran(dual_col);
    // Create a local buffer for the values of reduced costs
    HVector dual_row;
    dual_row.setup(lp_.num_col_);
    fullPrice(dual_col, dual_row);
    for (HighsInt i = 0; i < lp_.num_col_; i++)
      info_.workDual_[i] -= dual_row.array[i];
    for (HighsInt i = lp_.num_col_; i < num_tot; i++)
      info_.workDual_[i] -= dual_col.array[i - lp_.num_col_];
    if (debug_compute_dual) {
      debugComputeDual();
      debugSimplexDualInfeasible("(new duals)", true);
    }
  }
  // Indicate that the dual infeasiblility information isn't known
  info_.num_dual_infeasibilities = kHighsIllegalInfeasibilityCount;
  info_.max_dual_infeasibility = kHighsIllegalInfeasibilityMeasure;
  info_.sum_dual_infeasibilities = kHighsIllegalInfeasibilityMeasure;

  analysis_.simplexTimerStop(ComputeDualClock);
}

void HEkk::computeDualInfeasibleWithFlips() {
  // Computes num/max/sum of dual infeasibliities according to
  // nonbasicMove, using the bounds only to identify free variables
  // and non-boxed. Fixed variables are assumed to have nonbasicMove=0
  // so that no dual infeasibility is counted for them. Indeed, when
  // called from cleanup() at the end of dual phase 1, nonbasicMove
  // relates to the phase 1 bounds, but workLower and workUpper will
  // have been set to phase 2 values!
  const double scaled_dual_feasibility_tolerance =
      options_->dual_feasibility_tolerance;
  // Possibly verify that nonbasicMove is correct for fixed variables
  //  debugFixedNonbasicMove(ekk_instance_);

  HighsInt num_dual_infeasibility = 0;
  double max_dual_infeasibility = 0;
  double sum_dual_infeasibility = 0;
  const HighsInt num_tot = lp_.num_col_ + lp_.num_row_;

  for (HighsInt iVar = 0; iVar < num_tot; iVar++) {
    if (!basis_.nonbasicFlag_[iVar]) continue;
    // Nonbasic column
    const double lower = info_.workLower_[iVar];
    const double upper = info_.workUpper_[iVar];
    const double dual = info_.workDual_[iVar];
    double dual_infeasibility = 0;
    if (highs_isInfinity(-lower) && highs_isInfinity(upper)) {
      // Free: any nonzero dual value is infeasible
      dual_infeasibility = fabs(dual);
    } else if (highs_isInfinity(-lower) || highs_isInfinity(upper)) {
      // Not free or boxed: any dual infeasibility is given by value
      // signed by nonbasicMove.
      //
      // For boxed variables, nonbasicMove may have the wrong sign for
      // dual, but nonbasicMove and the primal value can be flipped to
      // achieve dual feasiblility.
      dual_infeasibility = -basis_.nonbasicMove_[iVar] * dual;
    }
    if (dual_infeasibility > 0) {
      if (dual_infeasibility >= scaled_dual_feasibility_tolerance)
        num_dual_infeasibility++;
      max_dual_infeasibility =
          std::max(dual_infeasibility, max_dual_infeasibility);
      sum_dual_infeasibility += dual_infeasibility;
    }
  }
  info_.num_dual_infeasibilities = num_dual_infeasibility;
  info_.max_dual_infeasibility = max_dual_infeasibility;
  info_.sum_dual_infeasibilities = sum_dual_infeasibility;
}

double HEkk::computeDualForTableauColumn(const HighsInt iVar,
                                         const HVector& tableau_column) {
  const vector<double>& workCost = info_.workCost_;
  const vector<HighsInt>& basicIndex = basis_.basicIndex_;

  double dual = info_.workCost_[iVar];
  for (HighsInt i = 0; i < tableau_column.count; i++) {
    HighsInt iRow = tableau_column.index[i];
    dual -= tableau_column.array[iRow] * workCost[basicIndex[iRow]];
  }
  return dual;
}

void HEkk::correctDual(HighsInt* free_infeasibility_count) {
  const double tau_d = options_->dual_feasibility_tolerance;
  const double inf = kHighsInf;
  HighsInt workCount = 0;
  double flip_dual_objective_value_change = 0;
  double shift_dual_objective_value_change = 0;
  HighsInt num_flip = 0;
  HighsInt num_shift = 0;
  double sum_flip = 0;
  double sum_shift = 0;
  double max_flip = 0;
  double max_shift = 0;
  double min_dual_infeasibility_for_flip = kHighsInf;
  double max_dual_infeasibility_for_flip = 0;
  HighsInt num_dual_infeasibilities_for_flip = 0;
  double sum_dual_infeasibilities_for_flip = 0;
  HighsInt num_dual_infeasibilities_for_shift = 0;
  double max_dual_infeasibility_for_shift = 0;
  double sum_dual_infeasibilities_for_shift = 0;
  const double kUseFlipMultiplier = 1000;
  const HighsInt num_tot = lp_.num_col_ + lp_.num_row_;
  for (HighsInt i = 0; i < num_tot; i++) {
    if (!basis_.nonbasicFlag_[i]) continue;
    // Nonbasic
    if (info_.workLower_[i] == -inf && info_.workUpper_[i] == inf) {
      // FREE variable
      workCount += (fabs(info_.workDual_[i]) >= tau_d);
      continue;
    }
    const HighsInt move = basis_.nonbasicMove_[i];
    const double current_dual = info_.workDual_[i];
    const double dual_infeasibility = -move * current_dual;
    const double kDualInfeasibilityMargin = 1;
    if (kDualInfeasibilityMargin * dual_infeasibility < tau_d) continue;
    // There is a dual infeasiblity to remove so, if boxed, consider doing so
    // via flip
    const bool fixed = info_.workLower_[i] == info_.workUpper_[i];
    const bool boxed =
        info_.workLower_[i] != -inf && info_.workUpper_[i] != inf;
    if (boxed) {
      // Boxed variable, so could flip
      if (fixed || dual_infeasibility > kUseFlipMultiplier * tau_d) {
        // Fixed, or dual infeasibility is relatively large, so flip
        min_dual_infeasibility_for_flip =
            min(dual_infeasibility, min_dual_infeasibility_for_flip);
        if (dual_infeasibility >= tau_d) num_dual_infeasibilities_for_flip++;
        sum_dual_infeasibilities_for_flip += dual_infeasibility;
        max_dual_infeasibility_for_flip =
            max(dual_infeasibility, max_dual_infeasibility_for_flip);
        flipBound(i);
        // Negative dual at lower bound (move=1): flip to upper
        // bound so objective contribution is change in value (flip)
        // times dual, being move*flip*dual
        //
        // Positive dual at upper bound (move=-1): flip to lower
        // bound so objective contribution is change in value
        // (-flip) times dual, being move*flip*dual
        const double flip = info_.workUpper_[i] - info_.workLower_[i];
        double local_dual_objective_change = move * flip * current_dual;
        local_dual_objective_change *= cost_scale_;
        flip_dual_objective_value_change += local_dual_objective_change;
        num_flip++;
        max_flip = max(fabs(flip), max_flip);
        sum_flip += fabs(flip);
        continue;
      }
    }
    // Either one-sided or flip not performed, so shift
    //
    // Cost shifting must always be possible
    assert(info_.allow_cost_shifting);
    // Other variable = shift
    if (dual_infeasibility >= tau_d) num_dual_infeasibilities_for_shift++;
    sum_dual_infeasibilities_for_shift += dual_infeasibility;
    max_dual_infeasibility_for_shift =
        max(dual_infeasibility, max_dual_infeasibility_for_shift);
    info_.costs_shifted = true;
    double shift;
    if (move == kNonbasicMoveUp) {
      double new_dual = (1 + random_.fraction()) * tau_d;
      shift = new_dual - current_dual;
      info_.workDual_[i] = new_dual;
      info_.workCost_[i] = info_.workCost_[i] + shift;
    } else {
      double new_dual = -(1 + random_.fraction()) * tau_d;
      shift = new_dual - current_dual;
      info_.workDual_[i] = new_dual;
      info_.workCost_[i] = info_.workCost_[i] + shift;
    }
    double local_dual_objective_change = shift * info_.workValue_[i];
    local_dual_objective_change *= cost_scale_;
    shift_dual_objective_value_change += local_dual_objective_change;
    num_shift++;
    max_shift = max(fabs(shift), max_shift);
    sum_shift += fabs(shift);
    const std::string direction = move == kNonbasicMoveUp ? "  up" : "down";
    highsLogDev(options_->log_options, HighsLogType::kVerbose,
                "Move %s: cost shift = %g; objective change = %g\n",
                direction.c_str(), shift, local_dual_objective_change);
  }
  analysis_.num_correct_dual_primal_flip += num_flip;
  analysis_.max_correct_dual_primal_flip =
      max(max_flip, analysis_.max_correct_dual_primal_flip);
  analysis_.min_correct_dual_primal_flip_dual_infeasibility =
      min(min_dual_infeasibility_for_flip,
          analysis_.min_correct_dual_primal_flip_dual_infeasibility);
  if (num_flip)
    highsLogDev(
        options_->log_options, HighsLogType::kDetailed,
        "Performed num / max / sum = %" HIGHSINT_FORMAT
        " / %g / %g flip(s) for num / min / max / sum dual infeasibility of "
        "%" HIGHSINT_FORMAT " / %g / %g / %g; objective change = %g\n",
        num_flip, max_flip, sum_flip, num_dual_infeasibilities_for_flip,
        min_dual_infeasibility_for_flip, max_dual_infeasibility_for_flip,
        sum_dual_infeasibilities_for_flip, flip_dual_objective_value_change);
  analysis_.num_correct_dual_cost_shift += num_shift;
  analysis_.max_correct_dual_cost_shift =
      max(max_shift, analysis_.max_correct_dual_cost_shift);
  analysis_.max_correct_dual_cost_shift_dual_infeasibility =
      max(max_dual_infeasibility_for_shift,
          analysis_.max_correct_dual_cost_shift_dual_infeasibility);
  if (num_shift)
    highsLogDev(
        options_->log_options, HighsLogType::kDetailed,
        "Performed num / max / sum = %" HIGHSINT_FORMAT
        " / %g / %g shift(s) for num / max / sum dual infeasibility of "
        "%" HIGHSINT_FORMAT " / %g / %g; objective change = %g\n",
        num_shift, max_shift, sum_shift, num_dual_infeasibilities_for_shift,
        max_dual_infeasibility_for_shift, sum_dual_infeasibilities_for_shift,
        shift_dual_objective_value_change);
  *free_infeasibility_count = workCount;
}

void HEkk::flipBound(const HighsInt iCol) {
  int8_t* nonbasicMove = &basis_.nonbasicMove_[0];
  const int8_t move = nonbasicMove[iCol] = -nonbasicMove[iCol];
  info_.workValue_[iCol] =
      move == 1 ? info_.workLower_[iCol] : info_.workUpper_[iCol];
}

bool HEkk::reinvertOnNumericalTrouble(
    const std::string method_name, double& numerical_trouble_measure,
    const double alpha_from_col, const double alpha_from_row,
    const double numerical_trouble_tolerance) {
  double abs_alpha_from_col = fabs(alpha_from_col);
  double abs_alpha_from_row = fabs(alpha_from_row);
  double min_abs_alpha = min(abs_alpha_from_col, abs_alpha_from_row);
  double abs_alpha_diff = fabs(abs_alpha_from_col - abs_alpha_from_row);
  numerical_trouble_measure = abs_alpha_diff / min_abs_alpha;
  const HighsInt update_count = info_.update_count;
  // Reinvert if the relative difference is large enough, and updates have been
  // performed
  const bool numerical_trouble =
      numerical_trouble_measure > numerical_trouble_tolerance;
  const bool reinvert = numerical_trouble && update_count > 0;
  debugReportReinvertOnNumericalTrouble(method_name, numerical_trouble_measure,
                                        alpha_from_col, alpha_from_row,
                                        numerical_trouble_tolerance, reinvert);
  if (reinvert) {
    // Consider increasing the Markowitz multiplier
    const double current_pivot_threshold = info_.factor_pivot_threshold;
    double new_pivot_threshold = 0;
    if (current_pivot_threshold < kDefaultPivotThreshold) {
      // Threshold is below default value, so increase it
      new_pivot_threshold =
          min(current_pivot_threshold * kPivotThresholdChangeFactor,
              kDefaultPivotThreshold);
    } else if (current_pivot_threshold < kMaxPivotThreshold) {
      // Threshold is below max value, so increase it if few updates have been
      // performed
      if (update_count < 10)
        new_pivot_threshold =
            min(current_pivot_threshold * kPivotThresholdChangeFactor,
                kMaxPivotThreshold);
    }
    if (new_pivot_threshold) {
      highsLogUser(options_->log_options, HighsLogType::kWarning,
                   "   Increasing Markowitz threshold to %g\n",
                   new_pivot_threshold);
      info_.factor_pivot_threshold = new_pivot_threshold;
      simplex_nla_.setPivotThreshold(new_pivot_threshold);
    }
  }
  return reinvert;
}

// The major model updates. Factor calls factor_.update; Matrix
// calls matrix_.update; updatePivots does everything---and is
// called from the likes of HDual::updatePivots
void HEkk::transformForUpdate(HVector* column, HVector* row_ep,
                              const HighsInt variable_in, HighsInt* row_out) {
  simplex_nla_.transformForUpdate(column, row_ep, variable_in, *row_out);
}

void HEkk::updateFactor(HVector* column, HVector* row_ep, HighsInt* iRow,
                        HighsInt* hint) {
  analysis_.simplexTimerStart(UpdateFactorClock);
  simplex_nla_.update(column, row_ep, iRow, hint);
  // Now have a representation of B^{-1}, but it is not fresh
  status_.has_invert = true;
  if (info_.update_count >= info_.update_limit)
    *hint = kRebuildReasonUpdateLimitReached;

  // Determine whether to reinvert based on the synthetic clock
  bool reinvert_syntheticClock =
      this->total_synthetic_tick_ >= this->build_synthetic_tick_;
  const bool performed_min_updates =
      info_.update_count >= kSyntheticTickReinversionMinUpdateCount;
  if (reinvert_syntheticClock && performed_min_updates)
    *hint = kRebuildReasonSyntheticClockSaysInvert;
  analysis_.simplexTimerStop(UpdateFactorClock);
  // Use the next level down for the debug level, since the cost of
  // checking the INVERT every iteration is an order more expensive
  // than checking after factorization.
  HighsInt alt_debug_level = options_->highs_debug_level - 1;
  // Forced expensive debug for development work
  //  if (debug_solve_report_) alt_debug_level = kHighsDebugLevelExpensive;
  HighsDebugStatus debug_status =
      debugNlaCheckInvert("HEkk::updateFactor", alt_debug_level);
  if (debug_status == HighsDebugStatus::kError) {
    *hint = kRebuildReasonPossiblySingularBasis;
  }
}

void HEkk::updatePivots(const HighsInt variable_in, const HighsInt row_out,
                        const HighsInt move_out) {
  analysis_.simplexTimerStart(UpdatePivotsClock);
  HighsInt variable_out = basis_.basicIndex_[row_out];

  // update hash value of basis
  HighsHashHelpers::sparse_inverse_combine(basis_.hash, variable_out);
  HighsHashHelpers::sparse_combine(basis_.hash, variable_in);
  visited_basis_.insert(basis_.hash);

  // Incoming variable
  basis_.basicIndex_[row_out] = variable_in;
  basis_.nonbasicFlag_[variable_in] = 0;
  basis_.nonbasicMove_[variable_in] = 0;
  info_.baseLower_[row_out] = info_.workLower_[variable_in];
  info_.baseUpper_[row_out] = info_.workUpper_[variable_in];

  // Outgoing variable
  basis_.nonbasicFlag_[variable_out] = 1;
  if (info_.workLower_[variable_out] == info_.workUpper_[variable_out]) {
    info_.workValue_[variable_out] = info_.workLower_[variable_out];
    basis_.nonbasicMove_[variable_out] = 0;
  } else if (move_out == -1) {
    info_.workValue_[variable_out] = info_.workLower_[variable_out];
    basis_.nonbasicMove_[variable_out] = 1;
  } else {
    info_.workValue_[variable_out] = info_.workUpper_[variable_out];
    basis_.nonbasicMove_[variable_out] = -1;
  }
  // Update the dual objective value
  double nwValue = info_.workValue_[variable_out];
  double vrDual = info_.workDual_[variable_out];
  double dl_dual_objective_value = nwValue * vrDual;
  info_.updated_dual_objective_value += dl_dual_objective_value;
  info_.update_count++;
  // Update the number of basic logicals
  if (variable_out < lp_.num_col_) info_.num_basic_logicals++;
  if (variable_in < lp_.num_col_) info_.num_basic_logicals--;
  // No longer have a representation of B^{-1}, and certainly not
  // fresh!
  status_.has_invert = false;
  status_.has_fresh_invert = false;
  // Data are no longer fresh from rebuild
  status_.has_fresh_rebuild = false;
  analysis_.simplexTimerStop(UpdatePivotsClock);
}

<<<<<<< HEAD
bool HEkk::checkForCycling(const HighsInt variable_in, const HighsInt row_out) {
=======
bool HEkk::checkForCycling(const HighsInt variable_in, const HighsInt row_out,
                           const HighsInt rebuild_reason) {
  if (rebuild_reason) return false;
>>>>>>> 9b5aee96
  if (variable_in == -1 || row_out == -1) return false;
  uint64_t currhash = basis_.hash;
  HighsInt variable_out = basis_.basicIndex_[row_out];

  HighsHashHelpers::sparse_inverse_combine(currhash, variable_out);
  HighsHashHelpers::sparse_combine(currhash, variable_in);

  return visited_basis_.find(currhash) != nullptr;
}

void HEkk::updateMatrix(const HighsInt variable_in,
                        const HighsInt variable_out) {
  analysis_.simplexTimerStart(UpdateMatrixClock);
  ar_matrix_.update(variable_in, variable_out, lp_.a_matrix_);
  assert(ar_matrix_.debugPartitionOk(&basis_.nonbasicFlag_[0]));
  analysis_.simplexTimerStop(UpdateMatrixClock);
}

void HEkk::computeSimplexInfeasible() {
  computeSimplexPrimalInfeasible();
  computeSimplexDualInfeasible();
}

void HEkk::computeSimplexPrimalInfeasible() {
  // Computes num/max/sum of primal infeasibliities according to the
  // simplex bounds. This is used to determine optimality in dual
  // phase 1 and dual phase 2, albeit using different bounds in
  // workLower/Upper.
  analysis_.simplexTimerStart(ComputePrIfsClock);
  const double scaled_primal_feasibility_tolerance =
      options_->primal_feasibility_tolerance;
  HighsInt& num_primal_infeasibility = info_.num_primal_infeasibilities;
  double& max_primal_infeasibility = info_.max_primal_infeasibility;
  double& sum_primal_infeasibility = info_.sum_primal_infeasibilities;
  num_primal_infeasibility = 0;
  max_primal_infeasibility = 0;
  sum_primal_infeasibility = 0;

  for (HighsInt i = 0; i < lp_.num_col_ + lp_.num_row_; i++) {
    if (basis_.nonbasicFlag_[i]) {
      // Nonbasic column
      double value = info_.workValue_[i];
      double lower = info_.workLower_[i];
      double upper = info_.workUpper_[i];
      // @primal_infeasibility calculation
      double primal_infeasibility = 0;
      if (value < lower - scaled_primal_feasibility_tolerance) {
        primal_infeasibility = lower - value;
      } else if (value > upper + scaled_primal_feasibility_tolerance) {
        primal_infeasibility = value - upper;
      }
      if (primal_infeasibility > 0) {
        if (primal_infeasibility > scaled_primal_feasibility_tolerance)
          num_primal_infeasibility++;
        max_primal_infeasibility =
            std::max(primal_infeasibility, max_primal_infeasibility);
        sum_primal_infeasibility += primal_infeasibility;
      }
    }
  }
  for (HighsInt i = 0; i < lp_.num_row_; i++) {
    // Basic variable
    double value = info_.baseValue_[i];
    double lower = info_.baseLower_[i];
    double upper = info_.baseUpper_[i];
    // @primal_infeasibility calculation
    double primal_infeasibility = 0;
    if (value < lower - scaled_primal_feasibility_tolerance) {
      primal_infeasibility = lower - value;
    } else if (value > upper + scaled_primal_feasibility_tolerance) {
      primal_infeasibility = value - upper;
    }
    if (primal_infeasibility > 0) {
      if (primal_infeasibility > scaled_primal_feasibility_tolerance)
        num_primal_infeasibility++;
      max_primal_infeasibility =
          std::max(primal_infeasibility, max_primal_infeasibility);
      sum_primal_infeasibility += primal_infeasibility;
    }
  }
  analysis_.simplexTimerStop(ComputePrIfsClock);
}

void HEkk::computeSimplexDualInfeasible() {
  analysis_.simplexTimerStart(ComputeDuIfsClock);
  // Computes num/max/sum of dual infeasibilities in phase 1 and phase
  // 2 according to nonbasicMove. The bounds are only used to identify
  // free variables. Fixed variables are assumed to have
  // nonbasicMove=0 so that no dual infeasibility is counted for them.
  const double scaled_dual_feasibility_tolerance =
      options_->dual_feasibility_tolerance;
  HighsInt& num_dual_infeasibility = info_.num_dual_infeasibilities;
  double& max_dual_infeasibility = info_.max_dual_infeasibility;
  double& sum_dual_infeasibility = info_.sum_dual_infeasibilities;
  num_dual_infeasibility = 0;
  max_dual_infeasibility = 0;
  sum_dual_infeasibility = 0;

  for (HighsInt iCol = 0; iCol < lp_.num_col_ + lp_.num_row_; iCol++) {
    if (!basis_.nonbasicFlag_[iCol]) continue;
    // Nonbasic column
    const double dual = info_.workDual_[iCol];
    const double lower = info_.workLower_[iCol];
    const double upper = info_.workUpper_[iCol];
    double dual_infeasibility = 0;
    if (highs_isInfinity(-lower) && highs_isInfinity(upper)) {
      // Free: any nonzero dual value is infeasible
      dual_infeasibility = fabs(dual);
    } else {
      // Not free: any dual infeasibility is given by the dual value
      // signed by nonbasicMove
      dual_infeasibility = -basis_.nonbasicMove_[iCol] * dual;
    }
    if (dual_infeasibility > 0) {
      if (dual_infeasibility >= scaled_dual_feasibility_tolerance) {
        num_dual_infeasibility++;
      }
      max_dual_infeasibility =
          std::max(dual_infeasibility, max_dual_infeasibility);
      sum_dual_infeasibility += dual_infeasibility;
    }
  }
  analysis_.simplexTimerStop(ComputeDuIfsClock);
}

void HEkk::computeSimplexLpDualInfeasible() {
  // Compute num/max/sum of dual infeasibliities according to the
  // bounds of the simplex LP. Assumes that boxed variables have
  // primal variable at the bound corresponding to the sign of the
  // dual so should only be used in dual phase 1 - where it's only
  // used for reporting after rebuilds.
  const double scaled_dual_feasibility_tolerance =
      options_->dual_feasibility_tolerance;
  HighsInt& num_dual_infeasibility =
      analysis_.num_dual_phase_1_lp_dual_infeasibility;
  double& max_dual_infeasibility =
      analysis_.max_dual_phase_1_lp_dual_infeasibility;
  double& sum_dual_infeasibility =
      analysis_.sum_dual_phase_1_lp_dual_infeasibility;
  num_dual_infeasibility = 0;
  max_dual_infeasibility = 0;
  sum_dual_infeasibility = 0;

  for (HighsInt iCol = 0; iCol < lp_.num_col_; iCol++) {
    HighsInt iVar = iCol;
    if (!basis_.nonbasicFlag_[iVar]) continue;
    // Nonbasic column
    const double dual = info_.workDual_[iVar];
    const double lower = lp_.col_lower_[iCol];
    const double upper = lp_.col_upper_[iCol];
    double dual_infeasibility = 0;
    if (highs_isInfinity(upper)) {
      if (highs_isInfinity(-lower)) {
        // Free: any nonzero dual value is infeasible
        dual_infeasibility = fabs(dual);
      } else {
        // Only lower bounded: a negative dual is infeasible
        dual_infeasibility = -dual;
      }
    } else {
      if (highs_isInfinity(-lower)) {
        // Only upper bounded: a positive dual is infeasible
        dual_infeasibility = dual;
      } else {
        // Boxed or fixed: any dual value is feasible
        dual_infeasibility = 0;
      }
    }
    if (dual_infeasibility > 0) {
      if (dual_infeasibility >= scaled_dual_feasibility_tolerance)
        num_dual_infeasibility++;
      max_dual_infeasibility =
          std::max(dual_infeasibility, max_dual_infeasibility);
      sum_dual_infeasibility += dual_infeasibility;
    }
  }
  for (HighsInt iRow = 0; iRow < lp_.num_row_; iRow++) {
    HighsInt iVar = lp_.num_col_ + iRow;
    if (!basis_.nonbasicFlag_[iVar]) continue;
    // Nonbasic row
    const double dual = -info_.workDual_[iVar];
    const double lower = lp_.row_lower_[iRow];
    const double upper = lp_.row_upper_[iRow];
    double dual_infeasibility = 0;
    if (highs_isInfinity(upper)) {
      if (highs_isInfinity(-lower)) {
        // Free: any nonzero dual value is infeasible
        dual_infeasibility = fabs(dual);
      } else {
        // Only lower bounded: a negative dual is infeasible
        dual_infeasibility = -dual;
      }
    } else {
      if (highs_isInfinity(-lower)) {
        // Only upper bounded: a positive dual is infeasible
        dual_infeasibility = dual;
      } else {
        // Boxed or fixed: any dual value is feasible
        dual_infeasibility = 0;
      }
    }
    if (dual_infeasibility > 0) {
      if (dual_infeasibility >= scaled_dual_feasibility_tolerance)
        num_dual_infeasibility++;
      max_dual_infeasibility =
          std::max(dual_infeasibility, max_dual_infeasibility);
      sum_dual_infeasibility += dual_infeasibility;
    }
  }
}

bool HEkk::sparseLoopStyle(const HighsInt count, const HighsInt dim,
                           HighsInt& to_entry) {
  // Parameter to decide whether to use just the values in a HVector, or
  // use the indices of their nonzeros
  const double density_for_indexing = 0.4;
  const bool use_indices = count >= 0 && count < density_for_indexing * dim;
  if (use_indices) {
    to_entry = count;
  } else {
    to_entry = dim;
  }
  return use_indices;
}

void HEkk::invalidatePrimalMaxSumInfeasibilityRecord() {
  info_.max_primal_infeasibility = kHighsIllegalInfeasibilityMeasure;
  info_.sum_primal_infeasibilities = kHighsIllegalInfeasibilityMeasure;
}

void HEkk::invalidatePrimalInfeasibilityRecord() {
  info_.num_primal_infeasibilities = kHighsIllegalInfeasibilityCount;
  invalidatePrimalMaxSumInfeasibilityRecord();
}

void HEkk::invalidateDualMaxSumInfeasibilityRecord() {
  info_.max_dual_infeasibility = kHighsIllegalInfeasibilityMeasure;
  info_.sum_dual_infeasibilities = kHighsIllegalInfeasibilityMeasure;
}

void HEkk::invalidateDualInfeasibilityRecord() {
  info_.num_dual_infeasibilities = kHighsIllegalInfeasibilityCount;
  invalidateDualMaxSumInfeasibilityRecord();
}

bool HEkk::bailoutOnTimeIterations() {
  if (solve_bailout_) {
    // Bailout has already been decided: check that it's for one of these
    // reasons
    assert(model_status_ == HighsModelStatus::kTimeLimit ||
           model_status_ == HighsModelStatus::kIterationLimit ||
           model_status_ == HighsModelStatus::kObjectiveBound ||
           model_status_ == HighsModelStatus::kObjectiveTarget);
  } else if (timer_->readRunHighsClock() > options_->time_limit) {
    solve_bailout_ = true;
    model_status_ = HighsModelStatus::kTimeLimit;
  } else if (iteration_count_ >= options_->simplex_iteration_limit) {
    solve_bailout_ = true;
    model_status_ = HighsModelStatus::kIterationLimit;
  }
  return solve_bailout_;
}

HighsStatus HEkk::returnFromSolve(const HighsStatus return_status) {
  // Always called before returning from HEkkPrimal/Dual::solve()
  if (solve_bailout_) {
    // If bailout has already been decided: check that it's for one of
    // these reasons
    assert(model_status_ == HighsModelStatus::kTimeLimit ||
           model_status_ == HighsModelStatus::kIterationLimit ||
           model_status_ == HighsModelStatus::kObjectiveBound ||
           model_status_ == HighsModelStatus::kObjectiveTarget);
  }
  // Check that returnFromSolve has not already been called: it should
  // be called exactly once per solve
  assert(!called_return_from_solve_);
  called_return_from_solve_ = true;
  info_.valid_backtracking_basis_ = false;

  // Initialise the status of the primal and dual solutions
  return_primal_solution_status_ = kSolutionStatusNone;
  return_dual_solution_status_ = kSolutionStatusNone;
  // Nothing more is known about the solve after an error return
  if (return_status == HighsStatus::kError) return return_status;

  // Check that an invert exists
  assert(status_.has_invert);

  // Determine a primal and dual solution, removing the effects of
  // perturbations and shifts
  //
  // Unless the solution is optimal, invalidate the infeasibility data
  if (model_status_ != HighsModelStatus::kOptimal) {
    invalidatePrimalInfeasibilityRecord();
    invalidateDualInfeasibilityRecord();
  }
  switch (model_status_) {
    case HighsModelStatus::kOptimal: {
      if (info_.num_primal_infeasibilities) {
        // Optimal - but not to desired primal feasibilit tolerance
        return_primal_solution_status_ = kSolutionStatusInfeasible;
      } else {
        return_primal_solution_status_ = kSolutionStatusFeasible;
      }
      if (info_.num_dual_infeasibilities) {
        // Optimal - but not to desired dual feasibilit tolerance
        return_dual_solution_status_ = kSolutionStatusInfeasible;
      } else {
        return_dual_solution_status_ = kSolutionStatusFeasible;
      }
      break;
    }
    case HighsModelStatus::kInfeasible: {
      // Primal infeasibility has been identified in primal phase 1,
      // or proved in dual phase 2. There should be no primal
      // perturbations
      assert(!info_.bounds_perturbed);
      if (exit_algorithm_ == SimplexAlgorithm::kPrimal) {
        // Reset the simplex costs and recompute duals after primal
        // phase 1
        initialiseCost(SimplexAlgorithm::kDual, kSolvePhase2);
        computeDual();
      }
      computeSimplexInfeasible();
      // Primal solution shouldn't be feasible
      assert(info_.num_primal_infeasibilities > 0);
      break;
    }
    case HighsModelStatus::kUnboundedOrInfeasible: {
      // Dual simplex has identified dual infeasibility in phase
      // 1. There should be no dual perturbations
      assert(exit_algorithm_ == SimplexAlgorithm::kDual);
      assert(!info_.costs_perturbed);
      // Reset the simplex bounds and recompute primals
      initialiseBound(SimplexAlgorithm::kDual, kSolvePhase2);
      computePrimal();
      computeSimplexInfeasible();
      // Dual solution shouldn't be feasible
      assert(info_.num_dual_infeasibilities > 0);
      break;
    }
    case HighsModelStatus::kUnbounded: {
      // Primal simplex has identified unboundedness in phase 2. There
      // should be no primal or dual perturbations
      assert(exit_algorithm_ == SimplexAlgorithm::kPrimal);
      assert(!info_.costs_perturbed && !info_.bounds_perturbed);
      computeSimplexInfeasible();
      // Primal solution should be feasible
      assert(info_.num_primal_infeasibilities == 0);
      break;
    }
    case HighsModelStatus::kObjectiveBound:
    case HighsModelStatus::kObjectiveTarget:
    case HighsModelStatus::kTimeLimit:
    case HighsModelStatus::kIterationLimit: {
      // Simplex has bailed out due to reaching the objecive cut-off,
      // time or iteration limit. Could happen anywhere (other than
      // the fist implying dual simplex)
      //
      // Reset the simplex bounds and recompute primals
      initialiseBound(SimplexAlgorithm::kDual, kSolvePhase2);
      initialiseNonbasicValueAndMove();
      computePrimal();
      // Reset the simplex costs and recompute duals
      initialiseCost(SimplexAlgorithm::kDual, kSolvePhase2);
      computeDual();
      computeSimplexInfeasible();
      break;
    }
    default: {
      std::string algorithm_name = "primal";
      if (exit_algorithm_ == SimplexAlgorithm::kDual) algorithm_name = "dual";
      highsLogDev(options_->log_options, HighsLogType::kError,
                  "EKK %s simplex solver returns status %s\n",
                  algorithm_name.c_str(),
                  utilModelStatusToString(model_status_).c_str());
      return HighsStatus::kError;
      break;
    }
  }
  assert(info_.num_primal_infeasibilities >= 0);
  assert(info_.num_dual_infeasibilities >= 0);
  if (info_.num_primal_infeasibilities == 0) {
    return_primal_solution_status_ = kSolutionStatusFeasible;
  } else {
    return_primal_solution_status_ = kSolutionStatusInfeasible;
  }
  if (info_.num_dual_infeasibilities == 0) {
    return_dual_solution_status_ = kSolutionStatusFeasible;
  } else {
    return_dual_solution_status_ = kSolutionStatusInfeasible;
  }
  computePrimalObjectiveValue();
  if (!options_->log_dev_level) {
    const bool force = true;
    analysis_.userInvertReport(force);
  }
  return return_status;
}

double HEkk::computeBasisCondition() {
  HighsInt solver_num_row = lp_.num_row_;
  HighsInt solver_num_col = lp_.num_col_;
  vector<double> bs_cond_x;
  vector<double> bs_cond_y;
  vector<double> bs_cond_z;
  vector<double> bs_cond_w;
  HVector row_ep;
  row_ep.setup(solver_num_row);

  const HighsInt* Astart = &lp_.a_matrix_.start_[0];
  const double* Avalue = &lp_.a_matrix_.value_[0];
  // Compute the Hager condition number estimate for the basis matrix
  const double expected_density = 1;
  bs_cond_x.resize(solver_num_row);
  bs_cond_y.resize(solver_num_row);
  bs_cond_z.resize(solver_num_row);
  bs_cond_w.resize(solver_num_row);
  // x = ones(n,1)/n;
  // y = A\x;
  double mu = 1.0 / solver_num_row;
  double norm_Binv = 0;
  for (HighsInt r_n = 0; r_n < solver_num_row; r_n++) bs_cond_x[r_n] = mu;
  row_ep.clear();
  for (HighsInt r_n = 0; r_n < solver_num_row; r_n++) {
    double value = bs_cond_x[r_n];
    if (value) {
      row_ep.index[row_ep.count] = r_n;
      row_ep.array[r_n] = value;
      row_ep.count++;
    }
  }
  for (HighsInt ps_n = 1; ps_n <= 5; ps_n++) {
    row_ep.packFlag = false;
    simplex_nla_.ftran(row_ep, expected_density);

    // zeta = sign(y);
    for (HighsInt r_n = 0; r_n < solver_num_row; r_n++) {
      bs_cond_y[r_n] = row_ep.array[r_n];
      if (bs_cond_y[r_n] > 0)
        bs_cond_w[r_n] = 1.0;
      else if (bs_cond_y[r_n] < 0)
        bs_cond_w[r_n] = -1.0;
      else
        bs_cond_w[r_n] = 0.0;
    }
    // z=A'\zeta;
    row_ep.clear();
    for (HighsInt r_n = 0; r_n < solver_num_row; r_n++) {
      double value = bs_cond_w[r_n];
      if (value) {
        row_ep.index[row_ep.count] = r_n;
        row_ep.array[r_n] = value;
        row_ep.count++;
      }
    }
    row_ep.packFlag = false;
    simplex_nla_.btran(row_ep, expected_density);
    double norm_z = 0.0;
    double ztx = 0.0;
    norm_Binv = 0.0;
    HighsInt argmax_z = -1;
    for (HighsInt r_n = 0; r_n < solver_num_row; r_n++) {
      bs_cond_z[r_n] = row_ep.array[r_n];
      double abs_z_v = fabs(bs_cond_z[r_n]);
      if (abs_z_v > norm_z) {
        norm_z = abs_z_v;
        argmax_z = r_n;
      }
      ztx += bs_cond_z[r_n] * bs_cond_x[r_n];
      norm_Binv += fabs(bs_cond_y[r_n]);
    }
    if (norm_z <= ztx) break;
    // x = zeros(n,1);
    // x(fd_i) = 1;
    for (HighsInt r_n = 0; r_n < solver_num_row; r_n++) bs_cond_x[r_n] = 0.0;
    row_ep.clear();
    row_ep.count = 1;
    row_ep.index[0] = argmax_z;
    row_ep.array[argmax_z] = 1.0;
    bs_cond_x[argmax_z] = 1.0;
  }
  double norm_B = 0.0;
  for (HighsInt r_n = 0; r_n < solver_num_row; r_n++) {
    HighsInt vr_n = basis_.basicIndex_[r_n];
    double c_norm = 0.0;
    if (vr_n < solver_num_col)
      for (HighsInt el_n = Astart[vr_n]; el_n < Astart[vr_n + 1]; el_n++)
        c_norm += fabs(Avalue[el_n]);
    else
      c_norm += 1.0;
    norm_B = max(c_norm, norm_B);
  }
  double cond_B = norm_Binv * norm_B;
  return cond_B;
}

void HEkk::initialiseAnalysis() {
  analysis_.setup(lp_name_, lp_, *options_, iteration_count_);
}

std::string HEkk::rebuildReason(const HighsInt rebuild_reason) {
  std::string rebuild_reason_string;
  if (rebuild_reason == kRebuildReasonCleanup) {
    rebuild_reason_string = "Perturbation cleanup";
  } else if (rebuild_reason == kRebuildReasonNo) {
    rebuild_reason_string = "No reason";
  } else if (rebuild_reason == kRebuildReasonUpdateLimitReached) {
    rebuild_reason_string = "Update limit reached";
  } else if (rebuild_reason == kRebuildReasonSyntheticClockSaysInvert) {
    rebuild_reason_string = "Synthetic clock";
  } else if (rebuild_reason == kRebuildReasonPossiblyOptimal) {
    rebuild_reason_string = "Possibly optimal";
  } else if (rebuild_reason == kRebuildReasonPossiblyPhase1Feasible) {
    rebuild_reason_string = "Possibly phase 1 feasible";
  } else if (rebuild_reason == kRebuildReasonPossiblyPrimalUnbounded) {
    rebuild_reason_string = "Possibly primal unbounded";
  } else if (rebuild_reason == kRebuildReasonPossiblyDualUnbounded) {
    rebuild_reason_string = "Possibly dual unbounded";
  } else if (rebuild_reason == kRebuildReasonPossiblySingularBasis) {
    rebuild_reason_string = "Possibly singular basis";
  } else if (rebuild_reason == kRebuildReasonPrimalInfeasibleInPrimalSimplex) {
    rebuild_reason_string = "Primal infeasible in primal simplex";
  } else if (rebuild_reason == kRebuildReasonChooseColumnFail) {
    rebuild_reason_string = "Choose column failure";
  } else if (rebuild_reason == kRebuildReasonCycling) {
    rebuild_reason_string = "Cycling detected";
  } else {
    rebuild_reason_string = "Unidentified";
    assert(1 == 0);
  }
  return rebuild_reason_string;
}

void HEkk::freezeBasis(HighsInt& frozen_basis_id) {
  assert(this->status_.has_invert);
  frozen_basis_id =
      this->simplex_nla_.freeze(this->basis_, info_.col_aq_density);
}

HighsStatus HEkk::unfreezeBasis(const HighsInt frozen_basis_id) {
  // Check that the ID passed is valid
  const bool valid_id = this->simplex_nla_.frozenBasisIdValid(frozen_basis_id);
  if (!valid_id) return HighsStatus::kError;
  const bool will_have_invert =
      this->simplex_nla_.frozenBasisHasInvert(frozen_basis_id);
  this->simplex_nla_.unfreeze(frozen_basis_id, basis_);
  // The pointers to simplex basis components have changed, so have to
  // tell simplex NLA to refresh the use of the pointer to the basic
  // indices
  this->simplex_nla_.setBasicIndexPointers(&basis_.basicIndex_[0]);
  updateStatus(LpAction::kNewBounds);
  // Indicate whether there is a valid factorization after unfreezing
  this->status_.has_invert = will_have_invert;
  // If there's no valid factorization, then there cannot be a fresh one
  if (!this->status_.has_invert) this->status_.has_fresh_invert = false;
  // Check for consistency
  if (!this->simplex_nla_.update_.valid_) assert(!this->status_.has_invert);
  return HighsStatus::kOk;
}

HighsStatus HEkk::frozenBasisAllDataClear() {
  return simplex_nla_.frozenBasisAllDataClear() ? HighsStatus::kOk
                                                : HighsStatus::kError;
}

double HEkk::factorSolveError() {
  // Cheap assessment of factor accuracy.
  //
  // Forms a random solution with at most 50 nonzeros, solves for
  // the corresponding RHS, and then checks the 50 solution values.
  const HighsInt num_col = this->lp_.num_col_;
  const HighsInt num_row = this->lp_.num_row_;
  const HighsSparseMatrix& a_matrix = this->lp_.a_matrix_;
  const vector<HighsInt>& base_index = this->basis_.basicIndex_;
  const HighsSparseMatrix& ar_matrix = this->ar_matrix_;
  HVector btran_rhs;
  HVector ftran_rhs;
  btran_rhs.setup(num_row);
  ftran_rhs.setup(num_row);

  // Solve for a random solution
  HighsRandom random(1);

  ftran_rhs.clear();
  const HighsInt ideal_solution_num_nz = 50;
  HighsInt solution_num_nz = min(ideal_solution_num_nz, (num_row + 1) / 2);
  assert(solution_num_nz > 0);
  vector<double> solution_value;
  vector<HighsInt> solution_index;
  vector<int8_t> solution_nonzero;
  solution_nonzero.assign(num_row, 0);
  for (;;) {
    HighsInt iRow = random.integer(num_row);
    assert(iRow < num_row);
    if (solution_nonzero[iRow]) continue;
    double value = random.fraction();
    solution_value.push_back(value);
    solution_index.push_back(iRow);
    solution_nonzero[iRow] = 1;
    HighsInt iCol = base_index[iRow];
    a_matrix.collectAj(ftran_rhs, iCol, value);
    if ((int)solution_value.size() == solution_num_nz) break;
  }

  btran_rhs.clear();
  vector<double> btran_solution;
  btran_solution.assign(num_row, 0);
  for (HighsInt iX = 0; iX < solution_value.size(); iX++)
    btran_solution[solution_index[iX]] = solution_value[iX];
  vector<double> btran_scattered_rhs;
  btran_scattered_rhs.assign(num_col + num_row, 0);
  for (HighsInt iX = 0; iX < solution_value.size(); iX++) {
    HighsInt iRow = solution_index[iX];
    for (HighsInt iEl = ar_matrix.p_end_[iRow];
         iEl < ar_matrix.start_[iRow + 1]; iEl++) {
      HighsInt iCol = ar_matrix.index_[iEl];
      btran_scattered_rhs[iCol] += ar_matrix.value_[iEl] * solution_value[iX];
    }
    HighsInt iCol = num_col + iRow;
    if (this->basis_.nonbasicFlag_[iCol] == 0)
      btran_scattered_rhs[iCol] = solution_value[iX];
  }
  for (HighsInt iRow = 0; iRow < num_row; iRow++) {
    HighsInt iCol = base_index[iRow];
    if (btran_scattered_rhs[iCol] == 0) continue;
    btran_rhs.array[iRow] = btran_scattered_rhs[iCol];
    btran_rhs.index[btran_rhs.count++] = iRow;
  }

  const double expected_density = solution_num_nz * info_.col_aq_density;
  ftran(ftran_rhs, expected_density);
  btran(btran_rhs, expected_density);

  double ftran_solution_error = 0;
  for (HighsInt iX = 0; iX < solution_value.size(); iX++)
    ftran_solution_error =
        max(fabs(ftran_rhs.array[solution_index[iX]] - solution_value[iX]),
            ftran_solution_error);
  double btran_solution_error = 0;
  for (HighsInt iX = 0; iX < solution_value.size(); iX++)
    btran_solution_error =
        max(fabs(btran_rhs.array[solution_index[iX]] - solution_value[iX]),
            btran_solution_error);
  double solution_error = max(ftran_solution_error, btran_solution_error);
  return solution_error;
}

void HEkk::clearTaboo() {
  taboo_col.clear();
  taboo_row.clear();
}

bool HEkk::allowTabooRows(const HighsInt rebuild_reason) {
  return rebuild_reason == kRebuildReasonPossiblyOptimal ||
         rebuild_reason == kRebuildReasonPossiblyPrimalUnbounded ||
         rebuild_reason == kRebuildReasonPossiblyDualUnbounded ||
         rebuild_reason == kRebuildReasonPrimalInfeasibleInPrimalSimplex;
}

void HEkk::addTabooRow(const HighsInt iRow, const TabooReason reason,
                       const double density) {
  HighsSimplexTabooRecord record;
  record.reason = reason;
  record.row = iRow;
  record.col = -1;
  taboo_row.push_back(record);
}

void HEkk::applyTabooRow(vector<double>& values, double overwrite_with) {
  assert(values.size() >= lp_.num_row_);
  for (HighsInt iX = 0; iX < (HighsInt)taboo_row.size(); iX++) {
    HighsInt iRow = taboo_row[iX].row;
    taboo_row[iX].save_value = values[iRow];
    values[iRow] = overwrite_with;
  }
}

void HEkk::unapplyTabooRow(vector<double>& values) {
  assert(values.size() >= lp_.num_row_);
  for (HighsInt iX = 0; iX < (HighsInt)taboo_row.size(); iX++)
    values[taboo_row[iX].row] = taboo_row[iX].save_value;
}

bool HEkk::proofOfPrimalInfeasibility() {
  // To be called from outside HEkk when row_ep is not known
  assert(status_.has_dual_ray);
  HighsLp& lp = this->lp_;
  HighsInt move_out = info_.dual_ray_sign_;
  HighsInt row_out = info_.dual_ray_row_;
  // Compute the basis inverse row
  HVector row_ep;
  row_ep.setup(lp.num_row_);
  unitBtran(row_out, row_ep);
  return proofOfPrimalInfeasibility(row_ep, move_out, row_out);
}

bool HEkk::proofOfPrimalInfeasibility(HVector& row_ep, const HighsInt move_out,
                                      const HighsInt row_out) {
  // To be called from inside HEkkDual
  HighsLp& lp = this->lp_;
  const bool use_row_wise_matrix = status_.has_ar_matrix;
  const bool use_iterative_refinement = false;
  if (use_iterative_refinement) {
    simplex_nla_.reportArray("Row e_p.0", lp.num_col_, &row_ep, true);
    unitBtranIterativeRefinement(row_out, row_ep);
    simplex_nla_.reportArray("Row e_p.1", lp.num_col_, &row_ep, true);
  }
  // Identify whether refinement should be done
  bool use_refinement = false;
  double refinement_tolerance;
  if (lp.is_scaled_) {
    // LP is scaled, so be more cautious
    use_refinement =
        options_->simplex_infeasiblilty_proof_refinement_strategy >=
        kSimplexInfeasibilityProofRefinementAlsoScaledLp;
    refinement_tolerance =
        options_->simplex_infeasibility_proof_scaled_lp_refinement_tolerance;
  } else {
    // LP is unscaled, so be less cautious
    use_refinement =
        options_->simplex_infeasiblilty_proof_refinement_strategy >=
        kSimplexInfeasibilityProofRefinementUnscaledLp;
    refinement_tolerance =
        options_->simplex_infeasibility_proof_unscaled_lp_refinement_tolerance;
  }
  // Refine row_ep by removing relatively small values
  double row_ep_scale = 0;
  if (use_refinement) refineArray(row_ep, row_ep_scale, refinement_tolerance);
  // Determine the maximum absolute value in row_ep
  HighsCDouble proof_lower = 0.0;
  for (HighsInt iX = 0; iX < row_ep.count; iX++) {
    HighsInt iRow = row_ep.index[iX];
    // Give row_ep the sign of the leaving row - as is done in
    // getDualRayInterface.
    const double row_ep_value = row_ep.array[iRow];
    assert(row_ep_value);
    row_ep.array[iRow] *= move_out;
    // make sure infinite sides are not used
    if (highs_isInfinity(-lp.row_lower_[iRow]))
      row_ep.array[iRow] = std::min(row_ep.array[iRow], 0.0);
    if (highs_isInfinity(lp.row_upper_[iRow]))
      row_ep.array[iRow] = std::max(row_ep.array[iRow], 0.0);
    // add up lower bound of proof constraint
    proof_lower +=
        row_ep.array[iRow] *
        (row_ep.array[iRow] > 0 ? lp.row_lower_[iRow] : lp.row_upper_[iRow]);
    if (!row_ep.array[iRow] && debug_iteration_report_)
      printf("Zeroed row_ep.array[%6d] = %11.4g due to infinite bound\n",
             (int)iRow, row_ep_value);
  }
  // Form the proof constraint coefficients
  HighsInt debug_product_report = kDebugReportOff;
  if (debug_iteration_report_) debug_product_report = kDebugReportAll;
  proof_value_.clear();
  proof_index_.clear();
  vector<double>& proof_value = this->proof_value_;
  vector<HighsInt>& proof_index = this->proof_index_;
  if (use_row_wise_matrix) {
    this->ar_matrix_.productTransposeQuad(proof_value, proof_index, row_ep,
                                          debug_product_report);
  } else {
    lp.a_matrix_.productTransposeQuad(proof_value, proof_index, row_ep,
                                      debug_product_report);
  }
  // Refine the proof constraint coefficients according to row_ep_scale
  if (use_refinement)
    refineVector(proof_value, proof_index, row_ep_scale, refinement_tolerance);

  HighsInt proof_num_nz = proof_index.size();
  if (debug_iteration_report_) {
    simplex_nla_.reportArray("Row e_p", lp.num_col_, &row_ep, true);
    simplex_nla_.reportVector("Proof", proof_num_nz, proof_value, proof_index,
                              true);
  }
  HighsCDouble implied_upper = 0.0;
  bool infinite_implied_upper = false;
  if (debug_iteration_report_)
    printf(
        "HEkk::proofOfPrimalInfeasibility row_ep.count = %d; proof_num_nz = "
        "%d; row_ep_scale = %g\n",
        (int)row_ep.count, (int)proof_num_nz, row_ep_scale);
  if (debug_iteration_report_) {
    for (HighsInt i = 0; i < proof_num_nz; ++i) {
      const HighsInt iCol = proof_index[i];
      const double value = proof_value[i];
      if (!basis_.nonbasicFlag_[iCol]) {
        printf("Proof entry %6d (Column %6d) is basic with value %11.4g\n",
               (int)i, (int)iCol, value);
      }
    }
  }
  for (HighsInt i = 0; i < proof_num_nz; ++i) {
    const HighsInt iCol = proof_index[i];
    const double value = proof_value[i];
    if (value > 0) {
      if (highs_isInfinity(lp.col_upper_[iCol])) {
        infinite_implied_upper = true;
        if (debug_iteration_report_)
          printf("%6d: proof (index = %6d; value = %11.4g) has UB = %11.4g\n",
                 (int)i, (int)iCol, value, lp.col_upper_[iCol]);
        if (!debug_iteration_report_) break;
      }
      implied_upper += value * lp.col_upper_[iCol];
    } else {
      if (highs_isInfinity(-lp.col_lower_[iCol])) {
        infinite_implied_upper = true;
        if (debug_iteration_report_)
          printf("%6d: proof (index = %6d; value = %11.4g) has LB = %11.4g\n",
                 (int)i, (int)iCol, value, lp.col_upper_[iCol]);
        if (!debug_iteration_report_) break;
      }
      implied_upper += value * lp.col_lower_[iCol];
    }
  }
  const double gap = double(proof_lower - implied_upper);
  const bool gap_ok = gap > options_->primal_feasibility_tolerance;
  const bool proof_of_primal_infeasibility = !infinite_implied_upper && gap_ok;
  if (debug_iteration_report_) {
    printf("HEkk::proofOfPrimalInfeasibility has %sfinite implied upper bound",
           infinite_implied_upper ? "in" : "");
    if (!infinite_implied_upper) printf(" and gap = %g", gap);
    printf(" so proof is %s\n",
           proof_of_primal_infeasibility ? "true" : "false");
  }
  return proof_of_primal_infeasibility;
}

double HEkk::getArrayScale(const HVector& hvector) {
  if (hvector.count <= 0) return 1;
  double max_abs_value = 0;
  for (HighsInt iX = 0; iX < hvector.count; iX++)
    max_abs_value =
        std::max(fabs(hvector.array[hvector.index[iX]]), max_abs_value);
  return nearestPowerOfTwoScale(max_abs_value);
}

double HEkk::getValueScale(const HighsInt count, const vector<double>& value) {
  if (count <= 0) return 1;
  double max_abs_value = 0;
  for (HighsInt iX = 0; iX < count; iX++)
    max_abs_value = std::max(fabs(value[iX]), max_abs_value);
  return nearestPowerOfTwoScale(max_abs_value);
}

void HEkk::refineArray(HVector& hvector, double& scale,
                       const double& small_value) {
  if (hvector.count <= 0) return;
  // If the scale value isn't known, then find it
  if (scale <= 0) scale = getArrayScale(hvector);
  HighsInt count = 0;
  for (HighsInt iX = 0; iX < hvector.count; iX++) {
    const HighsInt iRow = hvector.index[iX];
    const double scaled_value = scale * hvector.array[iRow];
    if (std::abs(scaled_value) > small_value) {
      // Keep the value and its index
      hvector.index[count++] = iRow;
    } else {
      // Zero the value and (implicitly) discard the index
      hvector.array[iRow] = 0;
    }
  }
  hvector.count = count;
}

void HEkk::refineVector(vector<double>& value, vector<HighsInt>& index,
                        double& scale, const double& small_value) {
  const HighsInt dim = value.size();
  if (dim <= 0) return;
  HighsInt num_index = index.size();
  const bool have_index = num_index > 0;
  const HighsInt to_en = have_index ? num_index : dim;
  if (scale <= 0) {
    // The scale value isn't known, so find it
    double max_abs_value = 0;
    if (have_index) {
      for (HighsInt iX = 0; iX < num_index; iX++)
        max_abs_value = std::max(fabs(value[iX]), max_abs_value);
    } else {
      for (HighsInt iRow = 0; iRow < dim; iRow++)
        max_abs_value = std::max(fabs(value[iRow]), max_abs_value);
    }
    scale = nearestPowerOfTwoScale(max_abs_value);
  }
  if (have_index) {
    HighsInt count = 0;
    for (HighsInt iX = 0; iX < num_index; iX++) {
      const double scaled_value = scale * value[iX];
      if (std::abs(scaled_value) > small_value) {
        // Keep the value and its index
        value[count] = value[iX];
        index[count] = index[iX];
        count++;
      }
    }
    // Remember that Windows doesn't allow a vector to be resized to
    // zero!
    if (count) {
      value.resize(count);
      index.resize(count);
    } else {
      value.clear();
      index.clear();
    }
  } else {
    for (HighsInt iRow = 0; iRow < dim; iRow++) {
      const double scaled_value = scale * value[iRow];
      if (std::abs(scaled_value) <= small_value) value[iRow] = 0;
    }
  }
}

void HEkk::unitBtranIterativeRefinement(const HighsInt row_out,
                                        HVector& row_ep) {
  // Perform an iteration of refinement
  HighsLp& lp = this->lp_;
  HVector residual;
  double residual_norm = 0;
  double correction_norm = 0;
  const double expected_density = 1;
  residual.setup(lp.num_row_);
  unitBtranResidual(row_out, row_ep, residual, residual_norm);
  if (debug_iteration_report_)
    printf(
        "HEkk::unitBtranIterativeRefinement: Residual   has %6d / %6d nonzeros "
        "and norm of %g\n",
        (int)residual.count, (int)lp.num_row_, residual_norm);
  if (!residual_norm) return;
  // Normalise using nearest power of 2 to ||correction_rhs|| so kHighsTiny
  // isn't used adversely
  const double residual_scale = nearestPowerOfTwoScale(residual_norm);
  for (HighsInt iEl = 0; iEl < residual.count; iEl++)
    residual.array[residual.index[iEl]] *= residual_scale;
  btran(residual, expected_density);
  row_ep.count = 0;
  correction_norm = 0;
  // Adding two (possibly sparse) vectors, so have to loop over all rows
  for (HighsInt iRow = 0; iRow < lp.num_row_; iRow++) {
    if (residual.array[iRow]) {
      const double correction_value = residual.array[iRow] / residual_scale;
      correction_norm = max(fabs(correction_value), correction_norm);
      row_ep.array[iRow] -= correction_value;
    }
    if (fabs(row_ep.array[iRow]) < kHighsTiny) {
      row_ep.array[iRow] = 0;
    } else {
      row_ep.index[row_ep.count++] = iRow;
    }
  }
  if (debug_iteration_report_)
    printf(
        "HEkk::unitBtranIterativeRefinement: Correction has %6d / %6d nonzeros "
        "and norm of %g\n",
        (int)residual.count, (int)lp.num_row_, correction_norm);
}

void HEkk::unitBtranResidual(const HighsInt row_out, const HVector& row_ep,
                             HVector& residual, double& residual_norm) {
  HighsLp& lp = this->lp_;
  vector<HighsCDouble> quad_residual;
  quad_residual.assign(lp.num_row_, 0);
  quad_residual[row_out] = -1.0;
  for (HighsInt iRow = 0; iRow < lp.num_row_; iRow++) {
    HighsInt iVar = basis_.basicIndex_[iRow];
    HighsCDouble value = quad_residual[iRow];
    if (iVar < lp.num_col_) {
      for (HighsInt iEl = lp.a_matrix_.start_[iVar];
           iEl < lp.a_matrix_.start_[iVar + 1]; iEl++)
        value +=
            lp.a_matrix_.value_[iEl] * row_ep.array[lp.a_matrix_.index_[iEl]];
    } else {
      value += row_ep.array[iVar - lp.num_col_];
    }
    quad_residual[iRow] = value;
  }
  residual.clear();
  residual.packFlag = false;
  residual_norm = 0;
  for (HighsInt iRow = 0; iRow < lp.num_row_; iRow++) {
    const double value = (double)quad_residual[iRow];
    if (value) {
      residual.array[iRow] = value;
      residual.index[residual.count++] = iRow;
    }
    residual_norm = max(fabs(residual.array[iRow]), residual_norm);
  }
}<|MERGE_RESOLUTION|>--- conflicted
+++ resolved
@@ -1065,11 +1065,7 @@
 
   chooseSimplexStrategyThreads(*options_, info_);
   HighsInt& simplex_strategy = info_.simplex_strategy;
-<<<<<<< HEAD
   const HighsInt debug_from_solve_call_num = -160;
-=======
-  const HighsInt debug_from_solve_call_num = -1;
->>>>>>> 9b5aee96
   const HighsInt debug_to_solve_call_num = debug_from_solve_call_num;
   debug_solve_report_ = debug_solve_call_num_ >= debug_from_solve_call_num &&
                         debug_solve_call_num_ <= debug_to_solve_call_num;
@@ -3131,13 +3127,9 @@
   analysis_.simplexTimerStop(UpdatePivotsClock);
 }
 
-<<<<<<< HEAD
-bool HEkk::checkForCycling(const HighsInt variable_in, const HighsInt row_out) {
-=======
 bool HEkk::checkForCycling(const HighsInt variable_in, const HighsInt row_out,
                            const HighsInt rebuild_reason) {
   if (rebuild_reason) return false;
->>>>>>> 9b5aee96
   if (variable_in == -1 || row_out == -1) return false;
   uint64_t currhash = basis_.hash;
   HighsInt variable_out = basis_.basicIndex_[row_out];
