/* * * * * * * * * * * * * * * * * * * * * * * * * * * * * * * * * * * * */
/*                                                                       */
/*    This file is part of the HiGHS linear optimization suite           */
/*                                                                       */
/*    Written and engineered 2008-2021 at the University of Edinburgh    */
/*                                                                       */
/*    Available as open-source under the MIT License                     */
/*                                                                       */
/*    Authors: Julian Hall, Ivet Galabova, Qi Huangfu, Leona Gottwald    */
/*    and Michael Feldmeier                                              */
/*                                                                       */
/* * * * * * * * * * * * * * * * * * * * * * * * * * * * * * * * * * * * */
/**@file simplex/HEkkPrimal.cpp
 * @brief
 */
#include "simplex/HEkkPrimal.h"

#include "pdqsort/pdqsort.h"
#include "simplex/HEkkDual.h"
#include "simplex/SimplexTimer.h"
#include "util/HighsSort.h"

using std::min;

HighsStatus HEkkPrimal::solve() {
  if (ekk_instance_.status_.has_dual_steepest_edge_weights) {
    printf("HEkkPrimal::solve have dual steepest edge weights\n");
    fflush(stdout);
  }
  // Initialise control data for a particular solve
  initialiseSolve();
  ekk_instance_.dual_edge_weight_.assign(num_row, 1.0);
  ekk_instance_.status_.has_dual_steepest_edge_weights = true;

  // Assumes that the LP has a positive number of rows
  if (ekk_instance_.isUnconstrainedLp())
    return ekk_instance_.returnFromSolve(HighsStatus::kError);

  HighsOptions& options = *ekk_instance_.options_;
  HighsSimplexInfo& info = ekk_instance_.info_;
  HighsSimplexStatus& status = ekk_instance_.status_;

  if (!status.has_invert) {
    highsLogDev(options.log_options, HighsLogType::kError,
                "HEkkPrimal::solve called without INVERT\n");
    assert(status.has_fresh_invert);
    return ekk_instance_.returnFromSolve(HighsStatus::kError);
  }

  if (debugPrimalSimplex("Initialise", true) == HighsDebugStatus::kLogicalError)
    return ekk_instance_.returnFromSolve(HighsStatus::kError);

  // Get the nonabsic free column set
  getNonbasicFreeColumnSet();

  // Determine whether the solution is near-optimal. Value 1 is
  // unimportant, as the sum of dual infeasiblilities for near-optimal
  // solutions is typically many orders of magnitude smaller than 1,
  // and the sum of dual infeasiblilities will be very much larger for
  // non-trivial LPs that are primal feasible for a logical or crash
  // basis.
  const bool near_optimal = info.num_dual_infeasibilities < 1000 &&
                            info.max_dual_infeasibility < 1e-3 &&
                            info.sum_dual_infeasibilities < 1 &&
                            info.num_primal_infeasibilities == 0;
  if (near_optimal)
    highsLogDev(options.log_options, HighsLogType::kDetailed,
                "Primal feasible and num / max / sum dual infeasibilities are "
                "%" HIGHSINT_FORMAT
                " / %g "
                "/ %g, so near-optimal\n",
                info.num_dual_infeasibilities, info.max_dual_infeasibility,
                info.sum_dual_infeasibilities);

  // Perturb bounds according to whether the solution is near-optimnal
  const bool perturb_bounds = !near_optimal;
  if (!perturb_bounds)
    highsLogDev(options.log_options, HighsLogType::kDetailed,
                "Near-optimal, so don't use bound perturbation\n");
  if (perturb_bounds && info.primal_simplex_bound_perturbation_multiplier) {
    ekk_instance_.initialiseBound(SimplexAlgorithm::kPrimal, kSolvePhaseUnknown,
                                  perturb_bounds);
    ekk_instance_.initialiseNonbasicValueAndMove();
    ekk_instance_.computePrimal();
    ekk_instance_.computeSimplexPrimalInfeasible();
  }

  // Check whether the time/iteration limit has been reached. First
  // point at which a non-error return can occur
  if (ekk_instance_.bailoutOnTimeIterations())
    return ekk_instance_.returnFromSolve(HighsStatus::kWarning);

  // Now to do some iterations!
  HighsInt num_primal_infeasibility =
      ekk_instance_.info_.num_primal_infeasibilities;
  solve_phase = num_primal_infeasibility > 0 ? kSolvePhase1 : kSolvePhase2;

  if (ekk_instance_.debugOkForSolve(algorithm, solve_phase) ==
      HighsDebugStatus::kLogicalError)
    return ekk_instance_.returnFromSolve(HighsStatus::kError);
  // Resize the copy of scattered edge weights for backtracking
  info.backtracking_basis_edge_weight_.resize(num_tot);

  // The major solving loop
  //
  // Possibly write out the column header for iteration reports, and
  // initialise records for primal correction reporting
  localReportIter(true);
  correctPrimal(true);
  while (solve_phase) {
    HighsInt it0 = ekk_instance_.iteration_count_;
    // When starting a new phase the (updated) primal objective function
    // value isn't known. Indicate this so that when the value
    // computed from scratch in rebuild() isn't checked against the the
    // updated value
    status.has_primal_objective_value = false;
    if (solve_phase == kSolvePhaseUnknown) {
      // Determine the number of primal infeasibilities, and hence the solve
      // phase
      ekk_instance_.computeSimplexPrimalInfeasible();
      num_primal_infeasibility = ekk_instance_.info_.num_primal_infeasibilities;
      solve_phase = num_primal_infeasibility > 0 ? kSolvePhase1 : kSolvePhase2;
      if (info.backtracking_) {
        // Backtracking
        ekk_instance_.initialiseCost(SimplexAlgorithm::kPrimal, solve_phase);
        ekk_instance_.initialiseNonbasicValueAndMove();
        // Can now forget that we might have been backtracking
        info.backtracking_ = false;
      }
    }
    assert(solve_phase == kSolvePhase1 || solve_phase == kSolvePhase2);
    if (solve_phase == kSolvePhase1) {
      //
      // Phase 1
      //
      // solve_phase = kSolvePhase1 if the iteration or time limit has
      // been reached
      //
      // solve_phase = kSolvePhase2 if there are no primal infeasibilities
      //
      // solve_phase = kSolvePhaseUnknown if backtracking
      //
      // solve_phase = kSolvePhaseExit if primal infeasiblilty is
      // detected, in which case model_status_ =
      // HighsModelStatus::kInfeasible is set
      //
      // solve_phase = kSolvePhaseTabooBasis is set if only basis change is
      // taboo
      //
      // solve_phase = kSolvePhaseError is set if an error occurs
      solvePhase1();
      assert(solve_phase == kSolvePhase1 || solve_phase == kSolvePhase2 ||
             solve_phase == kSolvePhaseUnknown ||
             solve_phase == kSolvePhaseExit ||
             solve_phase == kSolvePhaseTabooBasis ||
             solve_phase == kSolvePhaseError);
      info.primal_phase1_iteration_count +=
          (ekk_instance_.iteration_count_ - it0);
    } else if (solve_phase == kSolvePhase2) {
      //
      // Phase 2
      //
      // solve_phase = kSolvePhaseOptimal if there are no dual
      // infeasibilities
      //
      // solve_phase = kSolvePhase1 if there are primal
      // infeasibilities
      //
      // solve_phase = kSolvePhase2 if the iteration or time limit has
      // been reached
      //
      // solve_phase = kSolvePhaseOptimalCleanup if, after removing bound
      // shifts, there are primal infeasiblilities to clean up
      //
      // solve_phase = kSolvePhaseUnknown if backtracking
      //
      // solve_phase = kSolvePhaseExit if primal unboundedness is
      // detected, in which case model_status_ =
      // HighsModelStatus::kUnbounded is set
      //
      // solve_phase = kSolvePhaseTabooBasis is set if only basis change is
      // taboo
      //
      // solve_phase = kSolvePhaseError is set if an error occurs
      solvePhase2();
      assert(solve_phase == kSolvePhaseOptimal || solve_phase == kSolvePhase1 ||
             solve_phase == kSolvePhase2 ||
             solve_phase == kSolvePhaseOptimalCleanup ||
             solve_phase == kSolvePhaseUnknown ||
             solve_phase == kSolvePhaseExit ||
             solve_phase == kSolvePhaseTabooBasis ||
             solve_phase == kSolvePhaseError);
      assert(solve_phase != kSolvePhaseExit ||
             ekk_instance_.model_status_ == HighsModelStatus::kUnbounded);
      info.primal_phase2_iteration_count +=
          (ekk_instance_.iteration_count_ - it0);
    } else {
      // Should only be kSolvePhase1 or kSolvePhase2
      ekk_instance_.model_status_ = HighsModelStatus::kSolveError;
      return ekk_instance_.returnFromSolve(HighsStatus::kError);
    }
    // Return if bailing out from solve
    if (ekk_instance_.solve_bailout_)
      return ekk_instance_.returnFromSolve(HighsStatus::kWarning);
    // Can have all possible cases of solve_phase
    assert(solve_phase >= kSolvePhaseMin && solve_phase <= kSolvePhaseMax);
    // Look for scenarios when the major solving loop ends
    if (solve_phase == kSolvePhaseTabooBasis) {
      // Only basis change is taboo so return HighsStatus::kWarning
<<<<<<< HEAD
      // printf("HEkkPrimal::solve Only basis change is taboo\n");
=======
      highsLogDev(options.log_options, HighsLogType::kInfo,
                  "HEkkPrimal::solve Only basis change is taboo\n");
>>>>>>> ae94a9a0
      ekk_instance_.model_status_ = HighsModelStatus::kUnknown;
      return ekk_instance_.returnFromSolve(HighsStatus::kWarning);
    }
    if (solve_phase == kSolvePhaseError) {
      // Solver error so return HighsStatus::kError
      ekk_instance_.model_status_ = HighsModelStatus::kSolveError;
      return ekk_instance_.returnFromSolve(HighsStatus::kError);
    }
    if (solve_phase == kSolvePhaseExit) {
      // LP identified as not having an optimal solution
      assert(ekk_instance_.model_status_ == HighsModelStatus::kInfeasible ||
             ekk_instance_.model_status_ == HighsModelStatus::kUnbounded);
      break;
    }
    if (solve_phase == kSolvePhaseOptimalCleanup) {
      // Primal infeasibilities after phase 2. Dual feasible with
      // primal infeasibilities so use dual simplex to clean up
      break;
    }
    // If solve_phase == kSolvePhaseOptimal == 0 then major solving
    // loop ends naturally since solve_phase is false
  }
  // If bailing out, should have returned already
  assert(!ekk_instance_.solve_bailout_);
  // Should only have these cases
  assert(solve_phase ==
             kSolvePhaseExit ||  // solve_phase == kSolvePhaseUnknown ||
         solve_phase == kSolvePhaseOptimal ||  // solve_phase == kSolvePhase1 ||
         solve_phase == kSolvePhaseOptimalCleanup);
  if (solve_phase == kSolvePhaseOptimal)
    ekk_instance_.model_status_ = HighsModelStatus::kOptimal;

  if (solve_phase == kSolvePhaseOptimalCleanup) {
    highsLogDev(options.log_options, HighsLogType::kInfo,
                "HEkkPrimal:: Using dual simplex to try to clean up num / "
                "max / sum = %" HIGHSINT_FORMAT
                " / %g / %g primal infeasibilities\n",
                info.num_primal_infeasibilities, info.max_primal_infeasibility,
                info.sum_primal_infeasibilities);
    ekk_instance_.computePrimalObjectiveValue();
    // Use dual to clean up. This almost always yields optimality,
    // and shouldn't yield infeasiblilty - since the current point
    // is dual feasible - but can yield
    // unboundedness. Time/iteration limit return is, of course,
    // possible, as are solver error
    HighsStatus return_status = HighsStatus::kOk;
    analysis->simplexTimerStart(SimplexDualPhase2Clock);
    // Switch off any bound perturbation
    double save_dual_simplex_cost_perturbation_multiplier =
        info.dual_simplex_cost_perturbation_multiplier;
    info.dual_simplex_cost_perturbation_multiplier = 0;
    HighsInt simplex_strategy = info.simplex_strategy;
    info.simplex_strategy = kSimplexStrategyDualPlain;
    HEkkDual dual_solver(ekk_instance_);
    HighsStatus call_status = dual_solver.solve();
    // Restore any bound perturbation
    info.dual_simplex_cost_perturbation_multiplier =
        save_dual_simplex_cost_perturbation_multiplier;
    info.simplex_strategy = simplex_strategy;
    analysis->simplexTimerStop(SimplexDualPhase2Clock);
    assert(ekk_instance_.called_return_from_solve_);
    return_status = interpretCallStatus(options.log_options, call_status,
                                        return_status, "HEkkDual::solve");
    // Reset called_return_from_solve_ to be false, since it's
    // called for this solve
    ekk_instance_.called_return_from_solve_ = false;
    if (return_status != HighsStatus::kOk)
      return ekk_instance_.returnFromSolve(return_status);
    if (ekk_instance_.model_status_ == HighsModelStatus::kOptimal &&
        info.num_primal_infeasibilities + info.num_dual_infeasibilities)
      highsLogDev(options.log_options, HighsLogType::kWarning,
                  "HEkkPrimal:: Dual simplex clean up yields  optimality, but "
                  "with %" HIGHSINT_FORMAT
                  " (max %g) primal infeasibilities and " HIGHSINT_FORMAT
                  " (max %g) dual infeasibilities\n",
                  info.num_primal_infeasibilities,
                  info.max_primal_infeasibility, info.num_dual_infeasibilities,
                  info.max_dual_infeasibility);
  }
  if (ekk_instance_.debugOkForSolve(algorithm, solve_phase) ==
      HighsDebugStatus::kLogicalError)
    return ekk_instance_.returnFromSolve(HighsStatus::kError);
  return ekk_instance_.returnFromSolve(HighsStatus::kOk);
}

void HEkkPrimal::initialiseInstance() {
  // Called in constructor for HEkkPrimal class
  analysis = &ekk_instance_.analysis_;

  num_col = ekk_instance_.lp_.num_col_;
  num_row = ekk_instance_.lp_.num_row_;
  num_tot = num_col + num_row;

  // Setup local vectors
  col_aq.setup(num_row);
  row_ep.setup(num_row);
  row_ap.setup(num_col);
  col_basic_feasibility_change.setup(num_row);
  row_basic_feasibility_change.setup(num_col);
  col_DSE.setup(num_row);

  ph1SorterR.reserve(num_row);
  ph1SorterT.reserve(num_row);

  num_free_col = 0;
  for (HighsInt iCol = 0; iCol < num_tot; iCol++) {
    if (ekk_instance_.info_.workLower_[iCol] == -kHighsInf &&
        ekk_instance_.info_.workUpper_[iCol] == kHighsInf) {
      // Free column
      num_free_col++;
    }
  }
  // Set up the HSet instances, possibly using the internal error reporting and
  // debug option
  const bool debug =
      ekk_instance_.options_->highs_debug_level > kHighsDebugLevelCheap;
  if (num_free_col) {
    highsLogDev(ekk_instance_.options_->log_options, HighsLogType::kInfo,
                "HEkkPrimal:: LP has %" HIGHSINT_FORMAT " free columns\n",
                num_free_col);
    nonbasic_free_col_set.setup(num_free_col, num_tot,
                                ekk_instance_.options_->output_flag,
                                ekk_instance_.options_->log_file_stream, debug);
  }
  // Set up the hyper-sparse CHUZC data
  hyper_chuzc_candidate.resize(1 + max_num_hyper_chuzc_candidates);
  hyper_chuzc_measure.resize(1 + max_num_hyper_chuzc_candidates);
  hyper_chuzc_candidate_set.setup(max_num_hyper_chuzc_candidates, num_tot,
                                  ekk_instance_.options_->output_flag,
                                  ekk_instance_.options_->log_file_stream,
                                  debug);
}

void HEkkPrimal::initialiseSolve() {
  // Copy values of simplex solver options to dual simplex options
  primal_feasibility_tolerance =
      ekk_instance_.options_->primal_feasibility_tolerance;
  dual_feasibility_tolerance =
      ekk_instance_.options_->dual_feasibility_tolerance;
  objective_target = ekk_instance_.options_->objective_target;

  ekk_instance_.status_.has_primal_objective_value = false;
  ekk_instance_.status_.has_dual_objective_value = false;

  ekk_instance_.model_status_ = HighsModelStatus::kNotset;
  ekk_instance_.solve_bailout_ = false;
  ekk_instance_.called_return_from_solve_ = false;
  ekk_instance_.exit_algorithm_ = SimplexAlgorithm::kPrimal;

  rebuild_reason = kRebuildReasonNo;
  if (!ekk_instance_.status_.has_dual_steepest_edge_weights) {
    // No dual weights to maintain, so ensure that the vectors are
    // assigned since they are used around factorization and when
    // seeting up the backtracking information. ToDo Eliminate this
    // opacity
    ekk_instance_.dual_edge_weight_.assign(num_row, 1.0);
    ekk_instance_.scattered_dual_edge_weight_.resize(num_tot);
  }
  resetDevex();
}

void HEkkPrimal::solvePhase1() {
  HighsSimplexInfo& info = ekk_instance_.info_;
  HighsSimplexStatus& status = ekk_instance_.status_;
  // When starting a new phase the (updated) primal objective function
  // value isn't known. Indicate this so that when the value
  // computed from scratch in build() isn't checked against the the
  // updated value
  status.has_primal_objective_value = false;
  status.has_dual_objective_value = false;
  // Possibly bail out immediately if iteration limit is current value
  if (ekk_instance_.bailoutOnTimeIterations()) return;
  highsLogDev(ekk_instance_.options_->log_options, HighsLogType::kDetailed,
              "primal-phase1-start\n");
  // If there's no backtracking basis, save the initial basis in case of
  // backtracking
  if (!info.valid_backtracking_basis_) ekk_instance_.putBacktrackingBasis();

  // Main solving structure
  for (;;) {
    //
    // Rebuild
    //
    // solve_phase = kSolvePhaseError is set if the basis matrix is singular
    rebuild();
    if (solve_phase == kSolvePhaseError) return;
    if (solve_phase == kSolvePhaseUnknown) return;
    if (ekk_instance_.bailoutOnTimeIterations()) return;
    assert(solve_phase == kSolvePhase1 || solve_phase == kSolvePhase2);
    //
    // solve_phase = kSolvePhase2 is set if no primal infeasibilities
    // are found in rebuild(), in which case return for phase 2
    if (solve_phase == kSolvePhase2) break;

    for (;;) {
      iterate();
      if (ekk_instance_.bailoutOnTimeIterations()) return;
      if (solve_phase == kSolvePhaseError) return;
      assert(solve_phase == kSolvePhase1);
      if (rebuild_reason) break;
    }
    // If the data are fresh from rebuild() and no flips have
    // occurred, possibly break out of the outer loop to see what's
    // ocurred
    bool finished = status.has_fresh_rebuild && num_flip_since_rebuild == 0 &&
                    !ekk_instance_.rebuildRefactor(rebuild_reason);
    if (finished && ekk_instance_.tabooBadBasisChange()) {
      // A bad basis change has had to be made taboo without any other
      // basis changes or flips having been performed from a fresh
      // rebuild. In other words, the only basis change that could be
      // made is not permitted, so no definitive statement about the
      // LP can be made.
      solve_phase = kSolvePhaseTabooBasis;
      return;
    }
    if (finished) break;
  }
  // If bailing out, should have returned already
  assert(!ekk_instance_.solve_bailout_);
  // Will only have accurate simplex info if moving to phase 2 - but
  // should check primal feasiblilty and residual information if LP
  // is primal infeasible
  if (debugPrimalSimplex("End of solvePhase1") ==
      HighsDebugStatus::kLogicalError) {
    solve_phase = kSolvePhaseError;
    return;
  }
  if (solve_phase == kSolvePhase1) {
    // Determine whether primal infeasiblility has been identified
    if (variable_in < 0) {
      // Optimal in phase 1, so should have primal infeasiblilities
      assert(info.num_primal_infeasibilities > 0);
      if (ekk_instance_.info_.bounds_perturbed) {
        // Remove any bound perturbations and return to phase 1
        cleanup();
      } else {
        ekk_instance_.model_status_ = HighsModelStatus::kInfeasible;
        solve_phase = kSolvePhaseExit;
      }
    }
  }
  if (solve_phase == kSolvePhase2) {
    // Moving to phase 2 so comment if bound perturbation is not permitted
    //
    // It may have been prevented to avoid cleanup-perturbation loops
    if (!info.allow_bound_perturbation)
      highsLogDev(ekk_instance_.options_->log_options, HighsLogType::kWarning,
                  "Moving to phase 2, but not allowing bound perturbation\n");
  }
}

void HEkkPrimal::solvePhase2() {
  HighsOptions& options = *ekk_instance_.options_;
  HighsSimplexStatus& status = ekk_instance_.status_;
  HighsModelStatus& model_status = ekk_instance_.model_status_;
  // When starting a new phase the (updated) primal objective function
  // value isn't known. Indicate this so that when the value
  // computed from scratch in build() isn't checked against the the
  // updated value
  status.has_primal_objective_value = false;
  status.has_dual_objective_value = false;
  // Possibly bail out immediately if iteration limit is current value
  if (ekk_instance_.bailoutOnTimeIterations()) return;
  highsLogDev(options.log_options, HighsLogType::kDetailed,
              "primal-phase2-start\n");
  phase2UpdatePrimal(true);

  // If there's no backtracking basis Save the initial basis in case of
  // backtracking
  if (!ekk_instance_.info_.valid_backtracking_basis_)
    ekk_instance_.putBacktrackingBasis();

  // Main solving structure
  for (;;) {
    //
    // Rebuild
    //
    // solve_phase = kSolvePhaseError is set if the basis matrix is singular
    rebuild();
    if (solve_phase == kSolvePhaseError) return;
    if (solve_phase == kSolvePhaseUnknown) return;
    if (ekk_instance_.bailoutOnTimeIterations()) return;
    assert(solve_phase == kSolvePhase1 || solve_phase == kSolvePhase2);
    //
    // solve_phase = kSolvePhase1 is set if primal infeasibilities
    // are found in rebuild(), in which case return for phase 1
    if (solve_phase == kSolvePhase1) break;

    for (;;) {
      iterate();
      if (ekk_instance_.bailoutOnTimeIterations()) return;
      if (solve_phase == kSolvePhaseError) return;
      assert(solve_phase == kSolvePhase2);
      if (rebuild_reason) break;
    }
    // If the data are fresh from rebuild() and no flips have
    // occurred, possibly break out of the outer loop to see what's
    // ocurred
    bool finished = status.has_fresh_rebuild && num_flip_since_rebuild == 0 &&
                    !ekk_instance_.rebuildRefactor(rebuild_reason);
    if (finished && ekk_instance_.tabooBadBasisChange()) {
      // A bad basis change has had to be made taboo without any other
      // basis changes or flips having been performed from a fresh
      // rebuild. In other words, the only basis change that could be
      // made is not permitted, so no definitive statement about the
      // LP can be made.
      solve_phase = kSolvePhaseTabooBasis;
      return;
    }
    if (finished) break;
  }
  // If bailing out, should have returned already
  assert(!ekk_instance_.solve_bailout_);
  if (debugPrimalSimplex("End of solvePhase2") ==
      HighsDebugStatus::kLogicalError) {
    solve_phase = kSolvePhaseError;
    return;
  }
  if (solve_phase == kSolvePhase1) {
    highsLogDev(options.log_options, HighsLogType::kDetailed,
                "primal-return-phase1\n");
  } else if (variable_in == -1) {
    // There is no candidate in CHUZC, even after rebuild so probably optimal
    highsLogDev(options.log_options, HighsLogType::kDetailed,
                "primal-phase-2-optimal\n");
    // Remove any bound perturbations and see if basis is still primal feasible
    cleanup();
    if (ekk_instance_.info_.num_primal_infeasibilities > 0) {
      // There are primal infeasiblities, so consider performing dual
      // simplex iterations to get primal feasibility
      solve_phase = kSolvePhaseOptimalCleanup;
    } else {
      // There are no primal infeasiblities so optimal!
      solve_phase = kSolvePhaseOptimal;
      highsLogDev(options.log_options, HighsLogType::kDetailed,
                  "problem-optimal\n");
      model_status = HighsModelStatus::kOptimal;
      ekk_instance_.computeDualObjectiveValue();  // Why?
    }
  } else if (row_out == kNoRowSought) {
    // CHUZR has not been performed - because the chosen reduced cost
    // was unattractive when computed from scratch and no rebuild was
    // required. This is very rare and should be handled otherwise
    //
    printf("HEkkPrimal::solvePhase2 row_out = %d solve %d\n", (int)row_out,
           (int)ekk_instance_.debug_solve_call_num_);
    fflush(stdout);
    assert(row_out != kNoRowSought);
  } else {
    // No candidate in CHUZR
    if (row_out >= 0) {
      printf("HEkkPrimal::solvePhase2 row_out = %d solve %d\n", (int)row_out,
             (int)ekk_instance_.debug_solve_call_num_);
      fflush(stdout);
    }
    // Ensure that CHUZR was performed and found no row
    assert(row_out == kNoRowChosen);

    // There is no candidate in CHUZR, so probably primal unbounded
    highsLogDev(options.log_options, HighsLogType::kInfo,
                "primal-phase-2-unbounded\n");
    if (ekk_instance_.info_.bounds_perturbed) {
      // If the bounds have been perturbed, clean up and return
      cleanup();
      // If there are primal infeasiblities, go back to phase 1
      if (ekk_instance_.info_.num_primal_infeasibilities > 0)
        solve_phase = kSolvePhase1;
    } else {
      // The bounds have not been perturbed, so primal unbounded
      solve_phase = kSolvePhaseExit;
      // Primal unbounded, so save primal ray
      savePrimalRay();
      // Model status should be unset
      assert(model_status == HighsModelStatus::kNotset);
      highsLogDev(options.log_options, HighsLogType::kInfo,
                  "problem-primal-unbounded\n");
      model_status = HighsModelStatus::kUnbounded;
    }
  }
}

void HEkkPrimal::cleanup() {
  HighsSimplexInfo& info = ekk_instance_.info_;
  if (!info.bounds_perturbed) return;
  highsLogDev(ekk_instance_.options_->log_options, HighsLogType::kDetailed,
              "primal-cleanup-shift\n");
  // Remove perturbation and don't permit further perturbation
  ekk_instance_.initialiseBound(SimplexAlgorithm::kPrimal, solve_phase, false);
  ekk_instance_.initialiseNonbasicValueAndMove();
  info.allow_bound_perturbation = false;
  // Possibly take a copy of the original duals before recomputing them
  /*
  vector<double> original_baseValue;
  if (ekk_instance_.options_->highs_debug_level > kHighsDebugLevelCheap)
    original_baseValue = info.baseValue_;
  */
  // Compute the primal values
  ekk_instance_.computePrimal();
  // Possibly analyse the change in duals
  /*  debugCleanup(ekk_instance_, original_baseValue); */
  // Compute the primal infeasibilities
  ekk_instance_.computeSimplexPrimalInfeasible();

  // Compute the primal objective value
  ekk_instance_.computePrimalObjectiveValue();
  // Now that there's a new primal_objective_value, reset the updated
  // value
  info.updated_primal_objective_value = info.primal_objective_value;

  //  if (!info.run_quiet) {
  // Report the dual infeasiblities
  ekk_instance_.computeSimplexDualInfeasible();
  // In phase 1, report the simplex LP dual infeasiblities
  // In phase 2, report the simplex dual infeasiblities (known)
  //    if (solve_phase == kSolvePhase1)
  //    computeSimplexLpDualInfeasible(ekk_instance_);
  reportRebuild(kRebuildReasonCleanup);
  //  }
}

void HEkkPrimal::rebuild() {
  HighsSimplexInfo& info = ekk_instance_.info_;
  HighsSimplexStatus& status = ekk_instance_.status_;
  // Clear taboo flag from any bad basis changes
  ekk_instance_.clearBadBasisChangeTabooFlag();

  // Record whether the update objective value should be tested. If
  // the objective value is known, then the updated objective value
  // should be correct - once the correction due to recomputing the
  // dual values has been applied.
  //
  // Note that computePrimalObjectiveValue sets
  // has_primal_objective_value
  //
  // Have to do this before INVERT, as this permutes the indices of
  // basic variables, and baseValue only corresponds to the new
  // ordering once computePrimal has been called
  const bool check_updated_objective_value = status.has_primal_objective_value;
  double previous_primal_objective_value;
  if (check_updated_objective_value) {
    //    debugUpdatedObjectiveValue(ekk_instance_, algorithm, solve_phase,
    //    "Before INVERT");
    previous_primal_objective_value = info.updated_primal_objective_value;
  } else {
    // Reset the knowledge of previous objective values
    //    debugUpdatedObjectiveValue(ekk_instance_, algorithm, -1, "");
  }

  // Decide whether refactorization should be performed
  const bool refactor_basis_matrix =
      ekk_instance_.rebuildRefactor(rebuild_reason);

  // Take a local copy of the rebuild reason and then reset the global value
  const HighsInt local_rebuild_reason = rebuild_reason;
  rebuild_reason = kRebuildReasonNo;
  if (refactor_basis_matrix) {
    // Get a nonsingular inverse if possible. One of three things
    // happens: Current basis is nonsingular; Current basis is
    // singular and last nonsingular basis is refactorized as
    // nonsingular - or found singular. Latter is code failure.
    if (!ekk_instance_.getNonsingularInverse(solve_phase)) {
      solve_phase = kSolvePhaseError;
      return;
    }
    // Record the synthetic clock for INVERT, and zero it for UPDATE
    ekk_instance_.resetSyntheticClock();
  }
  if (!ekk_instance_.status_.has_ar_matrix) {
    // Don't have the row-wise matrix, so reinitialise it
    //
    // Should only happen when backtracking
    assert(info.backtracking_);
    ekk_instance_.initialisePartitionedRowwiseMatrix();
    assert(ekk_instance_.ar_matrix_.debugPartitionOk(
        &ekk_instance_.basis_.nonbasicFlag_[0]));
  }

  if (info.backtracking_) {
    // If backtracking, may change phase, so drop out
    solve_phase = kSolvePhaseUnknown;
    return;
  }

  ekk_instance_.computePrimal();
  if (solve_phase == kSolvePhase2) {
    bool correct_primal_ok = correctPrimal();
    assert(correct_primal_ok);
  }
  getBasicPrimalInfeasibility();
  if (info.num_primal_infeasibilities > 0) {
    // Primal infeasibilities so should be in phase 1
    if (solve_phase == kSolvePhase2) {
      highsLogDev(
          ekk_instance_.options_->log_options, HighsLogType::kWarning,
          "HEkkPrimal::rebuild switching back to phase 1 from phase 2\n");
      solve_phase = kSolvePhase1;
    }
    phase1ComputeDual();
  } else {
    // No primal infeasibilities so in phase 2. Reset costs if was
    // previously in phase 1
    if (solve_phase == kSolvePhase1) {
      ekk_instance_.initialiseCost(SimplexAlgorithm::kPrimal, solve_phase);
      solve_phase = kSolvePhase2;
    }
    ekk_instance_.computeDual();
  }
  ekk_instance_.computeSimplexDualInfeasible();
  ekk_instance_.computePrimalObjectiveValue();
  if (check_updated_objective_value) {
    // Apply the objective value correction due to computing primal
    // values from scratch.
    const double primal_objective_value_correction =
        info.primal_objective_value - previous_primal_objective_value;
    info.updated_primal_objective_value += primal_objective_value_correction;
    //    debugUpdatedObjectiveValue(ekk_instance_, algorithm);
  }
  // Now that there's a new dual_objective_value, reset the updated
  // value
  info.updated_primal_objective_value = info.primal_objective_value;

  reportRebuild(local_rebuild_reason);

  // Record the synthetic clock for INVERT, and zero it for UPDATE
  ekk_instance_.resetSyntheticClock();

  // Determine whether to use hyper-sparse CHUZC
  if (solve_phase == kSolvePhase1) {
    use_hyper_chuzc = false;
  } else {
    use_hyper_chuzc = false;  // true;
  }
  hyperChooseColumnClear();

  num_flip_since_rebuild = 0;
  // Data are fresh from rebuild
  status.has_fresh_rebuild = true;
  assert(solve_phase == kSolvePhase1 || solve_phase == kSolvePhase2);
}

void HEkkPrimal::iterate() {
  const HighsInt from_check_iter = 15;
  const HighsInt to_check_iter = from_check_iter + 10;
  if (ekk_instance_.debug_solve_report_) {
    ekk_instance_.debug_iteration_report_ =
        ekk_instance_.iteration_count_ >= from_check_iter &&
        ekk_instance_.iteration_count_ <= to_check_iter;
    if (ekk_instance_.debug_iteration_report_) {
      printf("HEkkDual::iterate Debug iteration %d\n",
             (int)ekk_instance_.iteration_count_);
    }
  }

  if (debugPrimalSimplex("Before iteration") ==
      HighsDebugStatus::kLogicalError) {
    solve_phase = kSolvePhaseError;
    return;
  }
  // Initialise row_out so that aborting iteration before CHUZR due to
  // numerical test of chosen reduced cost can be spotted - and
  // eliminates the unassigned read that can occur when the first
  // iteration is aborted in primal clean-up
  row_out = kNoRowSought;
  // Perform CHUZC
  //
  chuzc();
  if (variable_in == -1) {
    rebuild_reason = kRebuildReasonPossiblyOptimal;
    return;
  }

  // Perform FTRAN - and dual value cross-check to decide whether to use the
  // variable
  //
  // rebuild_reason = kRebuildReasonPossiblySingularBasis is set if
  // numerical trouble is detected
  if (!useVariableIn()) {
    if (rebuild_reason)
      assert(rebuild_reason == kRebuildReasonPossiblySingularBasis);
    return;
  }
  assert(!rebuild_reason);

  // Perform CHUZR
  if (solve_phase == kSolvePhase1) {
    phase1ChooseRow();
    assert(row_out != kNoRowSought);
    if (row_out == kNoRowChosen) {
      highsLogDev(ekk_instance_.options_->log_options, HighsLogType::kError,
                  "Primal phase 1 choose row failed\n");
      solve_phase = kSolvePhaseError;
      return;
    }
  } else {
    chooseRow();
  }
  assert(!rebuild_reason);

  // Consider whether to perform a bound swap - either because it's
  // shorter than the pivoting step or, in the case of Phase 1,
  // because it's cheaper than pivoting - which may be questionable
  //
  // rebuild_reason = kRebuildReasonPossiblyPrimalUnbounded is set
  // in phase 2 if there's no pivot or bound swap. In phase 1 there is
  // always a pivot at this stage since row_out < 0 is trapped (above)
  // as an error.
  assert(solve_phase == kSolvePhase2 || row_out >= 0);
  considerBoundSwap();
  if (rebuild_reason == kRebuildReasonPossiblyPrimalUnbounded) return;
  assert(!rebuild_reason);

  if (row_out >= 0) {
    //
    // Perform unit BTRAN and PRICE to get pivotal row - and do a
    // numerical check.
    //
    // rebuild_reason = kRebuildReasonPossiblySingularBasis is set
    // if numerical trouble is detected
    assessPivot();
    if (rebuild_reason) {
      assert(rebuild_reason == kRebuildReasonPossiblySingularBasis);
      return;
    }
  }

  if (badBasisChange()) return;

  // Any pivoting is numerically acceptable, so perform update.
  //
  // rebuild_reason =
  // kRebuildReasonPrimalInfeasibleInPrimalSimplex is set if a
  // primal infeasiblility is found in phase 2
  //
  // rebuild_reason = kRebuildReasonPossiblyPhase1Feasible is set in
  // phase 1 if the number of primal infeasiblilities is reduced to
  // zero
  //
  // rebuild_reason = kRebuildReasonUpdateLimitReached is set in
  // either phase if the update count reaches the limit!
  //
  // rebuild_reason = kRebuildReasonSyntheticClockSaysInvert is
  // set in updateFactor() if it is considered to be more efficient to
  // reinvert.
  update();
  // Force rebuild if there are no infeasibilities in phase 1
  if (!ekk_instance_.info_.num_primal_infeasibilities &&
      solve_phase == kSolvePhase1)
    rebuild_reason = kRebuildReasonPossiblyPhase1Feasible;

  const bool ok_rebuild_reason =
      rebuild_reason == kRebuildReasonNo ||
      rebuild_reason == kRebuildReasonPossiblyPhase1Feasible ||
      rebuild_reason == kRebuildReasonPrimalInfeasibleInPrimalSimplex ||
      rebuild_reason == kRebuildReasonSyntheticClockSaysInvert ||
      rebuild_reason == kRebuildReasonUpdateLimitReached;
  if (!ok_rebuild_reason) {
    printf("HEkkPrimal::rebuild Solve %d; Iter %d: rebuild_reason = %d\n",
           (int)ekk_instance_.debug_solve_call_num_,
           (int)ekk_instance_.iteration_count_, (int)rebuild_reason);
    fflush(stdout);
  }
  assert(ok_rebuild_reason);
  assert(solve_phase == kSolvePhase1 || solve_phase == kSolvePhase2);
}

void HEkkPrimal::chuzc() {
  if (done_next_chuzc) assert(use_hyper_chuzc);
  vector<double>& workDual = ekk_instance_.info_.workDual_;
  ekk_instance_.applyTabooVariableIn(workDual, 0);
  if (use_hyper_chuzc) {
    // Perform hyper-sparse CHUZC and then check result using full CHUZC
    if (!done_next_chuzc) chooseColumn(true);
    const bool check_hyper_chuzc = true;
    if (check_hyper_chuzc) {
      HighsInt hyper_sparse_variable_in = variable_in;
      chooseColumn(false);
      double hyper_sparse_measure = 0;
      if (hyper_sparse_variable_in >= 0)
        hyper_sparse_measure = fabs(workDual[hyper_sparse_variable_in]) /
                               devex_weight[hyper_sparse_variable_in];
      double measure = 0;
      if (variable_in >= 0)
        measure = fabs(workDual[variable_in]) / devex_weight[variable_in];
      double abs_measure_error = fabs(hyper_sparse_measure - measure);
      bool measure_error = abs_measure_error > 1e-12;
      // if (measure_error)
      //   printf("Iteration %" HIGHSINT_FORMAT
      //          ": Hyper-sparse CHUZC measure %g != %g = Full "
      //          "CHUZC measure (%" HIGHSINT_FORMAT ", %" HIGHSINT_FORMAT
      //          "): error %g\n",
      //          ekk_instance_.iteration_count_, hyper_sparse_measure, measure,
      //          hyper_sparse_variable_in, variable_in, abs_measure_error);

      // todo this fails on some rarer occasions, e.g. on glass4
      assert(!measure_error);
      variable_in = hyper_sparse_variable_in;
    }
  } else {
    chooseColumn(false);
  }
  ekk_instance_.unapplyTabooVariableIn(workDual);
}

void HEkkPrimal::chooseColumn(const bool hyper_sparse) {
  assert(!hyper_sparse || !done_next_chuzc);
  const vector<int8_t>& nonbasicMove = ekk_instance_.basis_.nonbasicMove_;
  const vector<double>& workDual = ekk_instance_.info_.workDual_;
  double best_measure = 0;
  variable_in = -1;

  const bool local_use_hyper_chuzc = hyper_sparse;
  // Consider nonbasic free columns first
  const HighsInt& num_nonbasic_free_col = nonbasic_free_col_set.count();
  if (local_use_hyper_chuzc) {
    if (!initialise_hyper_chuzc) hyperChooseColumn();
    if (initialise_hyper_chuzc) {
      analysis->simplexTimerStart(ChuzcHyperInitialiselClock);
      num_hyper_chuzc_candidates = 0;
      if (num_nonbasic_free_col) {
        const vector<HighsInt>& nonbasic_free_col_set_entry =
            nonbasic_free_col_set.entry();
        for (HighsInt ix = 0; ix < num_nonbasic_free_col; ix++) {
          HighsInt iCol = nonbasic_free_col_set_entry[ix];
          double dual_infeasibility = fabs(workDual[iCol]);
          if (dual_infeasibility > dual_feasibility_tolerance) {
            double measure = dual_infeasibility / devex_weight[iCol];
            addToDecreasingHeap(
                num_hyper_chuzc_candidates, max_num_hyper_chuzc_candidates,
                hyper_chuzc_measure, hyper_chuzc_candidate, measure, iCol);
          }
        }
      }
      // Now look at other columns
      for (HighsInt iCol = 0; iCol < num_tot; iCol++) {
        double dual_infeasibility = -nonbasicMove[iCol] * workDual[iCol];
        if (dual_infeasibility > dual_feasibility_tolerance) {
          double measure = dual_infeasibility / devex_weight[iCol];
          addToDecreasingHeap(
              num_hyper_chuzc_candidates, max_num_hyper_chuzc_candidates,
              hyper_chuzc_measure, hyper_chuzc_candidate, measure, iCol);
        }
      }
      // Sort the heap
      sortDecreasingHeap(num_hyper_chuzc_candidates, hyper_chuzc_measure,
                         hyper_chuzc_candidate);
      initialise_hyper_chuzc = false;
      analysis->simplexTimerStop(ChuzcHyperInitialiselClock);
      // Choose the first entry - if there is one
      if (num_hyper_chuzc_candidates) {
        variable_in = hyper_chuzc_candidate[1];
        best_measure = hyper_chuzc_measure[1];
        max_hyper_chuzc_non_candidate_measure =
            hyper_chuzc_measure[num_hyper_chuzc_candidates];
        if (report_hyper_chuzc)
          printf(
              "Full CHUZC: Max         measure is %9.4g for column "
              "%4" HIGHSINT_FORMAT
              ", and "
              "max non-candiate measure of  %9.4g\n",
              best_measure, variable_in, max_hyper_chuzc_non_candidate_measure);
      }
    }
  } else {
    analysis->simplexTimerStart(ChuzcPrimalClock);
    // Choose any attractive nonbasic free column
    if (num_nonbasic_free_col) {
      const vector<HighsInt>& nonbasic_free_col_set_entry =
          nonbasic_free_col_set.entry();
      for (HighsInt ix = 0; ix < num_nonbasic_free_col; ix++) {
        HighsInt iCol = nonbasic_free_col_set_entry[ix];
        double dual_infeasibility = fabs(workDual[iCol]);
        if (dual_infeasibility > dual_feasibility_tolerance &&
            dual_infeasibility > best_measure * devex_weight[iCol]) {
          variable_in = iCol;
          best_measure = dual_infeasibility / devex_weight[iCol];
        }
      }
    }
    // Now look at other columns
    for (HighsInt iCol = 0; iCol < num_tot; iCol++) {
      double dual_infeasibility = -nonbasicMove[iCol] * workDual[iCol];
      if (dual_infeasibility > dual_feasibility_tolerance &&
          dual_infeasibility > best_measure * devex_weight[iCol]) {
        variable_in = iCol;
        best_measure = dual_infeasibility / devex_weight[iCol];
      }
    }
    analysis->simplexTimerStop(ChuzcPrimalClock);
  }
  //  printf("ChooseColumn: Iteration %" HIGHSINT_FORMAT ", choose column %"
  //  HIGHSINT_FORMAT " with measure %g\n",
  //	 ekk_instance_.iteration_count_, variable_in, best_measure);
}

bool HEkkPrimal::useVariableIn() {
  // rebuild_reason = kRebuildReasonPossiblySingularBasis is set if
  // numerical trouble is detected
  HighsSimplexInfo& info = ekk_instance_.info_;
  vector<double>& workDual = info.workDual_;
  const vector<int8_t>& nonbasicMove = ekk_instance_.basis_.nonbasicMove_;
  const double updated_theta_dual = workDual[variable_in];
  // Determine the move direction - can't use nonbasicMove_[variable_in]
  // due to free columns
  move_in = updated_theta_dual > 0 ? -1 : 1;
  // Unless the variable is free, nonbasicMove[variable_in] should be the same
  // as move_in
  if (nonbasicMove[variable_in]) assert(nonbasicMove[variable_in] == move_in);
  //
  // FTRAN
  //
  // Compute pivot column
  ekk_instance_.pivotColumnFtran(variable_in, col_aq);
  // Compute the dual for the pivot column and compare it with the
  // updated value
  double computed_theta_dual =
      ekk_instance_.computeDualForTableauColumn(variable_in, col_aq);
  ekk_instance_.debugUpdatedDual(updated_theta_dual, computed_theta_dual);
  // Feed in the computed dual value.
  //
  // The sum of dual infeasiblilities (and maybe max dual
  // infeasiblility) will be wrong, but there's a big tolerance on
  // this in debugSimplex. Have to be careful (below) if the computed
  // dual value is no longer a dual infeasibility
  info.workDual_[variable_in] = computed_theta_dual;
  // Reassign theta_dual to be the computed value
  theta_dual = info.workDual_[variable_in];
  // Determine whether theta_dual is too small or has changed sign
  const bool theta_dual_small = fabs(theta_dual) <= dual_feasibility_tolerance;
  const bool theta_dual_sign_error =
      updated_theta_dual * computed_theta_dual <= 0;

  // If theta_dual is small, then it's no longer a dual infeasibility,
  // so reduce the number of dual infeasiblilities. Otherwise an error
  // is identified in debugSimplex
  if (theta_dual_small) ekk_instance_.info_.num_dual_infeasibilities--;
  if (theta_dual_small || theta_dual_sign_error) {
    // The computed dual is small or has a sign error, so don't use it
    std::string theta_dual_size = "";
    if (theta_dual_small) theta_dual_size = "; too small";
    std::string theta_dual_sign = "";
    if (theta_dual_sign_error) theta_dual_sign = "; sign error";
    highsLogDev(ekk_instance_.options_->log_options, HighsLogType::kInfo,
                "Chosen entering variable %" HIGHSINT_FORMAT
                " (Iter = %" HIGHSINT_FORMAT "; Update = %" HIGHSINT_FORMAT
                ") has computed "
                "(updated) dual of %10.4g (%10.4g) so don't use it%s%s\n",
                variable_in, ekk_instance_.iteration_count_, info.update_count,
                computed_theta_dual, updated_theta_dual,
                theta_dual_size.c_str(), theta_dual_sign.c_str());
    // If a significant computed dual has sign error, consider reinverting
    if (!theta_dual_small && info.update_count > 0)
      rebuild_reason = kRebuildReasonPossiblySingularBasis;
    hyperChooseColumnClear();
    return false;
  }
  return true;
}

void HEkkPrimal::phase1ChooseRow() {
  const HighsSimplexInfo& info = ekk_instance_.info_;
  const vector<double>& baseLower = info.baseLower_;
  const vector<double>& baseUpper = info.baseUpper_;
  const vector<double>& baseValue = info.baseValue_;
  analysis->simplexTimerStart(Chuzr1Clock);
  // Collect phase 1 theta lists
  //

  const double dPivotTol =
      info.update_count < 10 ? 1e-9 : info.update_count < 20 ? 1e-8 : 1e-7;
  ph1SorterR.clear();
  ph1SorterT.clear();
  for (HighsInt i = 0; i < col_aq.count; i++) {
    HighsInt iRow = col_aq.index[i];
    double dAlpha = col_aq.array[iRow] * move_in;

    // When the basic variable x[i] decrease
    if (dAlpha > +dPivotTol) {
      // Whether it can become feasible by going below its upper bound
      if (baseValue[iRow] > baseUpper[iRow] + primal_feasibility_tolerance) {
        double dFeasTheta =
            (baseValue[iRow] - baseUpper[iRow] - primal_feasibility_tolerance) /
            dAlpha;
        ph1SorterR.push_back(std::make_pair(dFeasTheta, iRow));
        ph1SorterT.push_back(std::make_pair(dFeasTheta, iRow));
      }
      // Whether it can become infeasible (again) by going below its
      // lower bound
      if (baseValue[iRow] > baseLower[iRow] - primal_feasibility_tolerance &&
          baseLower[iRow] > -kHighsInf) {
        double dRelaxTheta =
            (baseValue[iRow] - baseLower[iRow] + primal_feasibility_tolerance) /
            dAlpha;
        double dTightTheta = (baseValue[iRow] - baseLower[iRow]) / dAlpha;
        ph1SorterR.push_back(std::make_pair(dRelaxTheta, iRow - num_row));
        ph1SorterT.push_back(std::make_pair(dTightTheta, iRow - num_row));
      }
    }

    // When the basic variable x[i] increase
    if (dAlpha < -dPivotTol) {
      // Whether it can become feasible by going above its lower bound
      if (baseValue[iRow] < baseLower[iRow] - primal_feasibility_tolerance) {
        double dFeasTheta =
            (baseValue[iRow] - baseLower[iRow] + primal_feasibility_tolerance) /
            dAlpha;
        ph1SorterR.push_back(std::make_pair(dFeasTheta, iRow - num_row));
        ph1SorterT.push_back(std::make_pair(dFeasTheta, iRow - num_row));
      }
      // Whether it can become infeasible (again) by going above its
      // upper bound
      if (baseValue[iRow] < baseUpper[iRow] + primal_feasibility_tolerance &&
          baseUpper[iRow] < +kHighsInf) {
        double dRelaxTheta =
            (baseValue[iRow] - baseUpper[iRow] - primal_feasibility_tolerance) /
            dAlpha;
        double dTightTheta = (baseValue[iRow] - baseUpper[iRow]) / dAlpha;
        ph1SorterR.push_back(std::make_pair(dRelaxTheta, iRow));
        ph1SorterT.push_back(std::make_pair(dTightTheta, iRow));
      }
    }
  }

  analysis->simplexTimerStop(Chuzr1Clock);
  // When there are no candidates at all, we can leave it here
  if (ph1SorterR.empty()) {
    row_out = kNoRowChosen;
    variable_out = -1;
    return;
  }

  // Now sort the relaxed theta to find the final break point. TODO:
  // Consider partial sort. Or heapify [O(n)] and then pop k points
  // [kO(log(n))].

  analysis->simplexTimerStart(Chuzr2Clock);
  pdqsort(ph1SorterR.begin(), ph1SorterR.end());
  double dMaxTheta = ph1SorterR.at(0).first;
  double dGradient = fabs(theta_dual);
  for (HighsUInt i = 0; i < ph1SorterR.size(); i++) {
    double dMyTheta = ph1SorterR.at(i).first;
    HighsInt index = ph1SorterR.at(i).second;
    HighsInt iRow = index >= 0 ? index : index + num_row;
    dGradient -= fabs(col_aq.array[iRow]);
    // Stop when the gradient start to decrease
    if (dGradient <= 0) {
      break;
    }
    dMaxTheta = dMyTheta;
  }

  // Find out the biggest possible alpha for pivot
  pdqsort(ph1SorterT.begin(), ph1SorterT.end());
  double dMaxAlpha = 0.0;
  HighsUInt iLast = ph1SorterT.size();
  for (HighsUInt i = 0; i < ph1SorterT.size(); i++) {
    double dMyTheta = ph1SorterT.at(i).first;
    HighsInt index = ph1SorterT.at(i).second;
    HighsInt iRow = index >= 0 ? index : index + num_row;
    double dAbsAlpha = fabs(col_aq.array[iRow]);
    // Stop when the theta is too large
    if (dMyTheta > dMaxTheta) {
      iLast = i;
      break;
    }
    // Update the maximal possible alpha
    if (dMaxAlpha < dAbsAlpha) {
      dMaxAlpha = dAbsAlpha;
    }
  }

  // Finally choose a pivot with good enough alpha, working backwards
  row_out = kNoRowChosen;
  variable_out = -1;
  move_out = 0;
  for (HighsInt i = iLast - 1; i >= 0; i--) {
    HighsInt index = ph1SorterT.at(i).second;
    HighsInt iRow = index >= 0 ? index : index + num_row;
    double dAbsAlpha = fabs(col_aq.array[iRow]);
    if (dAbsAlpha > dMaxAlpha * 0.1) {
      row_out = iRow;
      move_out = index >= 0 ? 1 : -1;
      break;
    }
  }
  analysis->simplexTimerStop(Chuzr2Clock);
}

void HEkkPrimal::chooseRow() {
  HighsSimplexInfo& info = ekk_instance_.info_;
  const vector<double>& baseLower = info.baseLower_;
  const vector<double>& baseUpper = info.baseUpper_;
  const vector<double>& baseValue = info.baseValue_;
  analysis->simplexTimerStart(Chuzr1Clock);
  // Initialize
  row_out = kNoRowChosen;

  // Choose row pass 1
  double alphaTol =
      info.update_count < 10 ? 1e-9 : info.update_count < 20 ? 1e-8 : 1e-7;

  double relaxTheta = 1e100;
  double relaxSpace;
  for (HighsInt i = 0; i < col_aq.count; i++) {
    HighsInt iRow = col_aq.index[i];
    double alpha = col_aq.array[iRow] * move_in;
    if (alpha > alphaTol) {
      relaxSpace =
          baseValue[iRow] - baseLower[iRow] + primal_feasibility_tolerance;
      if (relaxSpace < relaxTheta * alpha) relaxTheta = relaxSpace / alpha;
    } else if (alpha < -alphaTol) {
      relaxSpace =
          baseValue[iRow] - baseUpper[iRow] - primal_feasibility_tolerance;
      if (relaxSpace > relaxTheta * alpha) relaxTheta = relaxSpace / alpha;
    }
  }
  analysis->simplexTimerStop(Chuzr1Clock);

  analysis->simplexTimerStart(Chuzr2Clock);
  double bestAlpha = 0;
  for (HighsInt i = 0; i < col_aq.count; i++) {
    HighsInt iRow = col_aq.index[i];
    double alpha = col_aq.array[iRow] * move_in;
    if (alpha > alphaTol) {
      // Positive pivotal column entry
      double tightSpace = baseValue[iRow] - baseLower[iRow];
      if (tightSpace < relaxTheta * alpha) {
        if (bestAlpha < alpha) {
          bestAlpha = alpha;
          row_out = iRow;
        }
      }
    } else if (alpha < -alphaTol) {
      // Negative pivotal column entry
      double tightSpace = baseValue[iRow] - baseUpper[iRow];
      if (tightSpace > relaxTheta * alpha) {
        if (bestAlpha < -alpha) {
          bestAlpha = -alpha;
          row_out = iRow;
        }
      }
    }
  }
  analysis->simplexTimerStop(Chuzr2Clock);
}

void HEkkPrimal::considerBoundSwap() {
  const HighsSimplexInfo& info = ekk_instance_.info_;
  const vector<double>& workLower = info.workLower_;
  const vector<double>& workUpper = info.workUpper_;
  const vector<double>& baseLower = info.baseLower_;
  const vector<double>& baseUpper = info.baseUpper_;
  const vector<double>& workValue = info.workValue_;
  const vector<double>& baseValue = info.baseValue_;

  // Compute the primal theta and see if we should have done a bound
  // flip instead
  if (row_out == kNoRowChosen) {
    assert(solve_phase == kSolvePhase2);
    // No binding ratio in CHUZR, so flip or unbounded
    theta_primal = move_in * kHighsInf;
    move_out = 0;
  } else {
    assert(row_out >= 0);
    // Determine the step to the leaving bound
    //
    alpha_col = col_aq.array[row_out];
    // In Phase 1, move_out depends on whether the leaving variable is
    // becoming feasible - moves up to lower (down to upper) - or
    // remaining feasible - moves down to lower (up to upper) - so
    // can't be set so easily as in phase 2
    if (solve_phase == kSolvePhase2)
      move_out = alpha_col * move_in > 0 ? -1 : 1;
    theta_primal = 0;
    if (move_out == 1) {
      theta_primal = (baseValue[row_out] - baseUpper[row_out]) / alpha_col;
    } else {
      theta_primal = (baseValue[row_out] - baseLower[row_out]) / alpha_col;
    }
    assert(theta_primal > -kHighsInf && theta_primal < kHighsInf);
  }

  // Look to see if there is a bound flip
  bool flipped = false;
  double lower_in = workLower[variable_in];
  double upper_in = workUpper[variable_in];
  value_in = workValue[variable_in] + theta_primal;
  if (move_in > 0) {
    if (value_in > upper_in + primal_feasibility_tolerance) {
      flipped = true;
      row_out = kNoRowChosen;
      value_in = upper_in;
      theta_primal = upper_in - lower_in;
    }
  } else {
    if (value_in < lower_in - primal_feasibility_tolerance) {
      flipped = true;
      row_out = kNoRowChosen;
      value_in = lower_in;
      theta_primal = lower_in - upper_in;
    }
  }
  const bool pivot_or_flipped = row_out >= 0 || flipped;
  if (solve_phase == kSolvePhase2) {
    // Check for possible unboundedness
    if (!pivot_or_flipped) {
      rebuild_reason = kRebuildReasonPossiblyPrimalUnbounded;
      return;
    }
  }
  // Check for possible error
  assert(pivot_or_flipped);
  assert(flipped == (row_out == kNoRowChosen));
}

void HEkkPrimal::assessPivot() {
  assert(row_out >= 0);
  // Record the pivot entry
  alpha_col = col_aq.array[row_out];
  variable_out = ekk_instance_.basis_.basicIndex_[row_out];

  // Compute the tableau row
  //
  // BTRAN
  //
  // Compute unit BTran for tableau row and FT update
  ekk_instance_.unitBtran(row_out, row_ep);
  //
  // PRICE
  //
  const bool quad_precision = false;
  ekk_instance_.tableauRowPrice(quad_precision, row_ep, row_ap);

  // Checks row-wise pivot against column-wise pivot for
  // numerical trouble
  //
  // rebuild_reason = kRebuildReasonPossiblySingularBasis is set if
  // numerical trouble is detected
  updateVerify();
}

void HEkkPrimal::update() {
  // Perform update operations that are independent of phase
  HighsSimplexInfo& info = ekk_instance_.info_;
  assert(!rebuild_reason);
  bool flipped = row_out < 0;
  if (flipped) {
    variable_out = variable_in;
    alpha_col = 0;
    numericalTrouble = 0;
    info.workValue_[variable_in] = value_in;
    assert(ekk_instance_.basis_.nonbasicMove_[variable_in] == move_in);
    ekk_instance_.basis_.nonbasicMove_[variable_in] = -move_in;
  } else {
    // Adjust perturbation if leaving equation
    adjustPerturbedEquationOut();
  }

  // Start hyper-sparse CHUZC, that takes place through phase1Update()
  hyperChooseColumnStart();

  if (solve_phase == kSolvePhase1) {
    // Update primal values
    phase1UpdatePrimal();

    // Update the duals with respect to feasibility changes
    basicFeasibilityChangeUpdateDual();

    // For hyper-sparse CHUZC, analyse the duals that have just changed
    hyperChooseColumnBasicFeasibilityChange();

  } else {
    // Update primal values, and identify any infeasibilities
    //
    // rebuild_reason =
    // kRebuildReasonPrimalInfeasibleInPrimalSimplex is set if a
    // primal infeasiblility is found
    phase2UpdatePrimal();
  }

  assert(rebuild_reason == kRebuildReasonNo ||
         rebuild_reason == kRebuildReasonPrimalInfeasibleInPrimalSimplex);

  if (flipped) {
    info.primal_bound_swap++;
    ekk_instance_.invalidateDualInfeasibilityRecord();
    iterationAnalysis();
    localReportIter();
    num_flip_since_rebuild++;
    // Update the synthetic clock for UPDATE
    ekk_instance_.total_synthetic_tick_ += col_aq.synthetic_tick;
    return;
  }

  assert(row_out >= 0);

  // Now set the value of the entering variable
  info.baseValue_[row_out] = value_in;
  // Consider whether the entering value is feasible and, if not, take
  // action
  //
  // rebuild_reason =
  // kRebuildReasonPrimalInfeasibleInPrimalSimplex is set in
  // phase 2 if a primal infeasiblility is found
  considerInfeasibleValueIn();

  // Update the dual values
  theta_dual = info.workDual_[variable_in];
  updateDual();

  // Update the devex weight
  updateDevex();

  // If entering column was nonbasic free, remove it from the set
  removeNonbasicFreeColumn();

  // For hyper-sparse CHUZC, analyse the duals and weights that have
  // just changed
  hyperChooseColumnDualChange();

  if (ekk_instance_.status_.has_dual_steepest_edge_weights) {
    ekk_instance_.devDebugSteepestEdgeWeights("before update");
    updateDualSteepestEdgeWeights();
  }
  // Perform pivoting
  //
  // Transform the vectors used in updateFactor if the simplex NLA involves
  // scaling
  ekk_instance_.transformForUpdate(&col_aq, &row_ep, variable_in, &row_out);
  //
  // Update the sets of indices of basic and nonbasic variables
  ekk_instance_.updatePivots(variable_in, row_out, move_out);
  //
  // Update the invertible representation of the basis matrix
  ekk_instance_.updateFactor(&col_aq, &row_ep, &row_out, &rebuild_reason);

  if (ekk_instance_.status_.has_dual_steepest_edge_weights)
    ekk_instance_.devDebugSteepestEdgeWeights("after  update");
  //
  // Update the row-wise representation of the nonbasic columns
  ekk_instance_.updateMatrix(variable_in, variable_out);
  if (info.update_count >= info.update_limit)
    rebuild_reason = kRebuildReasonUpdateLimitReached;

  // Update the iteration count
  ekk_instance_.iteration_count_++;

  // Reset the devex when there are too many errors
  if (num_bad_devex_weight > allowed_num_bad_devex_weight) resetDevex();

  // Report on the iteration
  iterationAnalysis();
  localReportIter();

  // Update the synthetic clock for UPDATE
  ekk_instance_.total_synthetic_tick_ += col_aq.synthetic_tick;
  ekk_instance_.total_synthetic_tick_ += row_ep.synthetic_tick;

  // Perform hyper-sparse CHUZC
  hyperChooseColumn();
}

void HEkkPrimal::hyperChooseColumn() {
  if (!use_hyper_chuzc) return;
  if (initialise_hyper_chuzc) return;
  analysis->simplexTimerStart(ChuzcHyperClock);
  const vector<int8_t>& nonbasicMove = ekk_instance_.basis_.nonbasicMove_;
  const vector<int8_t>& nonbasicFlag = ekk_instance_.basis_.nonbasicFlag_;
  const vector<double>& workDual = ekk_instance_.info_.workDual_;
  if (report_hyper_chuzc)
    printf(
        "H-S  CHUZC: Max changed measure is %9.4g for column %4" HIGHSINT_FORMAT
        "",
        max_changed_measure_value, max_changed_measure_column);
  double best_measure = max_changed_measure_value;
  variable_in = -1;
  if (max_changed_measure_column >= 0) {
    // Use max_changed_measure_column if it is well defined and has
    // nonzero dual. It may have been zeroed because it is taboo
    if (workDual[max_changed_measure_column])
      variable_in = max_changed_measure_column;
  }
  const bool consider_nonbasic_free_column = nonbasic_free_col_set.count();
  if (num_hyper_chuzc_candidates) {
    for (HighsInt iEntry = 1; iEntry <= num_hyper_chuzc_candidates; iEntry++) {
      HighsInt iCol = hyper_chuzc_candidate[iEntry];
      if (nonbasicFlag[iCol] == kNonbasicFlagFalse) {
        assert(!nonbasicMove[iCol]);
        continue;
      }
      // Assess any dual infeasibility
      double dual_infeasibility = -nonbasicMove[iCol] * workDual[iCol];
      if (consider_nonbasic_free_column) {
        if (nonbasic_free_col_set.in(iCol))
          dual_infeasibility = fabs(workDual[iCol]);
      }
      if (dual_infeasibility > dual_feasibility_tolerance) {
        if (dual_infeasibility > best_measure * devex_weight[iCol]) {
          best_measure = dual_infeasibility / devex_weight[iCol];
          variable_in = iCol;
        }
      }
    }
  }
  if (variable_in != max_changed_measure_column) {
    if (report_hyper_chuzc)
      printf(
          ", and after HS CHUZC set it is now %9.4g for column "
          "%4" HIGHSINT_FORMAT "",
          best_measure, variable_in);
    max_hyper_chuzc_non_candidate_measure =
        max(max_changed_measure_value, max_hyper_chuzc_non_candidate_measure);
  }
  if (best_measure >= max_hyper_chuzc_non_candidate_measure) {
    // Candidate is at least as good as any unknown column, so accept it
    done_next_chuzc = true;
    if (report_hyper_chuzc)
      printf(", and no       has  measure >  %9.4g\n",
             max_hyper_chuzc_non_candidate_measure);
  } else {
    // Candidate isn't as good as best unknown column, so do a full CHUZC
    // Shouldn't claim to have done the next CHUZC
    assert(!done_next_chuzc);
    done_next_chuzc = false;
    initialise_hyper_chuzc = true;
    if (report_hyper_chuzc)
      printf(", but some may have measure >= %9.4g\n",
             max_hyper_chuzc_non_candidate_measure);
  }
  analysis->simplexTimerStop(ChuzcHyperClock);
}

void HEkkPrimal::hyperChooseColumnStart() {
  max_changed_measure_value = 0;
  max_changed_measure_column = -1;
  done_next_chuzc = false;
}

void HEkkPrimal::hyperChooseColumnClear() {
  initialise_hyper_chuzc = use_hyper_chuzc;
  max_hyper_chuzc_non_candidate_measure = -1;
  done_next_chuzc = false;
}

void HEkkPrimal::hyperChooseColumnChangedInfeasibility(
    const double infeasibility, const HighsInt iCol) {
  if (infeasibility > max_changed_measure_value * devex_weight[iCol]) {
    max_hyper_chuzc_non_candidate_measure =
        max(max_changed_measure_value, max_hyper_chuzc_non_candidate_measure);
    max_changed_measure_value = infeasibility / devex_weight[iCol];
    max_changed_measure_column = iCol;
  } else if (infeasibility >
             max_hyper_chuzc_non_candidate_measure * devex_weight[iCol]) {
    max_hyper_chuzc_non_candidate_measure = infeasibility / devex_weight[iCol];
  }
}

void HEkkPrimal::hyperChooseColumnBasicFeasibilityChange() {
  if (!use_hyper_chuzc) return;
  analysis->simplexTimerStart(ChuzcHyperBasicFeasibilityChangeClock);
  const vector<double>& workDual = ekk_instance_.info_.workDual_;
  const vector<int8_t>& nonbasicMove = ekk_instance_.basis_.nonbasicMove_;
  HighsInt to_entry;
  const bool use_row_indices = ekk_instance_.sparseLoopStyle(
      row_basic_feasibility_change.count, num_col, to_entry);
  for (HighsInt iEntry = 0; iEntry < to_entry; iEntry++) {
    HighsInt iCol;
    if (use_row_indices) {
      iCol = row_basic_feasibility_change.index[iEntry];
    } else {
      iCol = iEntry;
    }
    double dual_infeasibility = -nonbasicMove[iCol] * workDual[iCol];
    if (dual_infeasibility > dual_feasibility_tolerance)
      hyperChooseColumnChangedInfeasibility(dual_infeasibility, iCol);
  }
  const bool use_col_indices = ekk_instance_.sparseLoopStyle(
      col_basic_feasibility_change.count, num_row, to_entry);
  for (HighsInt iEntry = 0; iEntry < to_entry; iEntry++) {
    HighsInt iRow;
    if (use_col_indices) {
      iRow = col_basic_feasibility_change.index[iEntry];
    } else {
      iRow = iEntry;
    }
    HighsInt iCol = num_col + iRow;
    double dual_infeasibility = -nonbasicMove[iCol] * workDual[iCol];
    if (dual_infeasibility > dual_feasibility_tolerance)
      hyperChooseColumnChangedInfeasibility(dual_infeasibility, iCol);
  }
  // Any nonbasic free columns will be handled explicitly in
  // hyperChooseColumnDualChange, so only look at them here if not
  // flipping
  const HighsInt& num_nonbasic_free_col = nonbasic_free_col_set.count();
  if (row_out < 0 && num_nonbasic_free_col) {
    const vector<HighsInt>& nonbasic_free_col_set_entry =
        nonbasic_free_col_set.entry();
    for (HighsInt iEntry = 0; iEntry < num_nonbasic_free_col; iEntry++) {
      HighsInt iCol = nonbasic_free_col_set_entry[iEntry];
      double dual_infeasibility = fabs(workDual[iCol]);
      if (dual_infeasibility > dual_feasibility_tolerance)
        hyperChooseColumnChangedInfeasibility(dual_infeasibility, iCol);
    }
  }
  analysis->simplexTimerStop(ChuzcHyperBasicFeasibilityChangeClock);
}

void HEkkPrimal::hyperChooseColumnDualChange() {
  if (!use_hyper_chuzc) return;
  analysis->simplexTimerStart(ChuzcHyperDualClock);
  const vector<double>& workDual = ekk_instance_.info_.workDual_;
  const vector<int8_t>& nonbasicMove = ekk_instance_.basis_.nonbasicMove_;
  HighsInt to_entry;
  // Look at changes in the columns and assess any dual infeasibility
  const bool use_row_indices =
      ekk_instance_.sparseLoopStyle(row_ap.count, num_col, to_entry);
  for (HighsInt iEntry = 0; iEntry < to_entry; iEntry++) {
    HighsInt iCol;
    if (use_row_indices) {
      iCol = row_ap.index[iEntry];
    } else {
      iCol = iEntry;
    }
    double dual_infeasibility = -nonbasicMove[iCol] * workDual[iCol];
    if (iCol == check_column && ekk_instance_.iteration_count_ >= check_iter) {
      double measure = dual_infeasibility / devex_weight[iCol];
      if (report_hyper_chuzc) {
        printf("Changing column %" HIGHSINT_FORMAT ": measure = %g \n",
               check_column, measure);
      }
    }
    if (dual_infeasibility > dual_feasibility_tolerance)
      hyperChooseColumnChangedInfeasibility(dual_infeasibility, iCol);
  }
  // Look at changes in the rows and assess any dual infeasibility
  const bool use_col_indices =
      ekk_instance_.sparseLoopStyle(row_ep.count, num_row, to_entry);
  for (HighsInt iEntry = 0; iEntry < to_entry; iEntry++) {
    HighsInt iRow;
    if (use_col_indices) {
      iRow = row_ep.index[iEntry];
    } else {
      iRow = iEntry;
    }
    HighsInt iCol = iRow + num_col;
    double dual_infeasibility = -nonbasicMove[iCol] * workDual[iCol];
    if (iCol == check_column && ekk_instance_.iteration_count_ >= check_iter) {
      double measure = dual_infeasibility / devex_weight[iCol];
      if (report_hyper_chuzc) {
        printf("Changing column %" HIGHSINT_FORMAT ": measure = %g \n",
               check_column, measure);
      }
    }
    if (dual_infeasibility > dual_feasibility_tolerance)
      hyperChooseColumnChangedInfeasibility(dual_infeasibility, iCol);
  }
  // Look for measure changes in any nonbasic free columns and assess
  // any dual infeasibility
  const HighsInt& num_nonbasic_free_col = nonbasic_free_col_set.count();
  if (num_nonbasic_free_col) {
    const vector<HighsInt>& nonbasic_free_col_set_entry =
        nonbasic_free_col_set.entry();
    for (HighsInt iEntry = 0; iEntry < num_nonbasic_free_col; iEntry++) {
      HighsInt iCol = nonbasic_free_col_set_entry[iEntry];
      double dual_infeasibility = fabs(workDual[iCol]);
      if (dual_infeasibility > dual_feasibility_tolerance)
        hyperChooseColumnChangedInfeasibility(dual_infeasibility, iCol);
    }
  }
  // Assess any dual infeasibility for the leaving column - should be dual
  // feasible!
  HighsInt iCol = variable_out;
  double dual_infeasibility = -nonbasicMove[iCol] * workDual[iCol];
  if (dual_infeasibility > dual_feasibility_tolerance) {
    printf("Dual infeasibility %g for leaving column!\n", dual_infeasibility);
    assert(dual_infeasibility <= dual_feasibility_tolerance);
    hyperChooseColumnChangedInfeasibility(dual_infeasibility, iCol);
  }
  analysis->simplexTimerStop(ChuzcHyperDualClock);
}

void HEkkPrimal::updateDual() {
  analysis->simplexTimerStart(UpdateDualClock);
  assert(alpha_col);
  assert(row_out >= 0);
  vector<double>& workDual = ekk_instance_.info_.workDual_;
  //  const vector<HighsInt>& nonbasicMove =
  //  ekk_instance_.basis_.nonbasicMove_;
  // Update the duals
  theta_dual = workDual[variable_in] / alpha_col;
  for (HighsInt iEl = 0; iEl < row_ap.count; iEl++) {
    HighsInt iCol = row_ap.index[iEl];
    workDual[iCol] -= theta_dual * row_ap.array[iCol];
  }
  for (HighsInt iEl = 0; iEl < row_ep.count; iEl++) {
    HighsInt iRow = row_ep.index[iEl];
    HighsInt iCol = iRow + num_col;
    workDual[iCol] -= theta_dual * row_ep.array[iRow];
  }
  // Dual for the pivot
  workDual[variable_in] = 0;
  workDual[variable_out] = -theta_dual;

  ekk_instance_.invalidateDualInfeasibilityRecord();
  // After dual update in primal simplex the dual objective value is not known
  ekk_instance_.status_.has_dual_objective_value = false;
  analysis->simplexTimerStop(UpdateDualClock);
}

void HEkkPrimal::phase1ComputeDual() {
  HighsSimplexInfo& info = ekk_instance_.info_;
  const vector<int8_t>& nonbasicFlag = ekk_instance_.basis_.nonbasicFlag_;

  HVector buffer;
  buffer.setup(num_row);
  buffer.clear();
  buffer.count = 0;
  // Accumulate costs for checking
  info.workCost_.assign(num_tot, 0);
  // Zero the dual values
  info.workDual_.assign(num_tot, 0);
  // Determine the base value for cost perturbation
  const double base =
      info.primal_simplex_phase1_cost_perturbation_multiplier * 5e-7;
  for (HighsInt iRow = 0; iRow < num_row; iRow++) {
    const double value = info.baseValue_[iRow];
    const double lower = info.baseLower_[iRow];
    const double upper = info.baseUpper_[iRow];
    HighsInt bound_violated = 0;
    if (value < lower - primal_feasibility_tolerance) {
      bound_violated = -1;
    } else if (value > upper + primal_feasibility_tolerance) {
      bound_violated = 1;
    }
    if (!bound_violated) continue;
    double cost = bound_violated;
    if (base) cost *= 1 + base * info.numTotRandomValue_[iRow];
    buffer.array[iRow] = cost;
    buffer.index[buffer.count++] = iRow;
  }
  if (buffer.count <= 0) {
    // Strange, should be a non-trivial RHS
    assert(buffer.count > 0);
    return;
  }
  for (HighsInt iRow = 0; iRow < num_row; iRow++)
    info.workCost_[ekk_instance_.basis_.basicIndex_[iRow]] = buffer.array[iRow];
  //
  // Full BTRAN
  //
  ekk_instance_.fullBtran(buffer);
  //
  // Full PRICE
  //
  HVector bufferLong;
  bufferLong.setup(num_col);
  ekk_instance_.fullPrice(buffer, bufferLong);

  for (HighsInt iCol = 0; iCol < num_col; iCol++)
    info.workDual_[iCol] = -nonbasicFlag[iCol] * bufferLong.array[iCol];
  for (HighsInt iRow = 0, iCol = num_col; iRow < num_row; iRow++, iCol++)
    info.workDual_[iCol] = -nonbasicFlag[iCol] * buffer.array[iRow];
}

void HEkkPrimal::phase1UpdatePrimal() {
  analysis->simplexTimerStart(UpdatePrimalClock);
  HighsSimplexInfo& info = ekk_instance_.info_;
  col_basic_feasibility_change.clear();
  //
  // Update basic primal values, identifying all the feasibility
  // changes giving a value to col_basic_feasibility_change so that the duals
  // can be updated.
  //
  // Determine the base value for cost perturbation
  const double base =
      info.primal_simplex_phase1_cost_perturbation_multiplier * 5e-7;
  //  if (ekk_instance_.sparseLoopStyle(col_aq.count, num_row, to_entry)) {
  for (HighsInt iEl = 0; iEl < col_aq.count; iEl++) {
    HighsInt iRow = col_aq.index[iEl];
    info.baseValue_[iRow] -= theta_primal * col_aq.array[iRow];
    HighsInt iCol = ekk_instance_.basis_.basicIndex_[iRow];
    double was_cost = info.workCost_[iCol];
    const double value = info.baseValue_[iRow];
    const double lower = info.baseLower_[iRow];
    const double upper = info.baseUpper_[iRow];
    HighsInt bound_violated = 0;
    if (value < lower - primal_feasibility_tolerance) {
      bound_violated = -1.0;
    } else if (value > upper + primal_feasibility_tolerance) {
      bound_violated = 1.0;
    }
    double cost = bound_violated;
    if (base) cost *= 1 + base * info.numTotRandomValue_[iRow];
    info.workCost_[iCol] = cost;
    if (was_cost) {
      if (!cost) info.num_primal_infeasibilities--;
    } else {
      if (cost) info.num_primal_infeasibilities++;
    }
    double delta_cost = cost - was_cost;
    if (delta_cost) {
      col_basic_feasibility_change.array[iRow] = delta_cost;
      col_basic_feasibility_change.index[col_basic_feasibility_change.count++] =
          iRow;
      if (iCol >= num_col) info.workDual_[iCol] += delta_cost;
    }
  }
  // Don't set baseValue[row_out] yet so that dual update due to
  // feasibility changes is done correctly
  ekk_instance_.invalidatePrimalMaxSumInfeasibilityRecord();
  analysis->simplexTimerStop(UpdatePrimalClock);
}

void HEkkPrimal::considerInfeasibleValueIn() {
  assert(row_out >= 0);
  HighsSimplexInfo& info = ekk_instance_.info_;
  // Determine the base value for cost perturbation
  const double base =
      info.primal_simplex_phase1_cost_perturbation_multiplier * 5e-7;
  const double lower = info.workLower_[variable_in];
  const double upper = info.workUpper_[variable_in];
  HighsInt bound_violated = 0;
  if (value_in < lower - primal_feasibility_tolerance) {
    bound_violated = -1;
  } else if (value_in > upper + primal_feasibility_tolerance) {
    bound_violated = 1;
  }
  if (!bound_violated) return;
  // The primal value of the entering variable is not feasible
  if (solve_phase == kSolvePhase1) {
    info.num_primal_infeasibilities++;
    double cost = bound_violated;
    if (base) cost *= 1 + base * info.numTotRandomValue_[row_out];
    info.workCost_[variable_in] = cost;
    info.workDual_[variable_in] += cost;
  } else if (primal_correction_strategy ==
             kSimplexPrimalCorrectionStrategyNone) {
    // @primal_infeasibility calculation
    double primal_infeasibility;
    if (bound_violated < 0) {
      primal_infeasibility = lower - value_in;
    } else {
      primal_infeasibility = value_in - upper;
    }
    info.num_primal_infeasibilities++;
    highsLogDev(
        ekk_instance_.options_->log_options, HighsLogType::kWarning,
        "Entering variable has primal infeasibility of %g for [%g, %g, %g]\n",
        primal_infeasibility, lower, value_in, upper);
    rebuild_reason = kRebuildReasonPrimalInfeasibleInPrimalSimplex;
  } else {
    double bound_shift;
    if (bound_violated > 0) {
      // Perturb the upper bound to accommodate the infeasiblilty
      shiftBound(false, variable_in, value_in,
                 info.numTotRandomValue_[variable_in],
                 info.workUpper_[variable_in], bound_shift, true);
      info.workUpperShift_[variable_in] += bound_shift;
    } else {
      // Perturb the lower bound to accommodate the infeasiblilty
      shiftBound(true, variable_in, value_in,
                 info.numTotRandomValue_[variable_in],
                 info.workLower_[variable_in], bound_shift, true);
      info.workLowerShift_[variable_in] += bound_shift;
    }
    info.bounds_perturbed = true;
  }
  ekk_instance_.invalidatePrimalMaxSumInfeasibilityRecord();
}

void HEkkPrimal::phase2UpdatePrimal(const bool initialise) {
  static double max_max_local_primal_infeasibility;
  static double max_max_ignored_violation;
  if (initialise) {
    max_max_local_primal_infeasibility = 0;
    max_max_ignored_violation = 0;
    return;
  }
  analysis->simplexTimerStart(UpdatePrimalClock);
  HighsSimplexInfo& info = ekk_instance_.info_;
  bool primal_infeasible = false;
  double max_local_primal_infeasibility = 0;
  double max_ignored_violation = 0;
  // If shifts are only identified in rebuild() the bounds can be
  // ignored. If they aren't ignored, then violations lead to either
  // identification of infeasiblilities (and return to Phase 1) or
  // shifting of bounds to accommodate them.
  const bool ignore_bounds =
      primal_correction_strategy == kSimplexPrimalCorrectionStrategyInRebuild;
  HighsInt to_entry;
  const bool use_col_indices =
      ekk_instance_.sparseLoopStyle(col_aq.count, num_row, to_entry);
  for (HighsInt iEntry = 0; iEntry < to_entry; iEntry++) {
    HighsInt iRow;
    if (use_col_indices) {
      iRow = col_aq.index[iEntry];
    } else {
      iRow = iEntry;
    }
    info.baseValue_[iRow] -= theta_primal * col_aq.array[iRow];
    //    if (ignore_bounds) continue;
    // Determine whether a bound is violated and take action
    double lower = info.baseLower_[iRow];
    double upper = info.baseUpper_[iRow];
    double value = info.baseValue_[iRow];
    HighsInt bound_violated = 0;
    if (value < lower - primal_feasibility_tolerance) {
      bound_violated = -1;
    } else if (value > upper + primal_feasibility_tolerance) {
      bound_violated = 1;
    }
    if (!bound_violated) continue;
    // A bound is violated
    if (primal_correction_strategy == kSimplexPrimalCorrectionStrategyNone) {
      // @primal_infeasibility calculation
      double primal_infeasibility;
      if (bound_violated < 0) {
        primal_infeasibility = lower - value;
      } else {
        primal_infeasibility = value - upper;
      }
      max_local_primal_infeasibility =
          max(primal_infeasibility, max_local_primal_infeasibility);
      if (primal_infeasibility > primal_feasibility_tolerance) {
        info.num_primal_infeasibilities++;
        primal_infeasible = true;
      }
    } else if (ignore_bounds) {
      double ignored_violation;
      if (bound_violated < 0) {
        ignored_violation = lower - value;
      } else {
        ignored_violation = value - upper;
      }
      max_ignored_violation = max(ignored_violation, max_ignored_violation);
    } else {
      HighsInt iCol = ekk_instance_.basis_.basicIndex_[iRow];
      double bound_shift;
      if (bound_violated > 0) {
        // Perturb the upper bound to accommodate the infeasiblilty
        shiftBound(false, iCol, info.baseValue_[iRow],
                   info.numTotRandomValue_[iCol], info.workUpper_[iCol],
                   bound_shift, true);
        info.baseUpper_[iRow] = info.workUpper_[iCol];
        info.workUpperShift_[iCol] += bound_shift;
      } else {
        // Perturb the lower bound to accommodate the infeasiblilty
        shiftBound(true, iCol, info.baseValue_[iRow],
                   info.numTotRandomValue_[iCol], info.workLower_[iCol],
                   bound_shift, true);
        info.baseLower_[iRow] = info.workLower_[iCol];
        info.workLowerShift_[iCol] += bound_shift;
      }
      assert(bound_shift > 0);
    }
  }
  if (primal_infeasible) {
    rebuild_reason = kRebuildReasonPrimalInfeasibleInPrimalSimplex;
    if (max_local_primal_infeasibility >
        max_max_local_primal_infeasibility * 2) {
      max_max_local_primal_infeasibility = max_local_primal_infeasibility;
      printf("phase2UpdatePrimal: max_local_primal_infeasibility = %g\n",
             max_local_primal_infeasibility);
    }
    ekk_instance_.invalidatePrimalMaxSumInfeasibilityRecord();
  }
  if (max_ignored_violation > max_max_ignored_violation * 2) {
    max_max_ignored_violation = max_ignored_violation;
    printf("phase2UpdatePrimal: max_ignored_violation = %g\n",
           max_ignored_violation);
  }
  info.updated_primal_objective_value +=
      info.workDual_[variable_in] * theta_primal;

  analysis->simplexTimerStop(UpdatePrimalClock);
}

bool HEkkPrimal::correctPrimal(const bool initialise) {
  if (primal_correction_strategy == kSimplexPrimalCorrectionStrategyNone)
    return true;
  static double max_max_primal_correction;
  if (initialise) {
    max_max_primal_correction = 0;
    return true;
  }
  assert(solve_phase == kSolvePhase2);
  HighsSimplexInfo& info = ekk_instance_.info_;
  HighsInt num_primal_correction = 0;
  double max_primal_correction = 0;
  double sum_primal_correction = 0;
  HighsInt num_primal_correction_skipped = 0;
  for (HighsInt iRow = 0; iRow < num_row; iRow++) {
    double lower = info.baseLower_[iRow];
    double upper = info.baseUpper_[iRow];
    double value = info.baseValue_[iRow];
    HighsInt bound_violated = 0;
    if (value < lower - primal_feasibility_tolerance) {
      bound_violated = -1;
    } else if (value > upper + primal_feasibility_tolerance) {
      bound_violated = 1;
    }
    if (bound_violated) {
      if (info.allow_bound_perturbation) {
        HighsInt iCol = ekk_instance_.basis_.basicIndex_[iRow];
        double bound_shift;
        if (bound_violated > 0) {
          // Perturb the upper bound to accommodate the infeasiblilty
          shiftBound(false, iCol, info.baseValue_[iRow],
                     info.numTotRandomValue_[iCol], info.workUpper_[iCol],
                     bound_shift, true);
          info.baseUpper_[iRow] = info.workUpper_[iCol];
          info.workUpperShift_[iCol] += bound_shift;
        } else {
          // Perturb the lower bound to accommodate the infeasiblilty
          shiftBound(true, iCol, info.baseValue_[iRow],
                     info.numTotRandomValue_[iCol], info.workLower_[iCol],
                     bound_shift, true);
          info.baseLower_[iRow] = info.workLower_[iCol];
          info.workLowerShift_[iCol] += bound_shift;
        }
        assert(bound_shift > 0);
        num_primal_correction++;
        max_primal_correction = max(bound_shift, max_primal_correction);
        sum_primal_correction += bound_shift;
        info.bounds_perturbed = true;
      } else {
        // Bound perturbation is not permitted
        num_primal_correction_skipped++;
      }
    }
  }
  if (num_primal_correction_skipped) {
    highsLogDev(ekk_instance_.options_->log_options, HighsLogType::kError,
                "correctPrimal: Missed %d bound shifts\n",
                num_primal_correction_skipped);
    assert(!num_primal_correction_skipped);
    return false;
  }
  if (max_primal_correction > 2 * max_max_primal_correction) {
    highsLogDev(ekk_instance_.options_->log_options, HighsLogType::kInfo,
                "phase2CorrectPrimal: num / max / sum primal corrections = "
                "%" HIGHSINT_FORMAT
                " / %g / "
                "%g\n",
                num_primal_correction, max_primal_correction,
                sum_primal_correction);
    max_max_primal_correction = max_primal_correction;
  }
  return true;
}

void HEkkPrimal::basicFeasibilityChangeUpdateDual() {
  analysis->simplexTimerStart(UpdateDualBasicFeasibilityChangeClock);
  HighsSimplexInfo& info = ekk_instance_.info_;
  // For basic logicals, the change in the basic cost will be a
  // component in col_basic_feasibility_change. This will lead to it being
  // subtracted from workDual in the loop below over the
  // nonzeros in col_basic_feasibility_change, so add it in now. For basic
  // structurals, there will be no corresponding component in
  // row_basic_feasibility_change, since only the nonbasic components are
  // computed (avoided using row pricing, and basic components
  // zeroed after column pricing). Hence there will be no
  // subtraction in the loop below over the nonzeros in
  // row_basic_feasibility_change. Hence, only add in the basic cost change
  // for logicals.
  //
  // Assumes that row_basic_feasibility_change has been set up in
  // phase1UpdatePrimal()

  basicFeasibilityChangeBtran();
  basicFeasibilityChangePrice();
  HighsInt to_entry;
  const bool use_row_indices = ekk_instance_.sparseLoopStyle(
      row_basic_feasibility_change.count, num_col, to_entry);
  for (HighsInt iEntry = 0; iEntry < to_entry; iEntry++) {
    HighsInt iCol;
    if (use_row_indices) {
      iCol = row_basic_feasibility_change.index[iEntry];
    } else {
      iCol = iEntry;
    }
    info.workDual_[iCol] -= row_basic_feasibility_change.array[iCol];
  }
  const bool use_col_indices = ekk_instance_.sparseLoopStyle(
      col_basic_feasibility_change.count, num_row, to_entry);
  for (HighsInt iEntry = 0; iEntry < to_entry; iEntry++) {
    HighsInt iRow;
    if (use_col_indices) {
      iRow = col_basic_feasibility_change.index[iEntry];
    } else {
      iRow = iEntry;
    }
    HighsInt iCol = num_col + iRow;
    info.workDual_[iCol] -= col_basic_feasibility_change.array[iRow];
  }
  ekk_instance_.invalidateDualInfeasibilityRecord();
  analysis->simplexTimerStop(UpdateDualBasicFeasibilityChangeClock);
}

void HEkkPrimal::basicFeasibilityChangeBtran() {
  // Performs BTRAN on col_basic_feasibility_change. Make sure that
  // col_basic_feasibility_change.count is large (>lp_.num_row_ to be
  // sure) rather than 0 if the indices of the RHS (and true value of
  // col_basic_feasibility_change.count) isn't known.
  analysis->simplexTimerStart(BtranBasicFeasibilityChangeClock);
  const HighsInt solver_num_row = ekk_instance_.lp_.num_row_;
  if (analysis->analyse_simplex_summary_data)
    analysis->operationRecordBefore(
        kSimplexNlaBtranBasicFeasibilityChange, col_basic_feasibility_change,
        ekk_instance_.info_.col_basic_feasibility_change_density);
  ekk_instance_.simplex_nla_.btran(
      col_basic_feasibility_change,
      ekk_instance_.info_.col_basic_feasibility_change_density,
      analysis->pointer_serial_factor_clocks);

  if (analysis->analyse_simplex_summary_data)
    analysis->operationRecordAfter(kSimplexNlaBtranBasicFeasibilityChange,
                                   col_basic_feasibility_change);
  const double local_col_basic_feasibility_change_density =
      (double)col_basic_feasibility_change.count / solver_num_row;
  ekk_instance_.updateOperationResultDensity(
      local_col_basic_feasibility_change_density,
      ekk_instance_.info_.col_basic_feasibility_change_density);
  analysis->simplexTimerStop(BtranBasicFeasibilityChangeClock);
}

void HEkkPrimal::basicFeasibilityChangePrice() {
  analysis->simplexTimerStart(PriceBasicFeasibilityChangeClock);
  const HighsSimplexInfo& info = ekk_instance_.info_;
  const double local_density =
      1.0 * col_basic_feasibility_change.count / num_row;
  bool use_col_price;
  bool use_row_price_w_switch;
  ekk_instance_.choosePriceTechnique(info.price_strategy, local_density,
                                     use_col_price, use_row_price_w_switch);
  if (analysis->analyse_simplex_summary_data) {
    if (use_col_price) {
      const double expected_density = 1;
      analysis->operationRecordBefore(kSimplexNlaPriceBasicFeasibilityChange,
                                      col_basic_feasibility_change,
                                      expected_density);
      analysis->num_col_price++;
    } else if (use_row_price_w_switch) {
      analysis->operationRecordBefore(
          kSimplexNlaPriceBasicFeasibilityChange, col_basic_feasibility_change,
          ekk_instance_.info_.col_basic_feasibility_change_density);
      analysis->num_row_price_with_switch++;
    } else {
      analysis->operationRecordBefore(
          kSimplexNlaPriceBasicFeasibilityChange, col_basic_feasibility_change,
          ekk_instance_.info_.col_basic_feasibility_change_density);
      analysis->num_row_price++;
    }
  }
  row_basic_feasibility_change.clear();
  const bool quad_precision = false;
  if (use_col_price) {
    // Perform column-wise PRICE
    assert(1 == 0);
    ekk_instance_.lp_.a_matrix_.priceByColumn(quad_precision,
                                              row_basic_feasibility_change,
                                              col_basic_feasibility_change);
  } else if (use_row_price_w_switch) {
    // Perform hyper-sparse row-wise PRICE, but switch if the density of
    // row_basic_feasibility_change becomes extreme
    //
    const double switch_density = kHyperPriceDensity;
    ekk_instance_.ar_matrix_.priceByRowWithSwitch(
        quad_precision, row_basic_feasibility_change,
        col_basic_feasibility_change, info.row_basic_feasibility_change_density,
        0, switch_density);
  } else {
    // Perform hyper-sparse row-wise PRICE
    assert(1 == 0);
    ekk_instance_.ar_matrix_.priceByRow(quad_precision,
                                        row_basic_feasibility_change,
                                        col_basic_feasibility_change);
  }
  if (use_col_price) {
    // Column-wise PRICE computes components corresponding to basic
    // variables, so zero these by exploiting the fact that, for basic
    // variables, nonbasicFlag[*]=0
    const int8_t* nonbasicFlag = &ekk_instance_.basis_.nonbasicFlag_[0];
    for (HighsInt iCol = 0; iCol < num_col; iCol++)
      row_basic_feasibility_change.array[iCol] *= nonbasicFlag[iCol];
  }
  // Update the record of average row_basic_feasibility_change density
  const double local_row_basic_feasibility_change_density =
      (double)row_basic_feasibility_change.count / num_col;
  ekk_instance_.updateOperationResultDensity(
      local_row_basic_feasibility_change_density,
      ekk_instance_.info_.row_basic_feasibility_change_density);
  if (analysis->analyse_simplex_summary_data)
    analysis->operationRecordAfter(kSimplexNlaPriceBasicFeasibilityChange,
                                   row_basic_feasibility_change);
  analysis->simplexTimerStop(PriceBasicFeasibilityChangeClock);
}

void HEkkPrimal::resetDevex() {
  devex_weight.assign(num_tot, 1.0);
  devex_index.assign(num_tot, 0);
  for (HighsInt iCol = 0; iCol < num_tot; iCol++) {
    const HighsInt nonbasicFlag = ekk_instance_.basis_.nonbasicFlag_[iCol];
    devex_index[iCol] = nonbasicFlag * nonbasicFlag;
  }
  num_devex_iterations = 0;
  num_bad_devex_weight = 0;
  if (report_hyper_chuzc) printf("resetDevex\n");
  hyperChooseColumnClear();
}

void HEkkPrimal::updateDevex() {
  analysis->simplexTimerStart(DevexUpdateWeightClock);
  // Compute the pivot weight from the reference set
  double dPivotWeight = 0.0;
  HighsInt to_entry;
  const bool use_col_indices =
      ekk_instance_.sparseLoopStyle(col_aq.count, num_row, to_entry);
  for (HighsInt iEntry = 0; iEntry < to_entry; iEntry++) {
    HighsInt iRow;
    if (use_col_indices) {
      iRow = col_aq.index[iEntry];
    } else {
      iRow = iEntry;
    }
    HighsInt iCol = ekk_instance_.basis_.basicIndex_[iRow];
    double dAlpha = devex_index[iCol] * col_aq.array[iRow];
    dPivotWeight += dAlpha * dAlpha;
  }
  dPivotWeight += devex_index[variable_in] * 1.0;
  dPivotWeight = sqrt(dPivotWeight);

  // Check if the saved weight is too large
  if (devex_weight[variable_in] > bad_devex_weight_factor * dPivotWeight)
    num_bad_devex_weight++;

  // Update the devex weight for all
  double dPivot = col_aq.array[row_out];
  dPivotWeight /= fabs(dPivot);

  for (HighsInt iEl = 0; iEl < row_ap.count; iEl++) {
    HighsInt iCol = row_ap.index[iEl];
    double alpha = row_ap.array[iCol];
    double devex = dPivotWeight * fabs(alpha);
    devex += devex_index[iCol] * 1.0;
    if (devex_weight[iCol] < devex) {
      devex_weight[iCol] = devex;
    }
  }
  for (HighsInt iEl = 0; iEl < row_ep.count; iEl++) {
    HighsInt iRow = row_ep.index[iEl];
    HighsInt iCol = iRow + num_col;
    double alpha = row_ep.array[iRow];
    double devex = dPivotWeight * fabs(alpha);
    devex += devex_index[iCol] * 1.0;
    if (devex_weight[iCol] < devex) {
      devex_weight[iCol] = devex;
    }
  }
  // Update devex weight for the pivots
  devex_weight[variable_out] = max(1.0, dPivotWeight);
  devex_weight[variable_in] = 1.0;
  num_devex_iterations++;
  analysis->simplexTimerStop(DevexUpdateWeightClock);
}

void HEkkPrimal::updateDualSteepestEdgeWeights() {
  col_DSE.copy(&row_ep);
  updateFtranDSE(col_DSE);
  std::vector<double>& edge_weight = ekk_instance_.dual_edge_weight_;
  const double new_pivotal_edge_weight =
      edge_weight[row_out] / (alpha_col * alpha_col);
  const double Kai = -2 / alpha_col;
  ekk_instance_.updateDualSteepestEdgeWeights(&col_aq, new_pivotal_edge_weight,
                                              Kai, &col_DSE.array[0]);
  edge_weight[row_out] = new_pivotal_edge_weight;
}

void HEkkPrimal::updateFtranDSE(HVector& col_DSE) {
  analysis->simplexTimerStart(FtranDseClock);
  if (analysis->analyse_simplex_summary_data)
    analysis->operationRecordBefore(kSimplexNlaFtranDse, col_DSE,
                                    ekk_instance_.info_.row_DSE_density);
  // Perform FTRAN DSE
  ekk_instance_.simplex_nla_.ftran(col_DSE, ekk_instance_.info_.row_DSE_density,
                                   analysis->pointer_serial_factor_clocks);
  if (analysis->analyse_simplex_summary_data)
    analysis->operationRecordAfter(kSimplexNlaFtranDse, col_DSE);
  analysis->simplexTimerStop(FtranDseClock);
  const double local_row_DSE_density = (1.0 * col_DSE.count) / num_row;
  ekk_instance_.updateOperationResultDensity(
      local_row_DSE_density, ekk_instance_.info_.row_DSE_density);
}

void HEkkPrimal::updateVerify() {
  // updateVerify for primal
  const HighsSimplexInfo& info = ekk_instance_.info_;
  const double numerical_trouble_tolerance = 1e-7;
  numericalTrouble = 0;
  double abs_alpha_from_col = fabs(alpha_col);
  std::string alpha_row_source;
  if (variable_in < num_col) {
    alpha_row = row_ap.array[variable_in];
    alpha_row_source = "Col";
  } else {
    alpha_row = row_ep.array[variable_in - num_col];
    alpha_row_source = "Row";
  }
  double abs_alpha_from_row = fabs(alpha_row);
  double abs_alpha_diff = fabs(abs_alpha_from_col - abs_alpha_from_row);
  double min_abs_alpha = min(abs_alpha_from_col, abs_alpha_from_row);
  numericalTrouble = abs_alpha_diff / min_abs_alpha;
  if (numericalTrouble > numerical_trouble_tolerance)
    highsLogDev(ekk_instance_.options_->log_options, HighsLogType::kInfo,
                "Numerical check: Iter %4" HIGHSINT_FORMAT
                ": alpha_col = %12g, (From %3s alpha_row = "
                "%12g), aDiff = %12g: measure = %12g\n",
                ekk_instance_.iteration_count_, alpha_col,
                alpha_row_source.c_str(), alpha_row, abs_alpha_diff,
                numericalTrouble);
  assert(numericalTrouble < 1e-3);
  // Reinvert if the relative difference is large enough, and updates have been
  // performed
  //
  if (numericalTrouble > 1e-7 && info.update_count > 0)
    rebuild_reason = kRebuildReasonPossiblySingularBasis;
}

void HEkkPrimal::iterationAnalysisData() {
  HighsSimplexInfo& info = ekk_instance_.info_;
  analysis->simplex_strategy = kSimplexStrategyPrimal;
  analysis->edge_weight_mode = DualEdgeWeightMode::kDevex;
  analysis->solve_phase = solve_phase;
  analysis->simplex_iteration_count = ekk_instance_.iteration_count_;
  analysis->devex_iteration_count = num_devex_iterations;
  analysis->pivotal_row_index = row_out;
  analysis->leaving_variable = variable_out;
  analysis->entering_variable = variable_in;
  analysis->rebuild_reason = rebuild_reason;
  analysis->reduced_rhs_value = 0;
  analysis->reduced_cost_value = 0;
  analysis->edge_weight = 0;
  analysis->primal_delta = 0;
  analysis->primal_step = theta_primal;
  analysis->dual_step = theta_dual;
  analysis->pivot_value_from_column = alpha_col;
  analysis->pivot_value_from_row = alpha_row;
  analysis->numerical_trouble = numericalTrouble;
  analysis->edge_weight_error = ekk_instance_.edge_weight_error;
  analysis->objective_value = info.updated_primal_objective_value;
  analysis->num_primal_infeasibility = info.num_primal_infeasibilities;
  analysis->num_dual_infeasibility = info.num_dual_infeasibilities;
  analysis->sum_primal_infeasibility = info.sum_primal_infeasibilities;
  analysis->sum_dual_infeasibility = info.sum_dual_infeasibilities;
  if ((analysis->edge_weight_mode == DualEdgeWeightMode::kDevex) &&
      (num_devex_iterations == 0))
    analysis->num_devex_framework++;
  analysis->col_aq_density = info.col_aq_density;
  analysis->row_ep_density = info.row_ep_density;
  analysis->row_ap_density = info.row_ap_density;
  analysis->row_DSE_density = info.row_DSE_density;
  analysis->col_basic_feasibility_change_density =
      info.col_basic_feasibility_change_density;
  analysis->row_basic_feasibility_change_density =
      info.row_basic_feasibility_change_density;
  analysis->col_BFRT_density = info.col_BFRT_density;
  analysis->primal_col_density = info.primal_col_density;
  analysis->dual_col_density = info.dual_col_density;
  analysis->num_costly_DSE_iteration = info.num_costly_DSE_iteration;
  analysis->costly_DSE_measure = info.costly_DSE_measure;
}

void HEkkPrimal::iterationAnalysis() {
  iterationAnalysisData();
  analysis->iterationReport();
  if (analysis->analyse_simplex_summary_data) analysis->iterationRecord();
}

void HEkkPrimal::localReportIterHeader() {
  printf(" Iter ColIn Row_Out ColOut\n");
}

void HEkkPrimal::localReportIter(const bool header) {
  if (!report_hyper_chuzc) return;
  static HighsInt last_header_iteration_count;
  const HighsSimplexInfo& info = ekk_instance_.info_;
  HighsInt iteration_count = ekk_instance_.iteration_count_;
  if (header) {
    localReportIterHeader();
    last_header_iteration_count = iteration_count;
  } else {
    if (ekk_instance_.iteration_count_ > last_header_iteration_count + 10) {
      localReportIterHeader();
      last_header_iteration_count = iteration_count;
    }
    if (row_out >= 0) {
      printf("%5" HIGHSINT_FORMAT " %5" HIGHSINT_FORMAT "  %5" HIGHSINT_FORMAT
             "  %5" HIGHSINT_FORMAT "",
             iteration_count, variable_in, row_out, variable_out);
    } else {
      printf("%5" HIGHSINT_FORMAT " %5" HIGHSINT_FORMAT " Bound flip   ",
             iteration_count, variable_in);
    }
    if (check_column >= 0 && iteration_count >= check_iter) {
      HighsInt flag = ekk_instance_.basis_.nonbasicFlag_[check_column];
      HighsInt move = ekk_instance_.basis_.nonbasicMove_[check_column];
      double lower = info.workLower_[check_column];
      double upper = info.workUpper_[check_column];
      double value;
      if (flag == kNonbasicFlagTrue) {
        value = info.workValue_[check_column];
      } else {
        HighsInt iRow;
        for (iRow = 0; iRow < num_row; iRow++) {
          if (ekk_instance_.basis_.basicIndex_[iRow] == check_column) break;
        }
        assert(iRow < num_row);
        value = info.baseValue_[iRow];
      }
      printf(": Var %2" HIGHSINT_FORMAT " (%1" HIGHSINT_FORMAT
             ", %2" HIGHSINT_FORMAT ") [%9.4g, %9.4g, %9.4g]",
             check_column, flag, move, lower, value, upper);
      if (flag == kNonbasicFlagTrue) {
        double dual = info.workDual_[check_column];
        double weight = devex_weight[check_column];
        double infeasibility = -move * dual;
        if (lower == -kHighsInf && upper == kHighsInf)
          infeasibility = fabs(dual);
        if (infeasibility < dual_feasibility_tolerance) infeasibility = 0;
        double measure = infeasibility / weight;
        printf(" Du = %9.4g; Wt = %9.4g; Ms = %9.4g", dual, weight, measure);
      }
    }
    printf("\n");
  }
}

void HEkkPrimal::reportRebuild(const HighsInt reason_for_rebuild) {
  analysis->simplexTimerStart(ReportRebuildClock);
  iterationAnalysisData();
  analysis->rebuild_reason = reason_for_rebuild;
  analysis->rebuild_reason_string =
      ekk_instance_.rebuildReason(reason_for_rebuild);
  analysis->invertReport();
  analysis->simplexTimerStop(ReportRebuildClock);
}

void HEkkPrimal::getNonbasicFreeColumnSet() {
  if (!num_free_col) return;
  assert(num_free_col > 0);
  const HighsSimplexInfo& info = ekk_instance_.info_;
  const SimplexBasis& basis = ekk_instance_.basis_;
  nonbasic_free_col_set.clear();
  for (HighsInt iCol = 0; iCol < num_tot; iCol++) {
    bool nonbasic_free = basis.nonbasicFlag_[iCol] == kNonbasicFlagTrue &&
                         info.workLower_[iCol] <= -kHighsInf &&
                         info.workUpper_[iCol] >= kHighsInf;
    if (nonbasic_free) nonbasic_free_col_set.add(iCol);
  }
  //  nonbasic_free_col_set.print();
}

void HEkkPrimal::removeNonbasicFreeColumn() {
  bool remove_nonbasic_free_column =
      ekk_instance_.basis_.nonbasicMove_[variable_in] == 0;
  if (remove_nonbasic_free_column) {
    bool removed_nonbasic_free_column =
        nonbasic_free_col_set.remove(variable_in);
    if (!removed_nonbasic_free_column) {
      highsLogDev(ekk_instance_.options_->log_options, HighsLogType::kError,
                  "HEkkPrimal::phase1update failed to remove nonbasic free "
                  "column %" HIGHSINT_FORMAT "\n",
                  variable_in);
      assert(removed_nonbasic_free_column);
    }
  }
}

void HEkkPrimal::adjustPerturbedEquationOut() {
  if (!ekk_instance_.info_.bounds_perturbed) return;
  const HighsLp& lp = ekk_instance_.lp_;
  HighsSimplexInfo& info = ekk_instance_.info_;
  double lp_lower;
  double lp_upper;
  if (variable_out < num_col) {
    lp_lower = lp.col_lower_[variable_out];
    lp_upper = lp.col_upper_[variable_out];
  } else {
    lp_lower = -lp.row_upper_[variable_out - num_col];
    lp_upper = -lp.row_lower_[variable_out - num_col];
  }
  if (lp_lower < lp_upper) return;
  // Leaving variable is fixed
  //  double save_theta_primal = theta_primal;
  double true_fixed_value = lp_lower;
  // Modify theta_primal so that variable leaves at true fixed value
  theta_primal = (info.baseValue_[row_out] - true_fixed_value) / alpha_col;
  /*
    printf("For equation %4" HIGHSINT_FORMAT " to be nonbasic at RHS %10.4g
    requires theta_primal to change by %10.4g from %10.4g to %10.4g\n",
    variable_out, true_fixed_value, theta_primal-save_theta_primal,
    save_theta_primal, theta_primal);
  */
  info.workLower_[variable_out] = true_fixed_value;
  info.workUpper_[variable_out] = true_fixed_value;
  info.workRange_[variable_out] = 0;
  value_in = info.workValue_[variable_in] + theta_primal;
}

void HEkkPrimal::getBasicPrimalInfeasibility() {
  // Gets the num/max/sum of basic primal infeasibliities,
  analysis->simplexTimerStart(ComputePrIfsClock);
  const double primal_feasibility_tolerance =
      ekk_instance_.options_->primal_feasibility_tolerance;
  HighsSimplexInfo& info = ekk_instance_.info_;
  HighsInt& num_primal_infeasibility = info.num_primal_infeasibilities;
  double& max_primal_infeasibility = info.max_primal_infeasibility;
  double& sum_primal_infeasibility = info.sum_primal_infeasibilities;
  const HighsInt updated_num_primal_infeasibility = num_primal_infeasibility;
  num_primal_infeasibility = 0;
  max_primal_infeasibility = 0;
  sum_primal_infeasibility = 0;

  for (HighsInt iRow = 0; iRow < num_row; iRow++) {
    double value = info.baseValue_[iRow];
    double lower = info.baseLower_[iRow];
    double upper = info.baseUpper_[iRow];
    // @primal_infeasibility calculation
    double primal_infeasibility = 0;
    if (value < lower - primal_feasibility_tolerance) {
      primal_infeasibility = lower - value;
    } else if (value > upper + primal_feasibility_tolerance) {
      primal_infeasibility = value - upper;
    }
    if (primal_infeasibility > 0) {
      if (primal_infeasibility > primal_feasibility_tolerance)
        num_primal_infeasibility++;
      max_primal_infeasibility =
          std::max(primal_infeasibility, max_primal_infeasibility);
      sum_primal_infeasibility += primal_infeasibility;
    }
  }
  if (updated_num_primal_infeasibility >= 0) {
    // The number of primal infeasibliities should be correct
    bool num_primal_infeasibility_ok =
        num_primal_infeasibility == updated_num_primal_infeasibility;
    // if (!num_primal_infeasibility_ok)
    //   printf("In iteration %" HIGHSINT_FORMAT
    //          ": num_primal_infeasibility = %" HIGHSINT_FORMAT
    //          " != %" HIGHSINT_FORMAT
    //          " = "
    //          "updated_num_primal_infeasibility\n",
    //          ekk_instance_.iteration_count_, num_primal_infeasibility,
    //          updated_num_primal_infeasibility);

    assert(num_primal_infeasibility_ok);
  }
  analysis->simplexTimerStop(ComputePrIfsClock);
}

void HEkkPrimal::shiftBound(const bool lower, const HighsInt iVar,
                            const double value, const double random_value,
                            double& bound, double& shift, const bool report) {
  double feasibility = (1 + random_value) * primal_feasibility_tolerance;
  double old_bound = bound;
  std::string type;
  double infeasibility;
  double new_infeasibility;
  if (lower) {
    // Bound to shift is lower
    type = "lower";
    assert(value < bound - primal_feasibility_tolerance);
    infeasibility = bound - value;
    assert(infeasibility > 0);
    // Determine the amount by which value will be feasible - so that
    // it's not degenerate
    shift = infeasibility + feasibility;
    bound -= shift;
    new_infeasibility = bound - value;
    assert(new_infeasibility < 0);
  } else {
    // Bound to shift is upper
    type = "upper";
    assert(value > bound + primal_feasibility_tolerance);
    infeasibility = value - bound;
    assert(infeasibility > 0);
    // Determine the amount by which value will be feasible - so that
    // it's not degenerate
    shift = infeasibility + feasibility;
    bound += shift;
    new_infeasibility = value - bound;
    assert(new_infeasibility < 0);
  }
  double error = fabs(-new_infeasibility - feasibility);
  if (report)
    highsLogDev(ekk_instance_.options_->log_options, HighsLogType::kVerbose,
                "Value(%4" HIGHSINT_FORMAT
                ") = %10.4g exceeds %s = %10.4g by %9.4g, so shift bound by "
                "%9.4g to %10.4g: infeasibility %10.4g with error %g\n",
                iVar, value, type.c_str(), old_bound, infeasibility, shift,
                bound, new_infeasibility, error);
}

void HEkkPrimal::savePrimalRay() {
  ekk_instance_.status_.has_primal_ray = true;
  ekk_instance_.info_.primal_ray_col_ = variable_in;
  ekk_instance_.info_.primal_ray_sign_ = -move_in;
}

HighsDebugStatus HEkkPrimal::debugPrimalSimplex(const std::string message,
                                                const bool initialise) {
  HighsDebugStatus return_status =
      ekk_instance_.debugSimplex(message, algorithm, solve_phase, initialise);
  if (return_status == HighsDebugStatus::kLogicalError) return return_status;
  if (initialise) return return_status;
  return_status = ekk_instance_.debugNonbasicFreeColumnSet(
      num_free_col, nonbasic_free_col_set);
  if (return_status == HighsDebugStatus::kLogicalError) return return_status;
  return HighsDebugStatus::kOk;
}

bool HEkkPrimal::badBasisChange() {
  HighsInt bad_basis_change_num = ekk_instance_.badBasisChange(
      SimplexAlgorithm::kPrimal, variable_in, row_out, rebuild_reason);

  return bad_basis_change_num >= 0;
}<|MERGE_RESOLUTION|>--- conflicted
+++ resolved
@@ -207,12 +207,8 @@
     // Look for scenarios when the major solving loop ends
     if (solve_phase == kSolvePhaseTabooBasis) {
       // Only basis change is taboo so return HighsStatus::kWarning
-<<<<<<< HEAD
-      // printf("HEkkPrimal::solve Only basis change is taboo\n");
-=======
       highsLogDev(options.log_options, HighsLogType::kInfo,
                   "HEkkPrimal::solve Only basis change is taboo\n");
->>>>>>> ae94a9a0
       ekk_instance_.model_status_ = HighsModelStatus::kUnknown;
       return ekk_instance_.returnFromSolve(HighsStatus::kWarning);
     }
