--- conflicted
+++ resolved
@@ -269,17 +269,8 @@
   analysis->simplexTimerStop(Chuzc3dClock);
 
   analysis->simplexTimerStart(Chuzc3eClock);
-<<<<<<< HEAD
-  /*
-  if (!use_quad_sort) {
-    for (HighsInt i = 0; i < workCount; i++) workData[i] = sorted_workData[i];
-  }
-  */
+  // Sort workData by .first (iCol) so that columns of A are accessed in order?
   pdqsort(workData.begin(), workData.begin() + workCount);
-=======
-  // Sort workData by .first (iCol) so that columns of A are accessed in order?
-  sort(workData.begin(), workData.begin() + workCount);
->>>>>>> 1b227704
   analysis->simplexTimerStop(Chuzc3eClock);
   analysis->simplexTimerStop(Chuzc3Clock);
 
