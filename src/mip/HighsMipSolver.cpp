/* * * * * * * * * * * * * * * * * * * * * * * * * * * * * * * * * * * * */
/*                                                                       */
/*    This file is part of the HiGHS linear optimization suite           */
/*                                                                       */
/*    Written and engineered 2008-2024 by Julian Hall, Ivet Galabova,    */
/*    Leona Gottwald and Michael Feldmeier                               */
/*                                                                       */
/*    Available as open-source under the MIT License                     */
/*                                                                       */
/* * * * * * * * * * * * * * * * * * * * * * * * * * * * * * * * * * * * */
#include "mip/HighsMipSolver.h"

#include "lp_data/HighsLpUtils.h"
#include "lp_data/HighsModelUtils.h"
#include "mip/HighsCliqueTable.h"
#include "mip/HighsCutPool.h"
#include "mip/HighsDomain.h"
#include "mip/HighsImplications.h"
#include "mip/HighsLpRelaxation.h"
#include "mip/HighsMipSolverData.h"
#include "mip/HighsPseudocost.h"
#include "mip/HighsSearch.h"
#include "mip/HighsSeparation.h"
#include "mip/MipTimer.h"
#include "presolve/HPresolve.h"
#include "presolve/HighsPostsolveStack.h"
#include "presolve/PresolveComponent.h"
#include "util/HighsCDouble.h"
#include "util/HighsIntegers.h"

using std::fabs;

HighsMipSolver::HighsMipSolver(HighsCallback& callback,
                               const HighsOptions& options, const HighsLp& lp,
                               const HighsSolution& solution, bool submip,
                               HighsInt submip_level)
    : callback_(&callback),
      options_mip_(&options),
      model_(&lp),
      orig_model_(&lp),
      solution_objective_(kHighsInf),
      submip(submip),
      submip_level(submip_level),
      rootbasis(nullptr),
      pscostinit(nullptr),
      clqtableinit(nullptr),
      implicinit(nullptr) {
  assert(!submip || submip_level > 0);
  max_submip_level = 0;
  if (solution.value_valid) {
    // MIP solver doesn't check row residuals, but they should be OK
    // so validate using assert
#ifndef NDEBUG
    bool valid, integral, feasible;
    assessLpPrimalSolution("For debugging: ", options, lp, solution, valid,
                           integral, feasible);
    assert(valid);
#endif
    bound_violation_ = 0;
    row_violation_ = 0;
    integrality_violation_ = 0;

    HighsCDouble obj = orig_model_->offset_;
    assert((HighsInt)solution.col_value.size() == orig_model_->num_col_);
    for (HighsInt i = 0; i != orig_model_->num_col_; ++i) {
      const double value = solution.col_value[i];
      obj += orig_model_->col_cost_[i] * value;

      if (orig_model_->integrality_[i] == HighsVarType::kInteger) {
        integrality_violation_ =
            std::max(fractionality(value), integrality_violation_);
      }

      const double lower = orig_model_->col_lower_[i];
      const double upper = orig_model_->col_upper_[i];
      double primal_infeasibility;
      if (value < lower - options_mip_->mip_feasibility_tolerance) {
        primal_infeasibility = lower - value;
      } else if (value > upper + options_mip_->mip_feasibility_tolerance) {
        primal_infeasibility = value - upper;
      } else
        continue;

      bound_violation_ = std::max(bound_violation_, primal_infeasibility);
    }

    for (HighsInt i = 0; i != orig_model_->num_row_; ++i) {
      const double value = solution.row_value[i];
      const double lower = orig_model_->row_lower_[i];
      const double upper = orig_model_->row_upper_[i];

      double primal_infeasibility;
      if (value < lower - options_mip_->mip_feasibility_tolerance) {
        primal_infeasibility = lower - value;
      } else if (value > upper + options_mip_->mip_feasibility_tolerance) {
        primal_infeasibility = value - upper;
      } else
        continue;

      row_violation_ = std::max(row_violation_, primal_infeasibility);
    }

    solution_objective_ = double(obj);
    solution_ = solution.col_value;
  }
}

HighsMipSolver::~HighsMipSolver() = default;

void HighsMipSolver::run() {
  modelstatus_ = HighsModelStatus::kNotset;

  if (submip) {
    analysis_.analyse_mip_time = false;
  } else {
    analysis_.timer_ = &this->timer_;
    analysis_.setup(*orig_model_, *options_mip_);
  }
  // Start the total_clock for the timer that is local to the HighsMipSolver
  // instance
  timer_.start(timer_.total_clock);

  improving_solution_file_ = nullptr;
  if (!submip && options_mip_->mip_improving_solution_file != "")
    improving_solution_file_ =
        fopen(options_mip_->mip_improving_solution_file.c_str(), "w");

  mipdata_ = decltype(mipdata_)(new HighsMipSolverData(*this));
  analysis_.mipTimerStart(kMipClockPresolve);
  analysis_.mipTimerStart(kMipClockInit);
  mipdata_->init();
  analysis_.mipTimerStop(kMipClockInit);
  analysis_.mipTimerStart(kMipClockRunPresolve);
  mipdata_->runPresolve(options_mip_->presolve_reduction_limit);
  analysis_.mipTimerStop(kMipClockRunPresolve);
  analysis_.mipTimerStop(kMipClockPresolve);
  if (analysis_.analyse_mip_time & !submip)
    highsLogUser(options_mip_->log_options, HighsLogType::kInfo,
                 "MIP-Timing: %11.2g - completed presolve\n", timer_.read());
  // Identify whether time limit has been reached (in presolve)
  if (modelstatus_ == HighsModelStatus::kNotset &&
      timer_.read(timer_.total_clock) >= options_mip_->time_limit)
    modelstatus_ = HighsModelStatus::kTimeLimit;

  if (modelstatus_ != HighsModelStatus::kNotset) {
    highsLogUser(options_mip_->log_options, HighsLogType::kInfo,
                 "Presolve: %s\n",
                 utilModelStatusToString(modelstatus_).c_str());
    if (modelstatus_ == HighsModelStatus::kOptimal) {
      mipdata_->lower_bound = 0;
      mipdata_->upper_bound = 0;
      mipdata_->transformNewIntegerFeasibleSolution(std::vector<double>());
      mipdata_->saveReportMipSolution();
    }
    cleanupSolve();
    return;
  }

  analysis_.mipTimerStart(kMipClockSolve);

  if (analysis_.analyse_mip_time & !submip)
    highsLogUser(options_mip_->log_options, HighsLogType::kInfo,
                 "MIP-Timing: %11.2g - starting  setup\n", timer_.read());
  analysis_.mipTimerStart(kMipClockRunSetup);
  mipdata_->runSetup();
  analysis_.mipTimerStop(kMipClockRunSetup);
  if (analysis_.analyse_mip_time & !submip)
    highsLogUser(options_mip_->log_options, HighsLogType::kInfo,
                 "MIP-Timing: %11.2g - completed setup\n",
                 timer_.read(timer_.total_clock));
restart:
  if (modelstatus_ == HighsModelStatus::kNotset) {
    // Check limits have not been reached before evaluating root node
    if (mipdata_->checkLimits()) {
      cleanupSolve();
      return;
    }
    if (analysis_.analyse_mip_time & !submip)
      highsLogUser(options_mip_->log_options, HighsLogType::kInfo,
                   "MIP-Timing: %11.2g - starting evaluate root node\n",
                   timer_.read(timer_.total_clock));
    analysis_.mipTimerStart(kMipClockEvaluateRootNode);
    mipdata_->evaluateRootNode();
    analysis_.mipTimerStop(kMipClockEvaluateRootNode);
    // Sometimes the analytic centre calculation is not completed when
    // evaluateRootNode returns, so stop its clock if it's running
    if (analysis_.analyse_mip_time &&
        analysis_.mipTimerRunning(kMipClockIpmSolveLp))
      analysis_.mipTimerStop(kMipClockIpmSolveLp);
    if (analysis_.analyse_mip_time & !submip)
      highsLogUser(options_mip_->log_options, HighsLogType::kInfo,
                   "MIP-Timing: %11.2g - completed evaluate root node\n",
                   timer_.read(timer_.total_clock));
    // age 5 times to remove stored but never violated cuts after root
    // separation
    analysis_.mipTimerStart(kMipClockPerformAging0);
    mipdata_->cutpool.performAging();
    mipdata_->cutpool.performAging();
    mipdata_->cutpool.performAging();
    mipdata_->cutpool.performAging();
    mipdata_->cutpool.performAging();
    analysis_.mipTimerStop(kMipClockPerformAging0);
  }
  if (mipdata_->nodequeue.empty() || mipdata_->checkLimits()) {
    cleanupSolve();
    return;
  }

  std::shared_ptr<const HighsBasis> basis;
  HighsSearch search{*this, mipdata_->pseudocost};
  mipdata_->debugSolution.registerDomain(search.getLocalDomain());
  HighsSeparation sepa(*this);

  search.setLpRelaxation(&mipdata_->lp);
  sepa.setLpRelaxation(&mipdata_->lp);

  double prev_lower_bound = mipdata_->lower_bound;

  mipdata_->lower_bound = mipdata_->nodequeue.getBestLowerBound();

  bool bound_change = mipdata_->lower_bound != prev_lower_bound;
  if (!submip && bound_change)
    mipdata_->updatePrimaDualIntegral(prev_lower_bound, mipdata_->lower_bound,
                                      mipdata_->upper_bound,
                                      mipdata_->upper_bound);

  mipdata_->printDisplayLine();
  search.installNode(mipdata_->nodequeue.popBestBoundNode());
  int64_t numStallNodes = 0;
  int64_t lastLbLeave = 0;
  int64_t numQueueLeaves = 0;
  HighsInt numHugeTreeEstim = 0;
  int64_t numNodesLastCheck = mipdata_->num_nodes;
  int64_t nextCheck = mipdata_->num_nodes;
  double treeweightLastCheck = 0.0;
  double upperLimLastCheck = mipdata_->upper_limit;
  double lowerBoundLastCheck = mipdata_->lower_bound;
  analysis_.mipTimerStart(kMipClockSearch);
  while (search.hasNode()) {
    analysis_.mipTimerStart(kMipClockPerformAging1);
    mipdata_->conflictPool.performAging();
    analysis_.mipTimerStop(kMipClockPerformAging1);
    // set iteration limit for each lp solve during the dive to 10 times the
    // average nodes

    HighsInt iterlimit = 10 * std::max(mipdata_->lp.getAvgSolveIters(),
                                       mipdata_->avgrootlpiters);
    iterlimit = std::max({HighsInt{10000}, iterlimit,
                          HighsInt((3 * mipdata_->firstrootlpiters) / 2)});

    mipdata_->lp.setIterationLimit(iterlimit);

    // perform the dive and put the open nodes to the queue
    size_t plungestart = mipdata_->num_nodes;
    bool limit_reached = false;
    bool considerHeuristics = true;
    analysis_.mipTimerStart(kMipClockDive);
    while (true) {
      // Possibly apply primal heuristics
      if (considerHeuristics && mipdata_->moreHeuristicsAllowed()) {
        analysis_.mipTimerStart(kMipClockEvaluateNode);
        const HighsSearch::NodeResult evaluate_node_result =
            search.evaluateNode();
        analysis_.mipTimerStop(kMipClockEvaluateNode);

        if (evaluate_node_result == HighsSearch::NodeResult::kSubOptimal) break;

        if (search.currentNodePruned()) {
          ++mipdata_->num_leaves;
          search.flushStatistics();
        } else {
          analysis_.mipTimerStart(kMipClockPrimalHeuristics);
          if (mipdata_->incumbent.empty()) {
            analysis_.mipTimerStart(kMipClockRandomizedRounding0);
            mipdata_->heuristics.randomizedRounding(
                mipdata_->lp.getLpSolver().getSolution().col_value);
            analysis_.mipTimerStop(kMipClockRandomizedRounding0);
          }

          if (mipdata_->incumbent.empty()) {
            analysis_.mipTimerStart(kMipClockRens);
            mipdata_->heuristics.RENS(
                mipdata_->lp.getLpSolver().getSolution().col_value);
            analysis_.mipTimerStop(kMipClockRens);
          } else {
            analysis_.mipTimerStart(kMipClockRins);
            mipdata_->heuristics.RINS(
                mipdata_->lp.getLpSolver().getSolution().col_value);
            analysis_.mipTimerStop(kMipClockRins);
          }

          mipdata_->heuristics.flushStatistics();
          analysis_.mipTimerStop(kMipClockPrimalHeuristics);
        }
      }

      considerHeuristics = false;

      if (mipdata_->domain.infeasible()) break;

      if (!search.currentNodePruned()) {
        analysis_.mipTimerStart(kMipClockTheDive);
        const HighsSearch::NodeResult search_dive_result = search.dive();
        analysis_.mipTimerStop(kMipClockTheDive);

        if (search_dive_result == HighsSearch::NodeResult::kSubOptimal) break;

        ++mipdata_->num_leaves;

        search.flushStatistics();
      }

      if (mipdata_->checkLimits()) {
        limit_reached = true;
        break;
      }

      HighsInt numPlungeNodes = mipdata_->num_nodes - plungestart;
      if (numPlungeNodes >= 100) break;

      analysis_.mipTimerStart(kMipClockBacktrackPlunge);
      const bool backtrack_plunge = search.backtrackPlunge(mipdata_->nodequeue);
      analysis_.mipTimerStop(kMipClockBacktrackPlunge);
      if (!backtrack_plunge) break;

      assert(search.hasNode());

      if (mipdata_->conflictPool.getNumConflicts() >
          options_mip_->mip_pool_soft_limit) {
        analysis_.mipTimerStart(kMipClockPerformAging2);
        mipdata_->conflictPool.performAging();
        analysis_.mipTimerStop(kMipClockPerformAging2);
      }

      search.flushStatistics();
      mipdata_->printDisplayLine();
      // printf("continue plunging due to good estimate\n");
    }  // while (true)
    analysis_.mipTimerStop(kMipClockDive);

    analysis_.mipTimerStart(kMipClockOpenNodesToQueue);
    search.openNodesToQueue(mipdata_->nodequeue);
    analysis_.mipTimerStop(kMipClockOpenNodesToQueue);

    search.flushStatistics();

    if (limit_reached) {
      double prev_lower_bound = mipdata_->lower_bound;

      mipdata_->lower_bound = std::min(mipdata_->upper_bound,
                                       mipdata_->nodequeue.getBestLowerBound());

      bool bound_change = mipdata_->lower_bound != prev_lower_bound;
      if (!submip && bound_change)
        mipdata_->updatePrimaDualIntegral(
            prev_lower_bound, mipdata_->lower_bound, mipdata_->upper_bound,
            mipdata_->upper_bound);
      mipdata_->printDisplayLine();
      break;
    }

    // the search datastructure should have no installed node now
    assert(!search.hasNode());

    // propagate the global domain
    analysis_.mipTimerStart(kMipClockDomainPropgate);
    mipdata_->domain.propagate();
    analysis_.mipTimerStop(kMipClockDomainPropgate);

    analysis_.mipTimerStart(kMipClockPruneInfeasibleNodes);
    mipdata_->pruned_treeweight += mipdata_->nodequeue.pruneInfeasibleNodes(
        mipdata_->domain, mipdata_->feastol);
    analysis_.mipTimerStop(kMipClockPruneInfeasibleNodes);

    // if global propagation detected infeasibility, stop here
    if (mipdata_->domain.infeasible()) {
      mipdata_->nodequeue.clear();
      mipdata_->pruned_treeweight = 1.0;

      double prev_lower_bound = mipdata_->lower_bound;

      mipdata_->lower_bound = std::min(kHighsInf, mipdata_->upper_bound);

      bool bound_change = mipdata_->lower_bound != prev_lower_bound;
      if (!submip && bound_change)
        mipdata_->updatePrimaDualIntegral(
            prev_lower_bound, mipdata_->lower_bound, mipdata_->upper_bound,
            mipdata_->upper_bound);
      mipdata_->printDisplayLine();
      break;
    }

    double prev_lower_bound = mipdata_->lower_bound;

    mipdata_->lower_bound = std::min(mipdata_->upper_bound,
                                     mipdata_->nodequeue.getBestLowerBound());
    bool bound_change = mipdata_->lower_bound != prev_lower_bound;
    if (!submip && bound_change)
      mipdata_->updatePrimaDualIntegral(prev_lower_bound, mipdata_->lower_bound,
                                        mipdata_->upper_bound,
                                        mipdata_->upper_bound);
    mipdata_->printDisplayLine();
    if (mipdata_->nodequeue.empty()) break;

    // if global propagation found bound changes, we update the local domain
    if (!mipdata_->domain.getChangedCols().empty()) {
      analysis_.mipTimerStart(kMipClockUpdateLocalDomain);
      highsLogDev(options_mip_->log_options, HighsLogType::kInfo,
                  "added %" HIGHSINT_FORMAT " global bound changes\n",
                  (HighsInt)mipdata_->domain.getChangedCols().size());
      mipdata_->cliquetable.cleanupFixed(mipdata_->domain);
      for (HighsInt col : mipdata_->domain.getChangedCols())
        mipdata_->implications.cleanupVarbounds(col);

      mipdata_->domain.setDomainChangeStack(std::vector<HighsDomainChange>());
      search.resetLocalDomain();

      mipdata_->domain.clearChangedCols();
      mipdata_->removeFixedIndices();
      analysis_.mipTimerStop(kMipClockUpdateLocalDomain);
    }

    if (!submip && mipdata_->num_nodes >= nextCheck) {
      auto nTreeRestarts = mipdata_->numRestarts - mipdata_->numRestartsRoot;
      double currNodeEstim =
          numNodesLastCheck - mipdata_->num_nodes_before_run +
          (mipdata_->num_nodes - numNodesLastCheck) *
              double(1.0 - mipdata_->pruned_treeweight) /
              std::max(
                  double(mipdata_->pruned_treeweight - treeweightLastCheck),
                  mipdata_->epsilon);
      // printf(
      //     "nTreeRestarts: %d, numNodesThisRun: %ld, numNodesLastCheck: %ld,
      //     " "currNodeEstim: %g, " "prunedTreeWeightDelta: %g,
      //     numHugeTreeEstim: %d, numLeavesThisRun:
      //     "
      //     "%ld\n",
      //     nTreeRestarts, mipdata_->num_nodes -
      //     mipdata_->num_nodes_before_run, numNodesLastCheck -
      //     mipdata_->num_nodes_before_run, currNodeEstim, 100.0 *
      //     double(mipdata_->pruned_treeweight - treeweightLastCheck),
      //     numHugeTreeEstim,
      //     mipdata_->num_leaves - mipdata_->num_leaves_before_run);

      bool doRestart = false;

      double activeIntegerRatio =
          1.0 - mipdata_->percentageInactiveIntegers() / 100.0;
      activeIntegerRatio *= activeIntegerRatio;

      if (!doRestart) {
        double gapReduction = 1.0;
        if (mipdata_->upper_limit != kHighsInf) {
          double oldGap = upperLimLastCheck - lowerBoundLastCheck;
          double newGap = mipdata_->upper_limit - mipdata_->lower_bound;
          gapReduction = oldGap / newGap;
        }

        if (gapReduction < 1.0 + (0.05 / activeIntegerRatio) &&
            currNodeEstim >=
                activeIntegerRatio * 20 *
                    (mipdata_->num_nodes - mipdata_->num_nodes_before_run)) {
          nextCheck = mipdata_->num_nodes + 100;
          ++numHugeTreeEstim;
        } else {
          numHugeTreeEstim = 0;
          treeweightLastCheck = double(mipdata_->pruned_treeweight);
          numNodesLastCheck = mipdata_->num_nodes;
          upperLimLastCheck = mipdata_->upper_limit;
          lowerBoundLastCheck = mipdata_->lower_bound;
        }

        // Possibly prevent restart - necessary for debugging presolve
        // errors: see #1553
        if (options_mip_->mip_allow_restart) {
          int64_t minHugeTreeOffset =
              (mipdata_->num_leaves - mipdata_->num_leaves_before_run) / 1000;
          int64_t minHugeTreeEstim = HighsIntegers::nearestInteger(
              activeIntegerRatio * (10 + minHugeTreeOffset) *
              std::pow(1.5, nTreeRestarts));

          doRestart = numHugeTreeEstim >= minHugeTreeEstim;
        } else {
          doRestart = false;
        }
      } else {
        // count restart due to many fixings within the first 1000 nodes as
        // root restart
        ++mipdata_->numRestartsRoot;
      }

      if (doRestart) {
        highsLogUser(options_mip_->log_options, HighsLogType::kInfo,
                     "\nRestarting search from the root node\n");
        mipdata_->performRestart();
        analysis_.mipTimerStop(kMipClockSearch);
        goto restart;
      }
    }  // if (!submip && mipdata_->num_nodes >= nextCheck))

    // remove the iteration limit when installing a new node
    // mipdata_->lp.setIterationLimit();

    // loop to install the next node for the search
    analysis_.mipTimerStart(kMipClockNodeSearch);

    while (!mipdata_->nodequeue.empty()) {
      // printf("popping node from nodequeue (length = %" HIGHSINT_FORMAT ")\n",
      // (HighsInt)nodequeue.size());
      assert(!search.hasNode());

      if (numQueueLeaves - lastLbLeave >= 10) {
        search.installNode(mipdata_->nodequeue.popBestBoundNode());
        lastLbLeave = numQueueLeaves;
      } else {
        HighsInt bestBoundNodeStackSize =
            mipdata_->nodequeue.getBestBoundDomchgStackSize();
        double bestBoundNodeLb = mipdata_->nodequeue.getBestLowerBound();
        HighsNodeQueue::OpenNode nextNode(mipdata_->nodequeue.popBestNode());
        if (nextNode.lower_bound == bestBoundNodeLb &&
            (HighsInt)nextNode.domchgstack.size() == bestBoundNodeStackSize)
          lastLbLeave = numQueueLeaves;
        search.installNode(std::move(nextNode));
      }

      ++numQueueLeaves;

      if (search.getCurrentEstimate() >= mipdata_->upper_limit) {
        ++numStallNodes;
        if (options_mip_->mip_max_stall_nodes != kHighsIInf &&
            numStallNodes >= options_mip_->mip_max_stall_nodes) {
          limit_reached = true;
          modelstatus_ = HighsModelStatus::kSolutionLimit;
          break;
        }
      } else
        numStallNodes = 0;

      assert(search.hasNode());

      // we evaluate the node directly here instead of performing a dive
      // because we first want to check if the node is not fathomed due to
      // new global information before we perform separation rounds for the node
      if (search.evaluateNode() == HighsSearch::NodeResult::kSubOptimal)
        search.currentNodeToQueue(mipdata_->nodequeue);

      // if the node was pruned we remove it from the search and install the
      // next node from the queue
      if (search.currentNodePruned()) {
        search.backtrack();
        ++mipdata_->num_leaves;
        ++mipdata_->num_nodes;
        search.flushStatistics();

        mipdata_->domain.propagate();
        mipdata_->pruned_treeweight += mipdata_->nodequeue.pruneInfeasibleNodes(
            mipdata_->domain, mipdata_->feastol);

        if (mipdata_->domain.infeasible()) {
          mipdata_->nodequeue.clear();
          mipdata_->pruned_treeweight = 1.0;

          double prev_lower_bound = mipdata_->lower_bound;

          mipdata_->lower_bound = std::min(kHighsInf, mipdata_->upper_bound);

          bool bound_change = mipdata_->lower_bound != prev_lower_bound;
          if (!submip && bound_change)
            mipdata_->updatePrimaDualIntegral(
                prev_lower_bound, mipdata_->lower_bound, mipdata_->upper_bound,
                mipdata_->upper_bound);
          break;
        }

        if (mipdata_->checkLimits()) {
          limit_reached = true;
          break;
        }

        double prev_lower_bound = mipdata_->lower_bound;

        mipdata_->lower_bound = std::min(
            mipdata_->upper_bound, mipdata_->nodequeue.getBestLowerBound());

        bool bound_change = mipdata_->lower_bound != prev_lower_bound;
        if (!submip && bound_change)
          mipdata_->updatePrimaDualIntegral(
              prev_lower_bound, mipdata_->lower_bound, mipdata_->upper_bound,
              mipdata_->upper_bound);
        mipdata_->printDisplayLine();

        if (!mipdata_->domain.getChangedCols().empty()) {
          highsLogDev(options_mip_->log_options, HighsLogType::kInfo,
                      "added %" HIGHSINT_FORMAT " global bound changes\n",
                      (HighsInt)mipdata_->domain.getChangedCols().size());
          mipdata_->cliquetable.cleanupFixed(mipdata_->domain);
          for (HighsInt col : mipdata_->domain.getChangedCols())
            mipdata_->implications.cleanupVarbounds(col);

          mipdata_->domain.setDomainChangeStack(
              std::vector<HighsDomainChange>());
          search.resetLocalDomain();

          mipdata_->domain.clearChangedCols();
          mipdata_->removeFixedIndices();
        }

        continue;
      }

      // the node is still not fathomed, so perform separation
      sepa.separate(search.getLocalDomain());

      if (mipdata_->domain.infeasible()) {
        search.cutoffNode();
        search.openNodesToQueue(mipdata_->nodequeue);
        mipdata_->nodequeue.clear();
        mipdata_->pruned_treeweight = 1.0;

        double prev_lower_bound = mipdata_->lower_bound;

        mipdata_->lower_bound = std::min(kHighsInf, mipdata_->upper_bound);

        bool bound_change = mipdata_->lower_bound != prev_lower_bound;
        if (!submip && bound_change)
          mipdata_->updatePrimaDualIntegral(
              prev_lower_bound, mipdata_->lower_bound, mipdata_->upper_bound,
              mipdata_->upper_bound);
        break;
      }

      // after separation we store the new basis and proceed with the outer loop
      // to perform a dive from this node
      if (mipdata_->lp.getStatus() != HighsLpRelaxation::Status::kError &&
          mipdata_->lp.getStatus() != HighsLpRelaxation::Status::kNotSet)
        mipdata_->lp.storeBasis();

      basis = mipdata_->lp.getStoredBasis();
      if (!basis || !isBasisConsistent(mipdata_->lp.getLp(), *basis)) {
        HighsBasis b = mipdata_->firstrootbasis;
        b.row_status.resize(mipdata_->lp.numRows(), HighsBasisStatus::kBasic);
        basis = std::make_shared<const HighsBasis>(std::move(b));
        mipdata_->lp.setStoredBasis(basis);
      }

      break;
    }  // while(!mipdata_->nodequeue.empty())
    analysis_.mipTimerStop(kMipClockNodeSearch);

    if (limit_reached) break;
  }  // while(search.hasNode())
  analysis_.mipTimerStop(kMipClockSearch);

  cleanupSolve();
}

void HighsMipSolver::cleanupSolve() {
<<<<<<< HEAD
  mipdata_->printDisplayLine('Z');
  // Need to complete the calculation of P-D integral, checking for NO
  // gap change
  mipdata_->updatePrimaDualIntegral(
      mipdata_->lower_bound, mipdata_->lower_bound, mipdata_->upper_bound,
      mipdata_->upper_bound, false);
  timer_.start(timer_.postsolve_clock);
=======
  mipdata_->printDisplayLine(kSolutionSourceCleanup);
  // Stop the solve clock - which won't be running if presolve
  // determines the model status
  if (analysis_.mipTimerRunning(kMipClockSolve))
    analysis_.mipTimerStop(kMipClockSolve);
  analysis_.mipTimerStart(kMipClockPostsolve);
>>>>>>> 1fb0fe40
  bool havesolution = solution_objective_ != kHighsInf;
  bool feasible;
  if (havesolution)
    feasible =
        bound_violation_ <= options_mip_->mip_feasibility_tolerance &&
        integrality_violation_ <= options_mip_->mip_feasibility_tolerance &&
        row_violation_ <= options_mip_->mip_feasibility_tolerance;
  else
    feasible = false;

  dual_bound_ = mipdata_->lower_bound;
  if (mipdata_->objectiveFunction.isIntegral()) {
    double rounded_lower_bound =
        std::ceil(mipdata_->lower_bound *
                      mipdata_->objectiveFunction.integralScale() -
                  mipdata_->feastol) /
        mipdata_->objectiveFunction.integralScale();
    dual_bound_ = std::max(dual_bound_, rounded_lower_bound);
  }
  dual_bound_ += model_->offset_;
  primal_bound_ = mipdata_->upper_bound + model_->offset_;
  node_count_ = mipdata_->num_nodes;
  total_lp_iterations_ = mipdata_->total_lp_iterations;
  dual_bound_ = std::min(dual_bound_, primal_bound_);
  primal_dual_integral_ = mipdata_->primal_dual_integral.value;

  // adjust objective sense in case of maximization problem
  if (orig_model_->sense_ == ObjSense::kMaximize) {
    dual_bound_ = -dual_bound_;
    primal_bound_ = -primal_bound_;
  }

  if (modelstatus_ == HighsModelStatus::kNotset ||
      modelstatus_ == HighsModelStatus::kInfeasible) {
    if (feasible && havesolution)
      modelstatus_ = HighsModelStatus::kOptimal;
    else
      modelstatus_ = HighsModelStatus::kInfeasible;
  }

  analysis_.mipTimerStop(kMipClockPostsolve);
  timer_.stop(timer_.total_clock);

  std::string solutionstatus = "-";

  if (havesolution) {
    bool feasible =
        bound_violation_ <= options_mip_->mip_feasibility_tolerance &&
        integrality_violation_ <= options_mip_->mip_feasibility_tolerance &&
        row_violation_ <= options_mip_->mip_feasibility_tolerance;
    solutionstatus = feasible ? "feasible" : "infeasible";
  }

  gap_ = fabs(primal_bound_ - dual_bound_);
  if (primal_bound_ == 0.0)
    gap_ = dual_bound_ == 0.0 ? 0.0 : kHighsInf;
  else if (primal_bound_ != kHighsInf)
    gap_ = fabs(primal_bound_ - dual_bound_) / fabs(primal_bound_);
  else
    gap_ = kHighsInf;

  std::array<char, 128> gapString = {};

  if (gap_ == kHighsInf)
    std::strcpy(gapString.data(), "inf");
  else {
    double printTol = std::max(std::min(1e-2, 1e-1 * gap_), 1e-6);
    auto gapValString = highsDoubleToString(100.0 * gap_, printTol);
    double gapTol = options_mip_->mip_rel_gap;

    if (options_mip_->mip_abs_gap > options_mip_->mip_feasibility_tolerance) {
      gapTol = primal_bound_ == 0.0
                   ? kHighsInf
                   : std::max(gapTol,
                              options_mip_->mip_abs_gap / fabs(primal_bound_));
    }

    if (gapTol == 0.0)
      std::snprintf(gapString.data(), gapString.size(), "%s%%",
                    gapValString.data());
    else if (gapTol != kHighsInf) {
      printTol = std::max(std::min(1e-2, 1e-1 * gapTol), 1e-6);
      auto gapTolString = highsDoubleToString(100.0 * gapTol, printTol);
      std::snprintf(gapString.data(), gapString.size(),
                    "%s%% (tolerance: %s%%)", gapValString.data(),
                    gapTolString.data());
    } else
      std::snprintf(gapString.data(), gapString.size(), "%s%% (tolerance: inf)",
                    gapValString.data());
  }

  highsLogUser(options_mip_->log_options, HighsLogType::kInfo,
               "\nSolving report\n");
  if (this->orig_model_->model_name_.length())
    highsLogUser(options_mip_->log_options, HighsLogType::kInfo,
                 "  Model             %s\n",
                 this->orig_model_->model_name_.c_str());
  highsLogUser(options_mip_->log_options, HighsLogType::kInfo,
               "  Status            %s\n"
               "  Primal bound      %.12g\n"
               "  Dual bound        %.12g\n"
               "  Gap               %s\n"
               "  P-D integral      %.12g\n"
               "  Solution status   %s\n",
               utilModelStatusToString(modelstatus_).c_str(), primal_bound_,
               dual_bound_, gapString.data(),
               mipdata_->primal_dual_integral.value, solutionstatus.c_str());
  if (solutionstatus != "-")
    highsLogUser(options_mip_->log_options, HighsLogType::kInfo,
                 "                    %.12g (objective)\n"
                 "                    %.12g (bound viol.)\n"
                 "                    %.12g (int. viol.)\n"
                 "                    %.12g (row viol.)\n",
                 solution_objective_, bound_violation_, integrality_violation_,
                 row_violation_);
  highsLogUser(options_mip_->log_options, HighsLogType::kInfo,
               "  Timing            %.2f (total)\n"
               "                    %.2f (presolve)\n"
               "                    %.2f (solve)\n"
               "                    %.2f (postsolve)\n"
               "  Max sub-MIP depth %d\n"
               "  Nodes             %llu\n"
               "  Repair LPs        %llu (%llu feasible; %llu iterations)\n"
               "  LP iterations     %llu (total)\n"
               "                    %llu (strong br.)\n"
               "                    %llu (separation)\n"
               "                    %llu (heuristics)\n",
               timer_.read(timer_.total_clock),
               analysis_.mipTimerRead(kMipClockPresolve),
               analysis_.mipTimerRead(kMipClockSolve),
               analysis_.mipTimerRead(kMipClockPostsolve),
               int(max_submip_level), (long long unsigned)mipdata_->num_nodes,
               (long long unsigned)mipdata_->total_repair_lp,
               (long long unsigned)mipdata_->total_repair_lp_feasible,
               (long long unsigned)mipdata_->total_repair_lp_iterations,
               (long long unsigned)mipdata_->total_lp_iterations,
               (long long unsigned)mipdata_->sb_lp_iterations,
               (long long unsigned)mipdata_->sepa_lp_iterations,
               (long long unsigned)mipdata_->heuristic_lp_iterations);

  analysis_.reportMipTimer();

  assert(modelstatus_ != HighsModelStatus::kNotset);
}

// Only called in Highs::runPresolve
void HighsMipSolver::runPresolve(const HighsInt presolve_reduction_limit) {
  mipdata_ = decltype(mipdata_)(new HighsMipSolverData(*this));
  mipdata_->init();
  mipdata_->runPresolve(presolve_reduction_limit);
}

const HighsLp& HighsMipSolver::getPresolvedModel() const {
  return mipdata_->presolvedModel;
}

HighsPresolveStatus HighsMipSolver::getPresolveStatus() const {
  return mipdata_->presolve_status;
}

presolve::HighsPostsolveStack HighsMipSolver::getPostsolveStack() const {
  return mipdata_->postSolveStack;
}

void HighsMipSolver::callbackGetCutPool() const {
  assert(callback_->user_callback);
  assert(callback_->callbackActive(kCallbackMipGetCutPool));
  HighsCallbackDataOut& data_out = callback_->data_out;

  std::vector<double> cut_lower;
  std::vector<double> cut_upper;
  HighsSparseMatrix cut_matrix;

  mipdata_->lp.getCutPool(data_out.cutpool_num_col, data_out.cutpool_num_cut,
                          cut_lower, cut_upper, cut_matrix);

  data_out.cutpool_num_nz = cut_matrix.numNz();
  data_out.cutpool_start = cut_matrix.start_.data();
  data_out.cutpool_index = cut_matrix.index_.data();
  data_out.cutpool_value = cut_matrix.value_.data();
  data_out.cutpool_lower = cut_lower.data();
  data_out.cutpool_upper = cut_upper.data();
  callback_->user_callback(kCallbackMipGetCutPool, "MIP cut pool",
                           &callback_->data_out, &callback_->data_in,
                           callback_->user_callback_data);
}<|MERGE_RESOLUTION|>--- conflicted
+++ resolved
@@ -655,22 +655,20 @@
 }
 
 void HighsMipSolver::cleanupSolve() {
-<<<<<<< HEAD
-  mipdata_->printDisplayLine('Z');
+  // Force a final logging line
+  mipdata_->printDisplayLine(kSolutionSourceCleanup);
+  // Stop the solve clock - which won't be running if presolve
+  // determines the model status
+  if (analysis_.mipTimerRunning(kMipClockSolve))
+    analysis_.mipTimerStop(kMipClockSolve);
+
   // Need to complete the calculation of P-D integral, checking for NO
   // gap change
   mipdata_->updatePrimaDualIntegral(
       mipdata_->lower_bound, mipdata_->lower_bound, mipdata_->upper_bound,
       mipdata_->upper_bound, false);
-  timer_.start(timer_.postsolve_clock);
-=======
-  mipdata_->printDisplayLine(kSolutionSourceCleanup);
-  // Stop the solve clock - which won't be running if presolve
-  // determines the model status
-  if (analysis_.mipTimerRunning(kMipClockSolve))
-    analysis_.mipTimerStop(kMipClockSolve);
   analysis_.mipTimerStart(kMipClockPostsolve);
->>>>>>> 1fb0fe40
+
   bool havesolution = solution_objective_ != kHighsInf;
   bool feasible;
   if (havesolution)
