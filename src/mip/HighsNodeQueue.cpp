--- conflicted
+++ resolved
@@ -17,22 +17,13 @@
 
 #include "lp_data/HConst.h"
 #include "mip/HighsDomain.h"
-<<<<<<< HEAD
-=======
 #include "mip/HighsLpRelaxation.h"
->>>>>>> ed66d31c
 #include "mip/HighsMipSolverData.h"
 #include "util/HighsSplay.h"
 
 #define ESTIMATE_WEIGHT .5
 #define LOWERBOUND_WEIGHT .5
 
-<<<<<<< HEAD
-void HighsNodeQueue::link_estim(int node) {
-  auto get_left = [&](int n) -> int& { return nodes[n].leftestimate; };
-  auto get_right = [&](int n) -> int& { return nodes[n].rightestimate; };
-  auto get_key = [&](int n) {
-=======
 void HighsNodeQueue::link_estim(HighsInt node) {
   auto get_left = [&](HighsInt n) -> HighsInt& {
     return nodes[n].leftestimate;
@@ -41,7 +32,6 @@
     return nodes[n].rightestimate;
   };
   auto get_key = [&](HighsInt n) {
->>>>>>> ed66d31c
     return std::make_tuple(LOWERBOUND_WEIGHT * nodes[n].lower_bound +
                                ESTIMATE_WEIGHT * nodes[n].estimate,
                            -int(nodes[n].domchgstack.size()), n);
@@ -52,12 +42,6 @@
   highs_splay_link(node, estimroot, get_left, get_right, get_key);
 }
 
-<<<<<<< HEAD
-void HighsNodeQueue::unlink_estim(int node) {
-  auto get_left = [&](int n) -> int& { return nodes[n].leftestimate; };
-  auto get_right = [&](int n) -> int& { return nodes[n].rightestimate; };
-  auto get_key = [&](int n) {
-=======
 void HighsNodeQueue::unlink_estim(HighsInt node) {
   auto get_left = [&](HighsInt n) -> HighsInt& {
     return nodes[n].leftestimate;
@@ -66,7 +50,6 @@
     return nodes[n].rightestimate;
   };
   auto get_key = [&](HighsInt n) {
->>>>>>> ed66d31c
     return std::make_tuple(LOWERBOUND_WEIGHT * nodes[n].lower_bound +
                                ESTIMATE_WEIGHT * nodes[n].estimate,
                            -int(nodes[n].domchgstack.size()), n);
@@ -78,19 +61,11 @@
   highs_splay_unlink(node, estimroot, get_left, get_right, get_key);
 }
 
-<<<<<<< HEAD
-void HighsNodeQueue::link_lower(int node) {
-  auto get_left = [&](int n) -> int& { return nodes[n].leftlower; };
-  auto get_right = [&](int n) -> int& { return nodes[n].rightlower; };
-  auto get_key = [&](int n) {
-    return std::make_tuple(nodes[n].lower_bound, nodes[n].lp_objective, n);
-=======
 void HighsNodeQueue::link_lower(HighsInt node) {
   auto get_left = [&](HighsInt n) -> HighsInt& { return nodes[n].leftlower; };
   auto get_right = [&](HighsInt n) -> HighsInt& { return nodes[n].rightlower; };
   auto get_key = [&](HighsInt n) {
     return std::make_tuple(nodes[n].lower_bound, nodes[n].estimate, n);
->>>>>>> ed66d31c
   };
 
   assert(node != -1);
@@ -98,19 +73,11 @@
   highs_splay_link(node, lowerroot, get_left, get_right, get_key);
 }
 
-<<<<<<< HEAD
-void HighsNodeQueue::unlink_lower(int node) {
-  auto get_left = [&](int n) -> int& { return nodes[n].leftlower; };
-  auto get_right = [&](int n) -> int& { return nodes[n].rightlower; };
-  auto get_key = [&](int n) {
-    return std::make_tuple(nodes[n].lower_bound, nodes[n].lp_objective, n);
-=======
 void HighsNodeQueue::unlink_lower(HighsInt node) {
   auto get_left = [&](HighsInt n) -> HighsInt& { return nodes[n].leftlower; };
   auto get_right = [&](HighsInt n) -> HighsInt& { return nodes[n].rightlower; };
   auto get_key = [&](HighsInt n) {
     return std::make_tuple(nodes[n].lower_bound, nodes[n].estimate, n);
->>>>>>> ed66d31c
   };
 
   assert(lowerroot != -1);
@@ -119,20 +86,6 @@
   highs_splay_unlink(node, lowerroot, get_left, get_right, get_key);
 }
 
-<<<<<<< HEAD
-void HighsNodeQueue::link_domchgs(int node) {
-  int numchgs = nodes[node].domchgstack.size();
-  nodes[node].domchglinks.resize(numchgs);
-
-  for (int i = 0; i != numchgs; ++i) {
-    double val = nodes[node].domchgstack[i].boundval;
-    int col = nodes[node].domchgstack[i].column;
-    switch (nodes[node].domchgstack[i].boundtype) {
-      case HighsBoundType::Lower:
-        nodes[node].domchglinks[i] = colLowerNodes[col].emplace(val, node);
-        break;
-      case HighsBoundType::Upper:
-=======
 void HighsNodeQueue::link_domchgs(HighsInt node) {
   HighsInt numchgs = nodes[node].domchgstack.size();
   nodes[node].domchglinks.resize(numchgs);
@@ -145,24 +98,11 @@
         nodes[node].domchglinks[i] = colLowerNodes[col].emplace(val, node);
         break;
       case HighsBoundType::kUpper:
->>>>>>> ed66d31c
         nodes[node].domchglinks[i] = colUpperNodes[col].emplace(val, node);
     }
   }
 }
 
-<<<<<<< HEAD
-void HighsNodeQueue::unlink_domchgs(int node) {
-  int numchgs = nodes[node].domchgstack.size();
-
-  for (int i = 0; i != numchgs; ++i) {
-    int col = nodes[node].domchgstack[i].column;
-    switch (nodes[node].domchgstack[i].boundtype) {
-      case HighsBoundType::Lower:
-        colLowerNodes[col].erase(nodes[node].domchglinks[i]);
-        break;
-      case HighsBoundType::Upper:
-=======
 void HighsNodeQueue::unlink_domchgs(HighsInt node) {
   HighsInt numchgs = nodes[node].domchgstack.size();
 
@@ -173,7 +113,6 @@
         colLowerNodes[col].erase(nodes[node].domchglinks[i]);
         break;
       case HighsBoundType::kUpper:
->>>>>>> ed66d31c
         colUpperNodes[col].erase(nodes[node].domchglinks[i]);
     }
   }
@@ -182,47 +121,28 @@
   nodes[node].domchglinks.shrink_to_fit();
 }
 
-<<<<<<< HEAD
-void HighsNodeQueue::link(int node) {
-=======
 void HighsNodeQueue::link(HighsInt node) {
->>>>>>> ed66d31c
   link_estim(node);
   link_lower(node);
   link_domchgs(node);
 }
 
-<<<<<<< HEAD
-void HighsNodeQueue::unlink(int node) {
-=======
 void HighsNodeQueue::unlink(HighsInt node) {
->>>>>>> ed66d31c
   unlink_estim(node);
   unlink_lower(node);
   unlink_domchgs(node);
   freeslots.push(node);
 }
 
-<<<<<<< HEAD
-void HighsNodeQueue::setNumCol(int numcol) {
-=======
 void HighsNodeQueue::setNumCol(HighsInt numcol) {
->>>>>>> ed66d31c
   colLowerNodes.resize(numcol);
   colUpperNodes.resize(numcol);
 }
 
-<<<<<<< HEAD
-void HighsNodeQueue::checkGlobalBounds(int col, double lb, double ub,
-                                       double feastol,
-                                       HighsCDouble& treeweight) {
-  std::set<int> delnodes;
-=======
 void HighsNodeQueue::checkGlobalBounds(HighsInt col, double lb, double ub,
                                        double feastol,
                                        HighsCDouble& treeweight) {
   std::set<HighsInt> delnodes;
->>>>>>> ed66d31c
   auto prunestart = colLowerNodes[col].lower_bound(ub + feastol);
   for (auto it = prunestart; it != colLowerNodes[col].end(); ++it)
     delnodes.insert(it->second);
@@ -231,11 +151,7 @@
   for (auto it = colUpperNodes[col].begin(); it != pruneend; ++it)
     delnodes.insert(it->second);
 
-<<<<<<< HEAD
-  for (int delnode : delnodes) {
-=======
   for (HighsInt delnode : delnodes) {
->>>>>>> ed66d31c
     treeweight += std::pow(0.5, nodes[delnode].depth - 1);
     unlink(delnode);
   }
@@ -253,13 +169,8 @@
     numchgs = globaldomain.getDomainChangeStack().size();
 
     assert(colLowerNodes.size() == globaldomain.colLower_.size());
-<<<<<<< HEAD
-    int numcol = colLowerNodes.size();
-    for (int i = 0; i != numcol; ++i) {
-=======
     HighsInt numcol = colLowerNodes.size();
     for (HighsInt i = 0; i != numcol; ++i) {
->>>>>>> ed66d31c
       checkGlobalBounds(i, globaldomain.colLower_[i], globaldomain.colUpper_[i],
                         feastol, treeweight);
     }
@@ -267,19 +178,11 @@
     size_t numopennodes = numNodes();
     if (numopennodes == 0) break;
 
-<<<<<<< HEAD
-    for (int i = 0; i != numcol; ++i) {
-      if (colLowerNodes[i].size() == numopennodes) {
-        double globallb = colLowerNodes[i].begin()->first;
-        if (globallb > globaldomain.colLower_[i]) {
-          globaldomain.changeBound(HighsBoundType::Lower, i, globallb,
-=======
     for (HighsInt i = 0; i != numcol; ++i) {
       if (colLowerNodes[i].size() == numopennodes) {
         double globallb = colLowerNodes[i].begin()->first;
         if (globallb > globaldomain.colLower_[i]) {
           globaldomain.changeBound(HighsBoundType::kLower, i, globallb,
->>>>>>> ed66d31c
                                    HighsDomain::Reason::unspecified());
           if (globaldomain.infeasible()) break;
         }
@@ -288,11 +191,7 @@
       if (colUpperNodes[i].size() == numopennodes) {
         double globalub = colUpperNodes[i].rbegin()->first;
         if (globalub < globaldomain.colUpper_[i]) {
-<<<<<<< HEAD
-          globaldomain.changeBound(HighsBoundType::Upper, i, globalub,
-=======
           globaldomain.changeBound(HighsBoundType::kUpper, i, globalub,
->>>>>>> ed66d31c
                                    HighsDomain::Reason::unspecified());
           if (globaldomain.infeasible()) break;
         }
@@ -310,18 +209,6 @@
 
   HighsCDouble treeweight = 0.0;
 
-<<<<<<< HEAD
-  auto get_left = [&](int n) -> int& { return nodes[n].leftlower; };
-  auto get_right = [&](int n) -> int& { return nodes[n].rightlower; };
-  auto get_key = [&](int n) {
-    return std::make_tuple(nodes[n].lower_bound, nodes[n].lp_objective, n);
-  };
-
-  // split the lower bound tree along the bounding value
-  lowerroot = highs_splay(std::make_tuple(upper_limit, -HIGHS_CONST_INF, 0),
-                          lowerroot, get_left, get_right, get_key);
-  int delroot;
-=======
   auto get_left = [&](HighsInt n) -> HighsInt& { return nodes[n].leftlower; };
   auto get_right = [&](HighsInt n) -> HighsInt& { return nodes[n].rightlower; };
   auto get_key = [&](HighsInt n) {
@@ -332,7 +219,6 @@
   lowerroot = highs_splay(std::make_tuple(upper_limit, -kHighsInf, 0),
                           lowerroot, get_left, get_right, get_key);
   HighsInt delroot;
->>>>>>> ed66d31c
 
   if (nodes[lowerroot].lower_bound < upper_limit) {
     delroot = get_right(lowerroot);
@@ -378,29 +264,20 @@
 }
 
 void HighsNodeQueue::emplaceNode(std::vector<HighsDomainChange>&& domchgs,
-<<<<<<< HEAD
-                                 double lower_bound, double lp_objective,
-                                 double estimate, int depth) {
-  int pos;
-=======
                                  double lower_bound, double estimate,
                                  HighsInt depth) {
   HighsInt pos;
->>>>>>> ed66d31c
 
   if (freeslots.empty()) {
     pos = nodes.size();
-    nodes.emplace_back(std::move(domchgs), lower_bound, lp_objective, estimate,
-                       depth);
+    nodes.emplace_back(std::move(domchgs), lower_bound, estimate, depth);
   } else {
     pos = freeslots.top();
     freeslots.pop();
-    nodes[pos] = OpenNode(std::move(domchgs), lower_bound, lp_objective,
-                          estimate, depth);
+    nodes[pos] = OpenNode(std::move(domchgs), lower_bound, estimate, depth);
   }
 
   assert(nodes[pos].lower_bound == lower_bound);
-  assert(nodes[pos].lp_objective == lp_objective);
   assert(nodes[pos].estimate == estimate);
   assert(nodes[pos].depth == depth);
 
@@ -408,12 +285,6 @@
 }
 
 HighsNodeQueue::OpenNode HighsNodeQueue::popBestNode() {
-<<<<<<< HEAD
-  auto get_left = [&](int n) -> int& { return nodes[n].leftestimate; };
-  auto get_right = [&](int n) -> int& { return nodes[n].rightestimate; };
-  auto get_key = [&](int n) {
-    return std::make_tuple(LOWERBOUND_WEIGHT * nodes[n].lp_objective +
-=======
   auto get_left = [&](HighsInt n) -> HighsInt& {
     return nodes[n].leftestimate;
   };
@@ -422,21 +293,13 @@
   };
   auto get_key = [&](HighsInt n) {
     return std::make_tuple(LOWERBOUND_WEIGHT * nodes[n].lower_bound +
->>>>>>> ed66d31c
                                ESTIMATE_WEIGHT * nodes[n].estimate,
                            -int(nodes[n].domchgstack.size()), n);
   };
 
-<<<<<<< HEAD
-  estimroot =
-      highs_splay(std::make_tuple(-HIGHS_CONST_INF, -HIGHS_CONST_I_INF, 0),
-                  estimroot, get_left, get_right, get_key);
-  int bestestimnode = estimroot;
-=======
   estimroot = highs_splay(std::make_tuple(-kHighsInf, -kHighsIInf, 0),
                           estimroot, get_left, get_right, get_key);
   HighsInt bestestimnode = estimroot;
->>>>>>> ed66d31c
 
   unlink(bestestimnode);
 
@@ -444,18 +307,6 @@
 }
 
 HighsNodeQueue::OpenNode HighsNodeQueue::popBestBoundNode() {
-<<<<<<< HEAD
-  auto get_left = [&](int n) -> int& { return nodes[n].leftlower; };
-  auto get_right = [&](int n) -> int& { return nodes[n].rightlower; };
-  auto get_key = [&](int n) {
-    return std::make_tuple(nodes[n].lower_bound, nodes[n].lp_objective, n);
-  };
-
-  lowerroot =
-      highs_splay(std::make_tuple(-HIGHS_CONST_INF, -HIGHS_CONST_INF, 0),
-                  lowerroot, get_left, get_right, get_key);
-  int bestboundnode = lowerroot;
-=======
   auto get_left = [&](HighsInt n) -> HighsInt& { return nodes[n].leftlower; };
   auto get_right = [&](HighsInt n) -> HighsInt& { return nodes[n].rightlower; };
   auto get_key = [&](HighsInt n) {
@@ -465,7 +316,6 @@
   lowerroot = highs_splay(std::make_tuple(-kHighsInf, -kHighsInf, 0), lowerroot,
                           get_left, get_right, get_key);
   HighsInt bestboundnode = lowerroot;
->>>>>>> ed66d31c
 
   unlink(bestboundnode);
 
@@ -531,17 +381,6 @@
 double HighsNodeQueue::getBestLowerBound() {
   if (lowerroot == -1) return kHighsInf;
 
-<<<<<<< HEAD
-  auto get_left = [&](int n) -> int& { return nodes[n].leftlower; };
-  auto get_right = [&](int n) -> int& { return nodes[n].rightlower; };
-  auto get_key = [&](int n) {
-    return std::make_tuple(nodes[n].lower_bound, nodes[n].lp_objective, n);
-  };
-
-  lowerroot =
-      highs_splay(std::make_tuple(-HIGHS_CONST_INF, -HIGHS_CONST_INF, 0),
-                  lowerroot, get_left, get_right, get_key);
-=======
   auto get_left = [&](HighsInt n) -> HighsInt& { return nodes[n].leftlower; };
   auto get_right = [&](HighsInt n) -> HighsInt& { return nodes[n].rightlower; };
   auto get_key = [&](HighsInt n) {
@@ -550,6 +389,5 @@
 
   lowerroot = highs_splay(std::make_tuple(-kHighsInf, -kHighsInf, 0), lowerroot,
                           get_left, get_right, get_key);
->>>>>>> ed66d31c
   return nodes[lowerroot].lower_bound;
 }