--- conflicted
+++ resolved
@@ -10,10 +10,6 @@
 /* * * * * * * * * * * * * * * * * * * * * * * * * * * * * * * * * * * * */
 #include <climits>
 
-<<<<<<< HEAD
-=======
-#include "lp_data/HighsModelUtils.h"  // for typeToString Remove 1423
->>>>>>> 23e52838
 #include "mip/HighsMipSolverData.h"
 #include "mip/feasibilityjump.hh"
 
@@ -47,16 +43,7 @@
     if (model->integrality_[i] == HighsVarType::kContinuous) {
       fjVarType = external_feasibilityjump::VarType::Continuous;
     } else {
-<<<<<<< HEAD
       fjVarType = external_feasibilityjump::VarType::Integer;
-=======
-      printf(
-          "Feasibility Jump only supports continuous and integer variables, "
-          "but integrality_[%d] is %s. "
-          "Skipping Feasibility Jump...\n",
-          int(i), typeToString(model->integrality_[i]).c_str());
-      return;
->>>>>>> 23e52838
     }
     solver.addVar(fjVarType, model->col_lower_[i], model->col_upper_[i],
                   model->col_cost_[i]);
@@ -95,7 +82,6 @@
       -> external_feasibilityjump::CallbackControlFlow {
     highsLogUser(log_options, HighsLogType::kInfo,
                  "From Feasibility Jump callback\n");
-<<<<<<< HEAD
     highsLogUser(log_options, HighsLogType::kInfo, "Total effort: %d\n",
                  status.totalEffort);
     highsLogUser(log_options, HighsLogType::kInfo,
@@ -108,8 +94,6 @@
                  status.solutionObjectiveValue);
     highsLogUser(log_options, HighsLogType::kInfo, "Solution found: %d\n",
                  status.solution != nullptr);
-=======
->>>>>>> 23e52838
     if (status.solution != nullptr) {
       found_integer_feasible_solution = true;
       col_value = std::vector<double>(status.solution,
@@ -129,18 +113,6 @@
   if (found_integer_feasible_solution) {
     // Feasibility jump has found a solution, so call addIncumbent to
     // (possibly) update the incumbent
-<<<<<<< HEAD
-    highsLogUser(log_options, HighsLogType::kInfo,
-                 "Feasibility Jump has found an integer feasible solution with "
-                 "objective value %g\n",
-                 objective_function_value);
-    addIncumbent(col_value, objective_function_value,
-                 kSolutionSourceFeasibilityJump);
-  } else {
-    highsLogUser(
-        log_options, HighsLogType::kInfo,
-        "Feasibility Jump has not found an integer feasible solution\n");
-=======
     //    highsLogUser(log_options, HighsLogType::kInfo,
     printf(
         "DEBUG: Feasibility Jump has found an integer feasible solution with "
@@ -156,6 +128,5 @@
     //    highsLogUser(log_options, HighsLogType::kInfo,
     printf(
         "DEBUG: Feasibility Jump has not found an integer feasible solution\n");
->>>>>>> 23e52838
   }
 }