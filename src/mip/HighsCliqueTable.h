/* * * * * * * * * * * * * * * * * * * * * * * * * * * * * * * * * * * * */
/*                                                                       */
/*    This file is part of the HiGHS linear optimization suite           */
/*                                                                       */
/*    Written and engineered 2008-2021 at the University of Edinburgh    */
/*                                                                       */
/*    Available as open-source under the MIT License                     */
/*                                                                       */
/*    Authors: Julian Hall, Ivet Galabova, Qi Huangfu, Leona Gottwald    */
/*    and Michael Feldmeier                                              */
/*                                                                       */
/* * * * * * * * * * * * * * * * * * * * * * * * * * * * * * * * * * * * */
#ifndef HIGHS_CLIQUE_TABLE_H_
#define HIGHS_CLIQUE_TABLE_H_

#include <cstdint>
#include <set>
#include <vector>

#include "lp_data/HConst.h"
#include "util/HighsHash.h"
#include "util/HighsRandom.h"
#include "util/HighsRbTree.h"

class HighsCutPool;
class HighsDomain;
class HighsMipSolver;
class HighsLp;

class HighsCliqueTable {
 public:
  struct CliqueVar {
#ifdef HIGHSINT64
    HighsUInt col : 63;
    HighsUInt val : 1;
#else
    HighsUInt col : 31;
    HighsUInt val : 1;
#endif

    HighsInt index() const { return 2 * col + val; }

    double weight(const std::vector<double>& sol) const {
      return val ? sol[col] : 1.0 - sol[col];
    }

    CliqueVar complement() const { return CliqueVar(col, 1 - val); }

    bool operator==(const CliqueVar& other) const {
      return index() == other.index();
    }

    CliqueVar(HighsInt col, HighsInt val) : col(col), val(val) {}
    CliqueVar() = default;
  };
  struct Clique {
    HighsInt start;
    HighsInt end;
    HighsInt origin;
    HighsInt numZeroFixed;
    bool equality;
  };

  struct Substitution {
    HighsInt substcol;
    CliqueVar replace;
  };

 private:
  struct CliqueSetNode {
    HighsInt cliqueid;
    highs::RbTreeLinks links;

    CliqueSetNode(HighsInt cliqueid) : cliqueid(cliqueid) {}

    CliqueSetNode() {}
  };

  class CliqueSet;
  std::vector<CliqueVar> cliqueentries;
  std::vector<CliqueSetNode> cliquesets;
  struct CliqueSetTree {
    HighsInt root = -1;
    HighsInt first = -1;
  };

  std::vector<std::pair<HighsInt*, HighsInt*>> commoncliquestack;
  std::set<std::pair<HighsInt, int>> freespaces;
  std::vector<HighsInt> freeslots;
  std::vector<Clique> cliques;
  std::vector<CliqueSetTree> cliquesetTree;
  std::vector<CliqueSetTree> sizeTwoCliquesetTree;
  std::vector<HighsInt> numcliquesvar;
  std::vector<CliqueVar> infeasvertexstack;

  std::vector<HighsInt> colsubstituted;
  std::vector<Substitution> substitutions;
  std::vector<HighsInt> deletedrows;
  std::vector<std::pair<HighsInt, CliqueVar>> cliqueextensions;
  std::vector<uint8_t> iscandidate;
  std::vector<uint8_t> colDeleted;
  std::vector<uint32_t> cliquehits;
  std::vector<HighsInt> cliquehitinds;
<<<<<<< HEAD
=======
  std::vector<HighsInt> stack;
>>>>>>> 30b5fc51
  std::vector<uint8_t> neighborhoodFlags;

  // HighsHashTable<std::pair<CliqueVar, CliqueVar>> invertedEdgeCache;
  HighsHashTable<std::pair<CliqueVar, CliqueVar>, HighsInt> sizeTwoCliques;

  HighsRandom randgen;
  HighsInt nfixings;
  HighsInt numEntries;
  HighsInt maxEntries;
  bool inPresolve;
<<<<<<< HEAD
=======
  HighsInt splay(int64_t& numQueries, HighsInt cliqueid, HighsInt root);
>>>>>>> 30b5fc51

  void unlink(HighsInt node);

  void link(HighsInt node);

  HighsInt findCommonCliqueId(int64_t& numQueries, CliqueVar v1, CliqueVar v2);

  HighsInt findCommonCliqueId(CliqueVar v1, CliqueVar v2) {
    return findCommonCliqueId(numNeighborhoodQueries, v1, v2);
  }

  HighsInt runCliqueSubsumption(const HighsDomain& globaldom,
                                std::vector<CliqueVar>& clique);
  struct BronKerboschData {
    const std::vector<double>& sol;
    std::vector<CliqueVar> P;
    std::vector<CliqueVar> R;
    std::vector<CliqueVar> Z;
    std::vector<std::vector<CliqueVar>> cliques;
    double wR = 0.0;
    double minW = 1.05;
    double feastol = 1e-6;
    HighsInt ncalls = 0;
    HighsInt maxcalls = 10000;
    HighsInt maxcliques = 100;
    int64_t maxNeighborhoodQueries = std::numeric_limits<int64_t>::max();

    bool stop(int64_t numNeighborhoodQueries) const {
      return maxcalls == ncalls || int(cliques.size()) == maxcliques ||
             numNeighborhoodQueries > maxNeighborhoodQueries;
    }

    BronKerboschData(const std::vector<double>& sol) : sol(sol) {}
  };

  void bronKerboschRecurse(BronKerboschData& data, HighsInt Plen,
                           const CliqueVar* X, HighsInt Xlen);

  void extractCliques(const HighsMipSolver& mipsolver,
                      std::vector<HighsInt>& inds, std::vector<double>& vals,
                      std::vector<int8_t>& complementation, double rhs,
                      HighsInt nbin, std::vector<HighsInt>& perm,
                      std::vector<CliqueVar>& clique, double feastol);

  void processInfeasibleVertices(HighsDomain& domain);

  void propagateAndCleanup(HighsDomain& globaldom);

  void queryNeighborhood(CliqueVar v, CliqueVar* q, HighsInt N);

  void queryNeighborhood(CliqueVar v, CliqueVar* q, HighsInt N);

 public:
  int64_t numNeighborhoodQueries;

  HighsCliqueTable(HighsInt ncols) {
    cliquesetTree.resize(2 * ncols);
    sizeTwoCliquesetTree.resize(2 * ncols);
    numcliquesvar.resize(2 * ncols, 0);
    neighborhoodFlags.resize(2 * ncols, 0);
    colsubstituted.resize(ncols);
    colDeleted.resize(ncols, false);
    nfixings = 0;
    numNeighborhoodQueries = 0;
    numEntries = 0;
    maxEntries = kHighsIInf;
    inPresolve = false;
  }

  void setPresolveFlag(bool inPresolve) { this->inPresolve = inPresolve; }

  bool getPresolveFlag() const { return inPresolve; }

  HighsInt getNumEntries() const { return numEntries; }

  HighsInt partitionNeighborhood(CliqueVar v, CliqueVar* q, HighsInt N);

  HighsInt shrinkToNeighborhood(CliqueVar v, CliqueVar* q, HighsInt N);

  bool processNewEdge(HighsDomain& globaldom, CliqueVar v1, CliqueVar v2);

  void doAddClique(const CliqueVar* cliquevars, HighsInt numcliquevars,
                   bool equality = false, HighsInt origin = kHighsIInf);

  void addClique(const HighsMipSolver& mipsolver, CliqueVar* cliquevars,
                 HighsInt numcliquevars, bool equality = false,
                 HighsInt origin = kHighsIInf);

  void removeClique(HighsInt cliqueid);

  void resolveSubstitution(CliqueVar& v) const;

  void resolveSubstitution(HighsInt& col, double& val, double& rhs) const;

  std::vector<HighsInt>& getDeletedRows() { return deletedrows; }

  const std::vector<HighsInt>& getDeletedRows() const { return deletedrows; }

  std::vector<Substitution>& getSubstitutions() { return substitutions; }

  const std::vector<Substitution>& getSubstitutions() const {
    return substitutions;
  }

  const Substitution* getSubstitution(HighsInt col) const {
    return colsubstituted[col] ? &substitutions[colsubstituted[col] - 1]
                               : nullptr;
  }

  std::vector<std::pair<HighsInt, CliqueVar>>& getCliqueExtensions() {
    return cliqueextensions;
  }

  const std::vector<std::pair<HighsInt, CliqueVar>>& getCliqueExtensions()
      const {
    return cliqueextensions;
  }

  void setMaxEntries(HighsInt numNz) {
<<<<<<< HEAD
    this->maxEntries = 1000000 + 10 * numNz;
=======
    this->maxEntries = 2000000 + 10 * numNz;
>>>>>>> 30b5fc51
  }

  bool isFull() const { return numEntries >= maxEntries; }

  HighsInt getNumFixings() const { return nfixings; }

  void cliquePartition(std::vector<CliqueVar>& clqVars,
                       std::vector<HighsInt>& partitionStart);

  bool foundCover(HighsDomain& globaldom, CliqueVar v1, CliqueVar v2);

  void extractCliques(HighsMipSolver& mipsolver, bool transformRows = true);

  void extractCliquesFromCut(const HighsMipSolver& mipsolver,
                             const HighsInt* inds, const double* vals,
                             HighsInt len, double rhs);

  void extractObjCliques(HighsMipSolver& mipsolver);

  void vertexInfeasible(HighsDomain& globaldom, HighsInt col, HighsInt val);

  bool haveCommonClique(CliqueVar v1, CliqueVar v2) {
    if (v1.col == v2.col) return false;
    return findCommonCliqueId(v1, v2) != -1;
  }

  bool haveCommonClique(int64_t& numQueries, CliqueVar v1, CliqueVar v2) {
    if (v1.col == v2.col) return false;
    return findCommonCliqueId(numQueries, v1, v2) != -1;
  }

  std::pair<const CliqueVar*, HighsInt> findCommonClique(CliqueVar v1,
                                                         CliqueVar v2) {
    std::pair<const CliqueVar*, HighsInt> c{nullptr, 0};
    if (v1 == v2) return c;
    HighsInt clq = findCommonCliqueId(v1, v2);
    if (clq == -1) return c;

    c.first = &cliqueentries[cliques[clq].start];
    c.second = cliques[clq].end - cliques[clq].start;
    return c;
  }

  void separateCliques(const HighsMipSolver& mipsolver,
                       const std::vector<double>& sol, HighsCutPool& cutpool,
                       double feastol);

  std::vector<std::vector<CliqueVar>> separateCliques(
      const std::vector<double>& sol, const HighsDomain& globaldom,
      double feastol);

  void cleanupFixed(HighsDomain& globaldom);

  void addImplications(HighsDomain& domain, HighsInt col, HighsInt val);

  HighsInt getNumImplications(HighsInt col);

  HighsInt getNumImplications(HighsInt col, bool val);

  void runCliqueMerging(HighsDomain& globaldomain);

  void runCliqueMerging(HighsDomain& globaldomain,
                        std::vector<CliqueVar>& clique, bool equation = false);

  void rebuild(HighsInt ncols, const HighsDomain& globaldomain,
               const std::vector<HighsInt>& cIndex,
               const std::vector<HighsInt>& rIndex);

  void buildFrom(const HighsLp* origModel, const HighsCliqueTable& init);

  HighsInt numCliques() const { return cliques.size() - freeslots.size(); }

  HighsInt numCliques(HighsInt col, bool val) const {
    return numcliquesvar[CliqueVar(col, val).index()];
  }
};

#endif<|MERGE_RESOLUTION|>--- conflicted
+++ resolved
@@ -101,10 +101,6 @@
   std::vector<uint8_t> colDeleted;
   std::vector<uint32_t> cliquehits;
   std::vector<HighsInt> cliquehitinds;
-<<<<<<< HEAD
-=======
-  std::vector<HighsInt> stack;
->>>>>>> 30b5fc51
   std::vector<uint8_t> neighborhoodFlags;
 
   // HighsHashTable<std::pair<CliqueVar, CliqueVar>> invertedEdgeCache;
@@ -115,10 +111,6 @@
   HighsInt numEntries;
   HighsInt maxEntries;
   bool inPresolve;
-<<<<<<< HEAD
-=======
-  HighsInt splay(int64_t& numQueries, HighsInt cliqueid, HighsInt root);
->>>>>>> 30b5fc51
 
   void unlink(HighsInt node);
 
@@ -169,8 +161,6 @@
 
   void queryNeighborhood(CliqueVar v, CliqueVar* q, HighsInt N);
 
-  void queryNeighborhood(CliqueVar v, CliqueVar* q, HighsInt N);
-
  public:
   int64_t numNeighborhoodQueries;
 
@@ -238,11 +228,7 @@
   }
 
   void setMaxEntries(HighsInt numNz) {
-<<<<<<< HEAD
-    this->maxEntries = 1000000 + 10 * numNz;
-=======
     this->maxEntries = 2000000 + 10 * numNz;
->>>>>>> 30b5fc51
   }
 
   bool isFull() const { return numEntries >= maxEntries; }
