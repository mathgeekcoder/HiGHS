/**@file HApp.h
 * @brief Drivers and help message for for HiGHS
 * @author Julian Hall, Ivet Galabova, Qu Huangfu and Michael Feldmeier
 */
#ifndef HAPP_H_
#define HAPP_H_

#include <getopt.h>
#include <unistd.h>
#include <cstring>
#include <fstream>
#include <iomanip>
#include <iostream>
#include <map>
#include <set>
#include <vector>

#include "HAPI.h"
#include "HConfig.h"
#include "HConst.h"
#include "HDual.h"
#include "HPresolve.h"
<<<<<<< HEAD
//#include "HCrash.h"

//#include "HinOut.h"
//Just to write out boxed model
=======
#include "HTester.h"
#include "HTimer.h"
#include "HighsLp.h"
>>>>>>> ca1c0b4d

#ifdef EXT_PRESOLVE
#include "core/Presolve.hpp"
#endif

int solvePlain(HModel &model);
int solvePlainAPI(HModel &model);
int solveSCIP(HModel &model);
int solveTasks(HModel &model);
int solveMulti(HModel &model, const char *partitionfile = 0);
int solvePlainWithPresolve(HModel &model);
int solvePlainExperiments(HModel &model);
int solvePlainJAJH(HModel &model, const char *Price_ArgV, const char *EdWt_ArgV,
                   const char *Crash_ArgV, const char *Presolve_ArgV,
                   double TimeLimit_ArgV);
int solveExternalPresolve(HModel &model);
double presolve(HModel &mod, double &time);

void printHelp(std::string execName) {
  fprintf(stderr, "Usage: %s [options] -f fileName \n\n", execName.c_str());
  fprintf(stderr,
          "Options: \n"
          "  -p On     : use presolve\n"
          "  -c mode   : set crash mode to mode. Values:\n"
          "            : Off LTSSF LTSSF1 LTSSF2 LTSSF3 LTSSF4 LTSSF5 LTSSF6 "
          "LTSSF7 Bs SingTs\n"
          "  -e edWt   : set edge weight to edWt. Values: \n"
          "            : Dan Dvx DSE DSE0 DSE2Dvx\n"
          "  -P Price  : Row Col RowSw RowSwColSw RowUltra\n"
          "  -s        : use option sip\n"
          "  -S        : use option SCIP (to test utilities)\n"
          "  -m [cut]  : use pami. Cutoff optional double value.\n"
          "  -t fName  : use pami with partition file fName\n"
          "  -T time   : use a time limit\n"
          "\n"
          "Note: "
          "The default parser reads fixed format MPS files. If a boost "
          "installation is present\n"
          "free format MPS and .GZ (MPS) files can also be processed.\n");
  return;
}

HighsStatus solveSimplex(const HighsOptions &opt, const HighsLp &lp,
                         HighsSolution &solution);

#endif /* HAPP_H_ */<|MERGE_RESOLUTION|>--- conflicted
+++ resolved
@@ -20,16 +20,9 @@
 #include "HConst.h"
 #include "HDual.h"
 #include "HPresolve.h"
-<<<<<<< HEAD
-//#include "HCrash.h"
-
-//#include "HinOut.h"
-//Just to write out boxed model
-=======
 #include "HTester.h"
 #include "HTimer.h"
 #include "HighsLp.h"
->>>>>>> ca1c0b4d
 
 #ifdef EXT_PRESOLVE
 #include "core/Presolve.hpp"
