--- conflicted
+++ resolved
@@ -1479,12 +1479,8 @@
 
   HighsInt col_dim = lp.num_col_;
   new_num_col = 0;
-<<<<<<< HEAD
   bool have_names = (lp.col_names_.size() != 0);
-=======
-  bool have_names = lp.col_names_.size();
   bool have_integrality = lp.integrality_.size();
->>>>>>> af1bcc31
   for (HighsInt k = from_k; k <= to_k; k++) {
     updateOutInIndex(index_collection, delete_from_col, delete_to_col,
                      keep_from_col, keep_to_col, current_set_entry);
