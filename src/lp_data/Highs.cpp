--- conflicted
+++ resolved
@@ -2162,39 +2162,32 @@
   assert(!solution_.dual_valid);
   // There is no basis: should be so by default
   assert(!basis_.valid);
-<<<<<<< HEAD
   // Get the objective and any KKT failures
   info_.objective_function_value = solver.solution_objective_;
+  const bool use_mip_feasibility_tolerance = false;
+  double primal_feasibility_tolerance = options_.primal_feasibility_tolerance;
+  if (use_mip_feasibility_tolerance) {
+    options_.primal_feasibility_tolerance = options_.mip_feasibility_tolerance;
+  }
+  // NB getKktFailures sets the primal and dual solution status
   getKktFailures(options_, model_, solution_, basis_, info_);
-  // Set the MIP-specific values of info_
-=======
-  // Use generic method to set data required for info
-  HighsSolutionParams solution_params;
-  solution_params.primal_feasibility_tolerance =
-      options_.mip_feasibility_tolerance;
-  solution_params.dual_feasibility_tolerance =
-      options_.dual_feasibility_tolerance;
-  // NB getKktFailures sets the primal and dual solution status
-  getKktFailures(model_, solution_, basis_, solution_params);
-  // Set the values in HighsInfo instance info_.
-  solution_params.objective_function_value = solver.solution_objective_;
-  //  Most come from solution_params...
-  copyFromSolutionParams(info_, solution_params);
-  // Overwrite max infeasibility to include integrality if there is a solution
-  if (solver.solution_objective_ != kHighsInf) {
-    info_.max_primal_infeasibility =
+  if (use_mip_feasibility_tolerance) {
+    // Overwrite max infeasibility to include integrality if there is a solution
+    if (solver.solution_objective_ != kHighsInf) {
+      info_.num_primal_infeasibilities = kHighsIllegalInfeasibilityCount;
+      info_.max_primal_infeasibility =
         std::max({solver.row_violation_, solver.bound_violation_,
                   solver.integrality_violation_});
-    if (info_.max_primal_infeasibility > options_.mip_feasibility_tolerance)
-      info_.primal_solution_status = kSolutionStatusInfeasible;
-  }
-  // ... and iteration counts...
-  info_.simplex_iteration_count = iteration_counts_.simplex;
-  info_.ipm_iteration_count = iteration_counts_.ipm;
-  info_.crossover_iteration_count = iteration_counts_.crossover;
-  info_.qp_iteration_count = iteration_counts_.qp;
-  // ... but others are MIP-specific.
->>>>>>> aaa75d8b
+      if (info_.max_primal_infeasibility > options_.mip_feasibility_tolerance) {
+	info_.primal_solution_status = kSolutionStatusInfeasible;
+      // model_status_ = HighsModelStatus::kNotset;
+      }
+      info_.sum_primal_infeasibilities = kHighsIllegalInfeasibilityMeasure;
+    }
+    // Recover the primal feasibility tolerance
+    options_.primal_feasibility_tolerance = primal_feasibility_tolerance;
+  }
+  // Set the MIP-specific values of info_
   info_.mip_node_count = solver.node_count_;
   info_.mip_dual_bound = solver.dual_bound_;
   info_.mip_gap =
