/* * * * * * * * * * * * * * * * * * * * * * * * * * * * * * * * * * * * */
/*                                                                       */
/*    This file is part of the HiGHS linear optimization suite           */
/*                                                                       */
/*    Written and engineered 2008-2022 at the University of Edinburgh    */
/*                                                                       */
/*    Available as open-source under the MIT License                     */
/*                                                                       */
/*    Authors: Julian Hall, Ivet Galabova, Leona Gottwald and Michael    */
/*    Feldmeier                                                          */
/*                                                                       */
/* * * * * * * * * * * * * * * * * * * * * * * * * * * * * * * * * * * * */
/**@file lp_data/Highs.cpp
 * @brief
 */
#include "Highs.h"

#include <algorithm>
#include <cassert>
#include <iostream>
#include <memory>
#include <sstream>

#include "io/Filereader.h"
#include "io/LoadOptions.h"
#include "lp_data/HighsInfoDebug.h"
#include "lp_data/HighsLpSolverObject.h"
#include "lp_data/HighsSolve.h"
#include "mip/HighsMipSolver.h"
#include "model/HighsHessianUtils.h"
#include "parallel/HighsParallel.h"
#include "presolve/ICrashX.h"
#include "qpsolver/quass.hpp"
#include "simplex/HSimplex.h"
#include "simplex/HSimplexDebug.h"
#include "util/HighsMatrixPic.h"
#include "util/HighsSort.h"

Highs::Highs() {}

HighsStatus Highs::clear() {
  resetOptions();
  return clearModel();
}

HighsStatus Highs::clearModel() {
  model_.clear();
  return clearSolver();
}

HighsStatus Highs::clearSolver() {
  HighsStatus return_status = HighsStatus::kOk;
  clearPresolve();
  invalidateUserSolverData();
  return returnFromHighs(return_status);
}

HighsStatus Highs::setOptionValue(const std::string& option, const bool value) {
  if (setLocalOptionValue(options_.log_options, option, options_.records,
                          value) == OptionStatus::kOk)
    return HighsStatus::kOk;
  return HighsStatus::kError;
}

HighsStatus Highs::setOptionValue(const std::string& option,
                                  const HighsInt value) {
  if (setLocalOptionValue(options_.log_options, option, options_.records,
                          value) == OptionStatus::kOk)
    return HighsStatus::kOk;
  return HighsStatus::kError;
}

HighsStatus Highs::setOptionValue(const std::string& option,
                                  const double value) {
  if (setLocalOptionValue(options_.log_options, option, options_.records,
                          value) == OptionStatus::kOk)
    return HighsStatus::kOk;
  return HighsStatus::kError;
}

HighsStatus Highs::setOptionValue(const std::string& option,
                                  const std::string value) {
  HighsLogOptions report_log_options = options_.log_options;
  if (setLocalOptionValue(report_log_options, option, options_.log_options,
                          options_.records, value) == OptionStatus::kOk)
    return HighsStatus::kOk;
  return HighsStatus::kError;
}

HighsStatus Highs::setOptionValue(const std::string& option,
                                  const char* value) {
  HighsLogOptions report_log_options = options_.log_options;
  if (setLocalOptionValue(report_log_options, option, options_.log_options,
                          options_.records, value) == OptionStatus::kOk)
    return HighsStatus::kOk;
  return HighsStatus::kError;
}

HighsStatus Highs::readOptions(const std::string filename) {
  if (filename.size() <= 0) {
    highsLogUser(options_.log_options, HighsLogType::kWarning,
                 "Empty file name so not reading options\n");
    return HighsStatus::kWarning;
  }
  HighsLogOptions report_log_options = options_.log_options;
  if (!loadOptionsFromFile(report_log_options, options_, filename))
    return HighsStatus::kError;
  return HighsStatus::kOk;
}

HighsStatus Highs::passOptions(const HighsOptions& options) {
  if (passLocalOptions(options_.log_options, options, options_) ==
      OptionStatus::kOk)
    return HighsStatus::kOk;
  return HighsStatus::kError;
}

HighsStatus Highs::getOptionValue(const std::string& option,
                                  bool& value) const {
  if (getLocalOptionValue(options_.log_options, option, options_.records,
                          value) == OptionStatus::kOk)
    return HighsStatus::kOk;
  return HighsStatus::kError;
}

HighsStatus Highs::getOptionValue(const std::string& option,
                                  HighsInt& value) const {
  if (getLocalOptionValue(options_.log_options, option, options_.records,
                          value) == OptionStatus::kOk)
    return HighsStatus::kOk;
  return HighsStatus::kError;
}

HighsStatus Highs::getOptionValue(const std::string& option,
                                  double& value) const {
  if (getLocalOptionValue(options_.log_options, option, options_.records,
                          value) == OptionStatus::kOk)
    return HighsStatus::kOk;
  return HighsStatus::kError;
}

HighsStatus Highs::getOptionValue(const std::string& option,
                                  std::string& value) const {
  if (getLocalOptionValue(options_.log_options, option, options_.records,
                          value) == OptionStatus::kOk)
    return HighsStatus::kOk;
  return HighsStatus::kError;
}

HighsStatus Highs::getOptionType(const std::string& option,
                                 HighsOptionType& type) const {
  if (getLocalOptionType(options_.log_options, option, options_.records,
                         type) == OptionStatus::kOk)
    return HighsStatus::kOk;
  return HighsStatus::kError;
}

HighsStatus Highs::resetOptions() {
  resetLocalOptions(options_.records);
  return HighsStatus::kOk;
}

HighsStatus Highs::writeOptions(const std::string filename,
                                const bool report_only_deviations) const {
  HighsStatus return_status = HighsStatus::kOk;
  FILE* file;
  bool html;
  return_status = interpretCallStatus(
      options_.log_options, openWriteFile(filename, "writeOptions", file, html),
      return_status, "openWriteFile");
  if (return_status == HighsStatus::kError) return return_status;

  return_status = interpretCallStatus(
      options_.log_options,
      writeOptionsToFile(file, options_.records, report_only_deviations, html),
      return_status, "writeOptionsToFile");
  if (file != stdout) fclose(file);
  return return_status;
}

HighsStatus Highs::getInfoValue(const std::string& info,
                                HighsInt& value) const {
  InfoStatus status =
      getLocalInfoValue(options_, info, info_.valid, info_.records, value);
  if (status == InfoStatus::kOk) {
    return HighsStatus::kOk;
  } else if (status == InfoStatus::kUnavailable) {
    return HighsStatus::kWarning;
  } else {
    return HighsStatus::kError;
  }
}

#ifndef HIGHSINT64
HighsStatus Highs::getInfoValue(const std::string& info, int64_t& value) const {
  InfoStatus status =
      getLocalInfoValue(options_, info, info_.valid, info_.records, value);
  if (status == InfoStatus::kOk) {
    return HighsStatus::kOk;
  } else if (status == InfoStatus::kUnavailable) {
    return HighsStatus::kWarning;
  } else {
    return HighsStatus::kError;
  }
}
#endif

HighsStatus Highs::getInfoValue(const std::string& info, double& value) const {
  InfoStatus status =
      getLocalInfoValue(options_, info, info_.valid, info_.records, value);
  if (status == InfoStatus::kOk) {
    return HighsStatus::kOk;
  } else if (status == InfoStatus::kUnavailable) {
    return HighsStatus::kWarning;
  } else {
    return HighsStatus::kError;
  }
}

HighsStatus Highs::writeInfo(const std::string filename) const {
  HighsStatus return_status = HighsStatus::kOk;
  FILE* file;
  bool html;
  return_status = interpretCallStatus(
      options_.log_options, openWriteFile(filename, "writeInfo", file, html),
      return_status, "openWriteFile");
  if (return_status == HighsStatus::kError) return return_status;

  return_status = interpretCallStatus(
      options_.log_options,
      writeInfoToFile(file, info_.valid, info_.records, html), return_status,
      "writeInfoToFile");
  if (file != stdout) fclose(file);
  return return_status;
}

// Methods below change the incumbent model or solver infomation
// associated with it. Hence returnFromHighs is called at the end of
// each
HighsStatus Highs::passModel(HighsModel model) {
  // This is the "master" Highs::passModel, in that all the others
  // eventually call it
  this->logHeader();
  HighsStatus return_status = HighsStatus::kOk;
  // Clear the incumbent model and any associated data
  clearModel();
  HighsLp& lp = model_.lp_;
  HighsHessian& hessian = model_.hessian_;
  // Move the model's LP and Hessian to the internal LP and Hessian
  lp = std::move(model.lp_);
  hessian = std::move(model.hessian_);
  assert(lp.a_matrix_.formatOk());
  if (lp.num_col_ == 0 || lp.num_row_ == 0) {
    // Model constraint matrix has either no columns or no
    // rows. Clearly the matrix is empty, so may have no orientation
    // or starts assigned. HiGHS assumes that such a model will have
    // null starts, so make it column-wise
    lp.a_matrix_.format_ = MatrixFormat::kColwise;
    lp.a_matrix_.start_.assign(lp.num_col_ + 1, 0);
    lp.a_matrix_.index_.clear();
    lp.a_matrix_.value_.clear();
  } else {
    // Matrix has rows and columns, so a_matrix format must be valid
    if (!lp.a_matrix_.formatOk()) return HighsStatus::kError;
  }
  // Dimensions in a_matrix_ may not be set, so take them from lp.
  lp.setMatrixDimensions();
  // Residual scale factors may be present. ToDo Allow user-defined
  // scale factors to be passed
  assert(!lp.is_scaled_);
  assert(!lp.is_moved_);
  lp.resetScale();
  // Check that the LP array dimensions are valid
  if (!lpDimensionsOk("passModel", lp, options_.log_options))
    return HighsStatus::kError;
  // Check that the Hessian format is valid
  if (!hessian.formatOk()) return HighsStatus::kError;
  // Ensure that the LP is column-wise
  lp.ensureColwise();
  // Check validity of the LP, normalising its values
  return_status = interpretCallStatus(
      options_.log_options, assessLp(lp, options_), return_status, "assessLp");
  if (return_status == HighsStatus::kError) return return_status;
  // Check validity of any Hessian, normalising its entries
  return_status = interpretCallStatus(options_.log_options,
                                      assessHessian(hessian, options_),
                                      return_status, "assessHessian");
  if (return_status == HighsStatus::kError) return return_status;
  if (hessian.dim_) {
    // Clear any zero Hessian
    if (hessian.numNz() == 0) {
      highsLogUser(options_.log_options, HighsLogType::kInfo,
                   "Hessian has dimension %" HIGHSINT_FORMAT
                   " but no nonzeros, so is ignored\n",
                   hessian.dim_);
      hessian.clear();
    }
  }
  // Clear solver status, solution, basis and info associated with any
  // previous model; clear any HiGHS model object; create a HiGHS
  // model object for this LP
  return_status = interpretCallStatus(options_.log_options, clearSolver(),
                                      return_status, "clearSolver");
  return returnFromHighs(return_status);
}

HighsStatus Highs::passModel(HighsLp lp) {
  HighsModel model;
  model.lp_ = std::move(lp);
  return passModel(std::move(model));
}

HighsStatus Highs::passModel(
    const HighsInt num_col, const HighsInt num_row, const HighsInt a_num_nz,
    const HighsInt q_num_nz, const HighsInt a_format, const HighsInt q_format,
    const HighsInt sense, const double offset, const double* costs,
    const double* col_lower, const double* col_upper, const double* row_lower,
    const double* row_upper, const HighsInt* a_start, const HighsInt* a_index,
    const double* a_value, const HighsInt* q_start, const HighsInt* q_index,
    const double* q_value, const HighsInt* integrality) {
  this->logHeader();
  HighsModel model;
  HighsLp& lp = model.lp_;
  // Check that the formats of the constraint matrix and Hessian are valid
  if (!aFormatOk(a_num_nz, a_format)) {
    highsLogUser(options_.log_options, HighsLogType::kError,
                 "Model has illegal constraint matrix format\n");
    return HighsStatus::kError;
  }
  if (!qFormatOk(q_num_nz, q_format)) {
    highsLogUser(options_.log_options, HighsLogType::kError,
                 "Model has illegal Hessian matrix format\n");
    return HighsStatus::kError;
  }
  const bool a_rowwise =
      a_num_nz > 0 ? a_format == (HighsInt)MatrixFormat::kRowwise : false;
  //  if (num_nz) a_rowwise = a_format == (HighsInt)MatrixFormat::kRowwise;

  lp.num_col_ = num_col;
  lp.num_row_ = num_row;
  if (num_col > 0) {
    assert(costs != NULL);
    assert(col_lower != NULL);
    assert(col_upper != NULL);
    lp.col_cost_.assign(costs, costs + num_col);
    lp.col_lower_.assign(col_lower, col_lower + num_col);
    lp.col_upper_.assign(col_upper, col_upper + num_col);
  }
  if (num_row > 0) {
    assert(row_lower != NULL);
    assert(row_upper != NULL);
    lp.row_lower_.assign(row_lower, row_lower + num_row);
    lp.row_upper_.assign(row_upper, row_upper + num_row);
  }
  if (a_num_nz > 0) {
    assert(num_col > 0);
    assert(num_row > 0);
    assert(a_start != NULL);
    assert(a_index != NULL);
    assert(a_value != NULL);
    if (a_rowwise) {
      lp.a_matrix_.start_.assign(a_start, a_start + num_row);
    } else {
      lp.a_matrix_.start_.assign(a_start, a_start + num_col);
    }
    lp.a_matrix_.index_.assign(a_index, a_index + a_num_nz);
    lp.a_matrix_.value_.assign(a_value, a_value + a_num_nz);
  }
  if (a_rowwise) {
    lp.a_matrix_.start_.resize(num_row + 1);
    lp.a_matrix_.start_[num_row] = a_num_nz;
    lp.a_matrix_.format_ = MatrixFormat::kRowwise;
  } else {
    lp.a_matrix_.start_.resize(num_col + 1);
    lp.a_matrix_.start_[num_col] = a_num_nz;
    lp.a_matrix_.format_ = MatrixFormat::kColwise;
  }
  if (sense == (HighsInt)ObjSense::kMaximize) {
    lp.sense_ = ObjSense::kMaximize;
  } else {
    lp.sense_ = ObjSense::kMinimize;
  }
  lp.offset_ = offset;
  if (num_col > 0 && integrality != NULL) {
    lp.integrality_.resize(num_col);
    for (HighsInt iCol = 0; iCol < num_col; iCol++) {
      HighsInt integrality_status = integrality[iCol];
      const bool legal_integrality_status =
          integrality_status == (HighsInt)HighsVarType::kContinuous ||
          integrality_status == (HighsInt)HighsVarType::kInteger ||
          integrality_status == (HighsInt)HighsVarType::kSemiContinuous ||
          integrality_status == (HighsInt)HighsVarType::kSemiInteger;
      if (!legal_integrality_status) {
        highsLogDev(
            options_.log_options, HighsLogType::kError,
            "Model has illegal integer value of %d for integrality[%d]\n",
            (int)integrality_status, iCol);
        return HighsStatus::kError;
      }
      lp.integrality_[iCol] = (HighsVarType)integrality_status;
    }
  }
  if (q_num_nz > 0) {
    assert(num_col > 0);
    assert(q_start != NULL);
    assert(q_index != NULL);
    assert(q_value != NULL);
    HighsHessian& hessian = model.hessian_;
    hessian.dim_ = num_col;
    hessian.format_ = HessianFormat::kTriangular;
    hessian.start_.assign(q_start, q_start + num_col);
    hessian.start_.resize(num_col + 1);
    hessian.start_[num_col] = q_num_nz;
    hessian.index_.assign(q_index, q_index + q_num_nz);
    hessian.value_.assign(q_value, q_value + q_num_nz);
  }
  return passModel(std::move(model));
}

HighsStatus Highs::passModel(const HighsInt num_col, const HighsInt num_row,
                             const HighsInt num_nz, const HighsInt a_format,
                             const HighsInt sense, const double offset,
                             const double* costs, const double* col_lower,
                             const double* col_upper, const double* row_lower,
                             const double* row_upper, const HighsInt* a_start,
                             const HighsInt* a_index, const double* a_value,
                             const HighsInt* integrality) {
  return passModel(num_col, num_row, num_nz, 0, a_format, 0, sense, offset,
                   costs, col_lower, col_upper, row_lower, row_upper, a_start,
                   a_index, a_value, NULL, NULL, NULL, integrality);
}

HighsStatus Highs::passHessian(HighsHessian hessian_) {
  this->logHeader();
  HighsStatus return_status = HighsStatus::kOk;
  HighsHessian& hessian = model_.hessian_;
  hessian = std::move(hessian_);
  // Check validity of any Hessian, normalising its entries
  return_status = interpretCallStatus(options_.log_options,
                                      assessHessian(hessian, options_),
                                      return_status, "assessHessian");
  if (return_status == HighsStatus::kError) return return_status;
  if (hessian.dim_) {
    // Clear any zero Hessian
    if (hessian.numNz() == 0) {
      highsLogUser(options_.log_options, HighsLogType::kInfo,
                   "Hessian has dimension %" HIGHSINT_FORMAT
                   " but no nonzeros, so is ignored\n",
                   hessian.dim_);
      hessian.clear();
    }
  }
  return_status = interpretCallStatus(options_.log_options, clearSolver(),
                                      return_status, "clearSolver");
  return returnFromHighs(return_status);
}

HighsStatus Highs::passHessian(const HighsInt dim, const HighsInt num_nz,
                               const HighsInt format, const HighsInt* start,
                               const HighsInt* index, const double* value) {
  this->logHeader();
  HighsHessian hessian;
  if (!qFormatOk(num_nz, format)) {
    highsLogUser(options_.log_options, HighsLogType::kError,
                 "Model has illegal Hessian matrix format\n");
    return HighsStatus::kError;
  }
  HighsInt num_col = model_.lp_.num_col_;
  if (dim != num_col) return HighsStatus::kError;
  hessian.dim_ = num_col;
  hessian.format_ = HessianFormat::kTriangular;
  if (dim > 0) {
    assert(start != NULL);
    hessian.start_.assign(start, start + num_col);
    hessian.start_.resize(num_col + 1);
    hessian.start_[num_col] = num_nz;
  }
  if (num_nz > 0) {
    assert(index != NULL);
    assert(value != NULL);
    hessian.index_.assign(index, index + num_nz);
    hessian.value_.assign(value, value + num_nz);
  }
  return passHessian(hessian);
}

HighsStatus Highs::readModel(const std::string filename) {
  this->logHeader();
  HighsStatus return_status = HighsStatus::kOk;
  Filereader* reader =
      Filereader::getFilereader(options_.log_options, filename);
  if (reader == NULL) {
    highsLogUser(options_.log_options, HighsLogType::kError,
                 "Model file %s not supported\n", filename.c_str());
    return HighsStatus::kError;
  }

  HighsModel model;
  FilereaderRetcode call_code =
      reader->readModelFromFile(options_, filename, model);
  delete reader;
  if (call_code != FilereaderRetcode::kOk) {
    interpretFilereaderRetcode(options_.log_options, filename.c_str(),
                               call_code);
    return_status =
        interpretCallStatus(options_.log_options, HighsStatus::kError,
                            return_status, "readModelFromFile");
    if (return_status == HighsStatus::kError) return return_status;
  }
  model.lp_.model_name_ = extractModelName(filename);
  const bool remove_rows_of_count_1 = false;
  if (remove_rows_of_count_1) {
    // .lp files from PWSC (notably st-test23.lp) have bounds for
    // semi-continuous variables in the constraints section. By default,
    // these are interpreted as constraints, so the semi-continuous
    // variables are not set up correctly. Fix is to remove all rows of
    // count 1, interpreting their bounds as bounds on the corresponding
    // variable.
    removeRowsOfCountOne(options_.log_options, model.lp_);
  }
  return_status =
      interpretCallStatus(options_.log_options, passModel(std::move(model)),
                          return_status, "passModel");
  return returnFromHighs(return_status);
}

HighsStatus Highs::readBasis(const std::string filename) {
  this->logHeader();
  HighsStatus return_status = HighsStatus::kOk;
  // Try to read basis file into read_basis
  HighsBasis read_basis = basis_;
  return_status = interpretCallStatus(
      options_.log_options,
      readBasisFile(options_.log_options, read_basis, filename), return_status,
      "readBasis");
  if (return_status != HighsStatus::kOk) return return_status;
  // Basis read OK: check whether it's consistent with the LP
  if (!isBasisConsistent(model_.lp_, read_basis)) {
    highsLogUser(options_.log_options, HighsLogType::kError,
                 "readBasis: invalid basis\n");
    return HighsStatus::kError;
  }
  // Update the HiGHS basis and invalidate any simplex basis for the model
  basis_ = read_basis;
  basis_.valid = true;
  // Follow implications of a new HiGHS basis
  newHighsBasis();
  // Can't use returnFromHighs since...
  return HighsStatus::kOk;
}

HighsStatus Highs::writeModel(const std::string filename) {
  HighsStatus return_status = HighsStatus::kOk;

  // Ensure that the LP is column-wise
  model_.lp_.ensureColwise();
  if (filename == "") {
    // Empty file name: report model on logging stream
    reportModel();
    return_status = HighsStatus::kOk;
  } else {
    Filereader* writer =
        Filereader::getFilereader(options_.log_options, filename);
    if (writer == NULL) {
      highsLogUser(options_.log_options, HighsLogType::kError,
                   "Model file %s not supported\n", filename.c_str());
      return HighsStatus::kError;
    }
    return_status = interpretCallStatus(
        options_.log_options,
        writer->writeModelToFile(options_, filename, model_), return_status,
        "writeModelToFile");
    delete writer;
  }
  return returnFromHighs(return_status);
}

HighsStatus Highs::writeBasis(const std::string filename) {
  HighsStatus return_status = HighsStatus::kOk;
  HighsStatus call_status;
  FILE* file;
  bool html;
  call_status = openWriteFile(filename, "writebasis", file, html);
  return_status = interpretCallStatus(options_.log_options, call_status,
                                      return_status, "openWriteFile");
  if (return_status == HighsStatus::kError) return return_status;
  writeBasisFile(file, basis_);
  if (file != stdout) fclose(file);
  return returnFromHighs(return_status);
}

HighsStatus Highs::presolve() {
  HighsStatus return_status = HighsStatus::kOk;

  clearPresolve();
  if (model_.isEmpty()) {
    model_presolve_status_ = HighsPresolveStatus::kNotReduced;
  } else {
    const bool force_presolve = true;
    // make sure global scheduler is initialized before calling presolve, since
    // MIP presolve may use parallelism
    highs::parallel::initialize_scheduler(options_.threads);
    max_threads = highs::parallel::num_threads();
    if (options_.threads != 0 && max_threads != options_.threads) {
      highsLogUser(
          options_.log_options, HighsLogType::kError,
          "Option 'threads' is set to %d but global scheduler has already been "
          "initialized to use %d threads. The previous scheduler instance can "
          "be destroyed by calling Highs::resetGlobalScheduler().\n",
          (int)options_.threads, max_threads);
      return HighsStatus::kError;
    }
    model_presolve_status_ = runPresolve(force_presolve);
  }

  bool using_reduced_lp = false;
  switch (model_presolve_status_) {
    case HighsPresolveStatus::kNotPresolved: {
      // Shouldn't happen
      assert(model_presolve_status_ != HighsPresolveStatus::kNotPresolved);
      return_status = HighsStatus::kError;
      break;
    }
    case HighsPresolveStatus::kNotReduced:
    case HighsPresolveStatus::kInfeasible:
    case HighsPresolveStatus::kReduced:
    case HighsPresolveStatus::kReducedToEmpty:
    case HighsPresolveStatus::kUnboundedOrInfeasible: {
      // All OK
      if (model_presolve_status_ == HighsPresolveStatus::kInfeasible) {
        // Infeasible model, so indicate that the incumbent model is
        // known as such
        setHighsModelStatusAndClearSolutionAndBasis(
            HighsModelStatus::kInfeasible);
      } else if (model_presolve_status_ == HighsPresolveStatus::kNotReduced) {
        // No reduction, so fill Highs presolved model with the
        // incumbent model
        presolved_model_ = model_;
      } else if (model_presolve_status_ == HighsPresolveStatus::kReduced) {
        // Nontrivial reduction, so fill Highs presolved model with the
        // presolved model
        using_reduced_lp = true;
      }
      return_status = HighsStatus::kOk;
      break;
    }
    case HighsPresolveStatus::kTimeout: {
      // Timeout, so assume that it's OK to fill the Highs presolved model with
      // the presolved model, but return warning.
      using_reduced_lp = true;
      return_status = HighsStatus::kWarning;
      break;
    }
    default: {
      // case HighsPresolveStatus::kError
      setHighsModelStatusAndClearSolutionAndBasis(
          HighsModelStatus::kPresolveError);
      return_status = HighsStatus::kError;
    }
  }
  if (using_reduced_lp) {
    presolved_model_.lp_ = presolve_.getReducedProblem();
    presolved_model_.lp_.setMatrixDimensions();
  }

  highsLogUser(
      options_.log_options, HighsLogType::kInfo, "Presolve status: %s\n",
      presolve_.presolveStatusToString(model_presolve_status_).c_str());
  return returnFromHighs(return_status);
}

// Checks the options calls presolve and postsolve if needed. Solvers are called
// with callSolveLp(..)
HighsStatus Highs::run() {
  HighsInt min_highs_debug_level = kHighsDebugLevelMin;
  // kHighsDebugLevelCostly;
  // kHighsDebugLevelMax;
  //
  //  if (model_.lp_.num_row_>0 && model_.lp_.num_col_>0)
  //  writeLpMatrixPicToFile(options_, "LpMatrix", model_.lp_);
  if (options_.highs_debug_level < min_highs_debug_level)
    options_.highs_debug_level = min_highs_debug_level;

  const bool possibly_use_log_dev_level_2 = false;
  const HighsInt log_dev_level = options_.log_dev_level;
  const bool output_flag = options_.output_flag;
  HighsInt use_log_dev_level = log_dev_level;
  bool use_output_flag = output_flag;
  const HighsInt check_debug_run_call_num = -103757;
  const HighsInt check_num_col = -317;
  const HighsInt check_num_row = -714;
  if (possibly_use_log_dev_level_2) {
    if (this->debug_run_call_num_ == check_debug_run_call_num &&
        model_.lp_.num_col_ == check_num_col &&
        model_.lp_.num_row_ == check_num_row) {
      std::string message =
          "Entering Highs::run(): run/col/row matching check ";
      highsLogDev(options_.log_options, HighsLogType::kInfo,
                  "%s: run %d: LP(%6d, %6d)\n", message.c_str(),
                  (int)this->debug_run_call_num_, (int)model_.lp_.num_col_,
                  (int)model_.lp_.num_row_);
      // highsPause(true, message);
      use_log_dev_level = 2;
      use_output_flag = true;
    }
  }
  if (ekk_instance_.status_.has_nla)
    assert(ekk_instance_.lpFactorRowCompatible(model_.lp_.num_row_));

  highs::parallel::initialize_scheduler(options_.threads);

  max_threads = highs::parallel::num_threads();
  if (options_.threads != 0 && max_threads != options_.threads) {
    highsLogUser(
        options_.log_options, HighsLogType::kError,
        "Option 'threads' is set to %d but global scheduler has already been "
        "initialized to use %d threads. The previous scheduler instance can "
        "be destroyed by calling Highs::resetGlobalScheduler().\n",
        (int)options_.threads, max_threads);
    return HighsStatus::kError;
  }
  assert(max_threads > 0);
  if (max_threads <= 0)
    highsLogDev(options_.log_options, HighsLogType::kWarning,
                "WARNING: max_threads() returns %" HIGHSINT_FORMAT "\n",
                max_threads);
  highsLogDev(options_.log_options, HighsLogType::kDetailed,
              "Running with %" HIGHSINT_FORMAT " thread(s)\n", max_threads);
  assert(called_return_from_run);
  if (!called_return_from_run) {
    highsLogDev(options_.log_options, HighsLogType::kError,
                "Highs::run() called with called_return_from_run false\n");
    return HighsStatus::kError;
  }
  // Ensure that all vectors in the model have exactly the right size
  exactResizeModel();
  // Set this so that calls to returnFromRun() can be checked
  called_return_from_run = false;
  // From here all return statements execute returnFromRun()
  HighsStatus return_status = HighsStatus::kOk;
  HighsStatus call_status;
  // Initialise the HiGHS model status
  model_status_ = HighsModelStatus::kNotset;
  // Clear the run info
  invalidateInfo();
  // Zero the iteration counts
  zeroIterationCounts();
  // Start the HiGHS run clock
  timer_.startRunHighsClock();
  // Return immediately if the model has no columns
  if (!model_.lp_.num_col_) {
    setHighsModelStatusAndClearSolutionAndBasis(HighsModelStatus::kModelEmpty);
    return returnFromRun(HighsStatus::kOk);
  }
  // Return immediately if the model is infeasible due to inconsistent bounds
  if (isBoundInfeasible(options_.log_options, model_.lp_)) {
    setHighsModelStatusAndClearSolutionAndBasis(HighsModelStatus::kInfeasible);
    return returnFromRun(return_status);
  }
  // Ensure that the LP (and any simplex LP) has the matrix column-wise
  model_.lp_.ensureColwise();
  // Ensure that the matrix has no large values
  if (model_.lp_.a_matrix_.hasLargeValue(options_.large_matrix_value)) {
    highsLogUser(options_.log_options, HighsLogType::kError,
                 "Cannot solve a model with a |value| exceeding %g in "
                 "constraint matrix\n",
                 options_.large_matrix_value);
    return returnFromRun(HighsStatus::kError);
  }
  if (options_.highs_debug_level > min_highs_debug_level) {
    // Shouldn't have to check validity of the LP since this is done when it is
    // loaded or modified
    call_status = assessLp(model_.lp_, options_);
    // If any errors have been found or normalisation carried out,
    // call_status will be kError or kWarning, so only valid return is OK.
    assert(call_status == HighsStatus::kOk);
    return_status = interpretCallStatus(options_.log_options, call_status,
                                        return_status, "assessLp");
    if (return_status == HighsStatus::kError)
      return returnFromRun(return_status);
    // Shouldn't have to check that the options settings are legal,
    // since they are checked when modified
    if (checkOptions(options_.log_options, options_.records) !=
        OptionStatus::kOk) {
      return_status = HighsStatus::kError;
      return returnFromRun(return_status);
    }
  }

  if (model_.lp_.model_name_.compare(""))
    highsLogDev(options_.log_options, HighsLogType::kVerbose,
                "Solving model: %s\n", model_.lp_.model_name_.c_str());

  // Check validity of any integrality, keeping a record of any upper
  // bound modifications for semi-variables
  call_status = assessIntegrality(model_.lp_, options_);
  if (call_status == HighsStatus::kError) {
    setHighsModelStatusAndClearSolutionAndBasis(HighsModelStatus::kSolveError);
    return returnFromRun(HighsStatus::kError);
  }

  if (!options_.solver.compare(kHighsChooseString) && model_.isQp()) {
    // Choosing method according to model class, and model is a QP
    //
    // Ensure that it's not MIQP!
    if (model_.isMip()) {
      highsLogUser(options_.log_options, HighsLogType::kError,
                   "Cannot solve MIQP problems with HiGHS\n");
      return returnFromRun(HighsStatus::kError);
    }
    // Ensure that its diagonal entries are OK in the context of the
    // objective sense. It's OK to be semi-definite
    if (!okHessianDiagonal(options_, model_.hessian_, model_.lp_.sense_)) {
      highsLogUser(options_.log_options, HighsLogType::kError,
                   "Cannot solve non-convex QP problems with HiGHS\n");
      return returnFromRun(HighsStatus::kError);
    }
    call_status = callSolveQp();
    return_status = interpretCallStatus(options_.log_options, call_status,
                                        return_status, "callSolveQp");
    return returnFromRun(return_status);
  }

  if (!options_.solver.compare(kHighsChooseString) && model_.isMip()) {
    // Choosing method according to model class, and model is a MIP
    call_status = callSolveMip();
    return_status = interpretCallStatus(options_.log_options, call_status,
                                        return_status, "callSolveMip");
    return returnFromRun(return_status);
  }
  // Solve the model as an LP
  HighsLp& incumbent_lp = model_.lp_;
  HighsLogOptions& log_options = options_.log_options;
  bool no_incumbent_lp_solution_or_basis = false;
  //
  // Record the initial time and set the component times and postsolve
  // iteration count to -1 to identify whether they are not required
  double initial_time = timer_.readRunHighsClock();
  double this_presolve_time = -1;
  double this_solve_presolved_lp_time = -1;
  double this_postsolve_time = -1;
  double this_solve_original_lp_time = -1;
  HighsInt postsolve_iteration_count = -1;
  const bool ipx_no_crossover =
      options_.solver == kIpmString && !options_.run_crossover;

  if (options_.icrash) {
    ICrashStrategy strategy = ICrashStrategy::kICA;
    bool strategy_ok = parseICrashStrategy(options_.icrash_strategy, strategy);
    if (!strategy_ok) {
      // std::cout << "ICrash error: unknown strategy." << std::endl;
      highsLogUser(options_.log_options, HighsLogType::kError,
                   "ICrash error: unknown strategy.\n");
      return HighsStatus::kError;
    }
    ICrashOptions icrash_options{
        options_.icrash_dualize,         strategy,
        options_.icrash_starting_weight, options_.icrash_iterations,
        options_.icrash_approx_iter,     options_.icrash_exact,
        options_.icrash_breakpoints,     options_.log_options};

    HighsStatus icrash_status =
        callICrash(model_.lp_, icrash_options, icrash_info_);

    if (icrash_status != HighsStatus::kOk) return returnFromRun(icrash_status);

    // for now set the solution_.col_value
    solution_.col_value = icrash_info_.x_values;
    // Better not to use Highs::crossover
    const bool use_highs_crossover = false;
    if (use_highs_crossover) {
      crossover(solution_);
      // loops:
      called_return_from_run = true;

      options_.icrash = false;  // to avoid loop
    } else {
      HighsStatus crossover_status = callCrossover(
          options_, model_.lp_, basis_, solution_, model_status_, info_);
      // callCrossover can return HighsStatus::kWarning due to
      // imprecise dual values. Ignore this since primal simplex will
      // be called to clean up duals
      highsLogUser(log_options, HighsLogType::kInfo,
                   "Crossover following iCrash has return status of %s, and "
                   "problem status is %s\n",
                   highsStatusToString(crossover_status).c_str(),
                   modelStatusToString(model_status_).c_str());
      if (crossover_status == HighsStatus::kError)
        return returnFromRun(crossover_status);
      assert(options_.simplex_strategy == kSimplexStrategyPrimal);
    }
    // timer_.stopRunHighsClock();
    // run();

    // todo: add "dual" values
    // return HighsStatus::kOk;
  }

  if (!basis_.valid && solution_.value_valid) {
    // There is no valid basis, but there is a valid solution, so use
    // it to construct a basis
    return_status =
        interpretCallStatus(options_.log_options, basisForSolution(),
                            return_status, "basisForSolution");
    if (return_status == HighsStatus::kError)
      return returnFromRun(return_status);
    assert(basis_.valid);
  }

  if (basis_.valid || options_.presolve == kHighsOffString) {
    // There is a valid basis for the problem or presolve is off
    ekk_instance_.lp_name_ = "LP without presolve or with basis";
    // If there is a valid HiGHS basis, refine any status values that
    // are simply HighsBasisStatus::kNonbasic
    if (basis_.valid) refineBasis(incumbent_lp, solution_, basis_);
    this_solve_original_lp_time = -timer_.read(timer_.solve_clock);
    if (possibly_use_log_dev_level_2) {
      options_.log_dev_level = use_log_dev_level;
      options_.output_flag = use_output_flag;
    }
    timer_.start(timer_.solve_clock);
    call_status =
        callSolveLp(incumbent_lp, "Solving LP without presolve or with basis");
    timer_.stop(timer_.solve_clock);
    if (possibly_use_log_dev_level_2) {
      options_.log_dev_level = log_dev_level;
      options_.output_flag = output_flag;
    }
    this_solve_original_lp_time += timer_.read(timer_.solve_clock);
    return_status = interpretCallStatus(options_.log_options, call_status,
                                        return_status, "callSolveLp");
    if (return_status == HighsStatus::kError)
      return returnFromRun(return_status);
  } else {
    // No HiGHS basis so consider presolve
    //
    // If using IPX to solve the reduced LP, but not crossover, set
    // lp_presolve_requires_basis_postsolve so that presolve can use
    // rules for which postsolve does not generate a basis.
    const bool lp_presolve_requires_basis_postsolve =
        options_.lp_presolve_requires_basis_postsolve;
    if (ipx_no_crossover) options_.lp_presolve_requires_basis_postsolve = false;
    // Possibly presolve - according to option_.presolve
    const double from_presolve_time = timer_.read(timer_.presolve_clock);
    this_presolve_time = -from_presolve_time;
    timer_.start(timer_.presolve_clock);
    model_presolve_status_ = runPresolve();
    timer_.stop(timer_.presolve_clock);
    const double to_presolve_time = timer_.read(timer_.presolve_clock);
    this_presolve_time += to_presolve_time;
    presolve_.info_.presolve_time = this_presolve_time;
    // Recover any modified options
    options_.lp_presolve_requires_basis_postsolve =
        lp_presolve_requires_basis_postsolve;

    // Set an illegal local pivot threshold value that's updated after
    // solving the presolved LP - if simplex is used
    double factor_pivot_threshold = -1;

    // Run solver.
    bool have_optimal_solution = false;
    // ToDo Put solution of presolved problem in a separate method
    switch (model_presolve_status_) {
      case HighsPresolveStatus::kNotPresolved: {
        ekk_instance_.lp_name_ = "Original LP";
        this_solve_original_lp_time = -timer_.read(timer_.solve_clock);
        if (possibly_use_log_dev_level_2) {
          options_.log_dev_level = use_log_dev_level;
          options_.output_flag = use_output_flag;
        }
        timer_.start(timer_.solve_clock);
        call_status =
            callSolveLp(incumbent_lp, "Not presolved: solving the LP");
        timer_.stop(timer_.solve_clock);
        if (possibly_use_log_dev_level_2) {
          options_.log_dev_level = log_dev_level;
          options_.output_flag = output_flag;
        }
        this_solve_original_lp_time += timer_.read(timer_.solve_clock);
        return_status = interpretCallStatus(options_.log_options, call_status,
                                            return_status, "callSolveLp");
        if (return_status == HighsStatus::kError)
          return returnFromRun(return_status);
        break;
      }
      case HighsPresolveStatus::kNotReduced: {
        ekk_instance_.lp_name_ = "Unreduced LP";
        // Log the presolve reductions
        reportPresolveReductions(log_options, incumbent_lp, false);
        this_solve_original_lp_time = -timer_.read(timer_.solve_clock);
        if (possibly_use_log_dev_level_2) {
          options_.log_dev_level = use_log_dev_level;
          options_.output_flag = use_output_flag;
        }
        timer_.start(timer_.solve_clock);
        call_status = callSolveLp(
            incumbent_lp, "Problem not reduced by presolve: solving the LP");
        timer_.stop(timer_.solve_clock);
        if (possibly_use_log_dev_level_2) {
          options_.log_dev_level = log_dev_level;
          options_.output_flag = output_flag;
        }
        this_solve_original_lp_time += timer_.read(timer_.solve_clock);
        return_status = interpretCallStatus(options_.log_options, call_status,
                                            return_status, "callSolveLp");
        if (return_status == HighsStatus::kError)
          return returnFromRun(return_status);
        break;
      }
      case HighsPresolveStatus::kReduced: {
        HighsLp& reduced_lp = presolve_.getReducedProblem();
        reduced_lp.setMatrixDimensions();
        // Validate the reduced LP
        assert(assessLp(reduced_lp, options_) == HighsStatus::kOk);
        call_status = cleanBounds(options_, reduced_lp);
        // Ignore any warning from clean bounds since the original LP
        // is still solved after presolve
        if (interpretCallStatus(options_.log_options, call_status,
                                return_status,
                                "cleanBounds") == HighsStatus::kError)
          return HighsStatus::kError;
        // Log the presolve reductions
        reportPresolveReductions(log_options, incumbent_lp, reduced_lp);
        // Solving the presolved LP with strictly reduced dimensions
        // so ensure that the Ekk instance is cleared
        ekk_instance_.clear();
        ekk_instance_.lp_name_ = "Presolved LP";
        // Don't try dual cut-off when solving the presolved LP, as the
        // objective values aren't correct
        const double save_objective_bound = options_.objective_bound;
        options_.objective_bound = kHighsInf;
        this_solve_presolved_lp_time = -timer_.read(timer_.solve_clock);
        if (possibly_use_log_dev_level_2) {
          options_.log_dev_level = use_log_dev_level;
          options_.output_flag = use_output_flag;
        }
        timer_.start(timer_.solve_clock);
        call_status = callSolveLp(reduced_lp, "Solving the presolved LP");
        timer_.stop(timer_.solve_clock);
        if (possibly_use_log_dev_level_2) {
          options_.log_dev_level = log_dev_level;
          options_.output_flag = output_flag;
        }
        this_solve_presolved_lp_time += timer_.read(timer_.solve_clock);
        if (ekk_instance_.status_.initialised_for_solve) {
          // Record the pivot threshold resulting from solving the presolved LP
          // with simplex
          factor_pivot_threshold = ekk_instance_.info_.factor_pivot_threshold;
        }
        // Restore the dual objective cut-off
        options_.objective_bound = save_objective_bound;
        return_status = interpretCallStatus(options_.log_options, call_status,
                                            return_status, "callSolveLp");
        if (return_status == HighsStatus::kError)
          return returnFromRun(return_status);
        have_optimal_solution = model_status_ == HighsModelStatus::kOptimal;
        no_incumbent_lp_solution_or_basis =
            model_status_ == HighsModelStatus::kInfeasible ||
            model_status_ == HighsModelStatus::kUnbounded ||
            model_status_ == HighsModelStatus::kUnboundedOrInfeasible ||
            model_status_ == HighsModelStatus::kTimeLimit ||
            model_status_ == HighsModelStatus::kIterationLimit;
        break;
      }
      case HighsPresolveStatus::kReducedToEmpty: {
        reportPresolveReductions(log_options, incumbent_lp, true);
        // Create a trivial optimal solution for postsolve to use
        solution_.clear();
        basis_.clear();
        basis_.debug_origin_name = "Presolve to empty";
        basis_.valid = true;
        basis_.alien = false;
        basis_.was_alien = false;
        solution_.value_valid = true;
        solution_.dual_valid = true;
        have_optimal_solution = true;
        break;
      }
      case HighsPresolveStatus::kInfeasible: {
        setHighsModelStatusAndClearSolutionAndBasis(
            HighsModelStatus::kInfeasible);
        highsLogUser(log_options, HighsLogType::kInfo,
                     "Problem status detected on presolve: %s\n",
                     modelStatusToString(model_status_).c_str());
        return returnFromRun(return_status);
      }
      case HighsPresolveStatus::kUnboundedOrInfeasible: {
        if (options_.allow_unbounded_or_infeasible) {
          setHighsModelStatusAndClearSolutionAndBasis(
              HighsModelStatus::kUnboundedOrInfeasible);
          highsLogUser(log_options, HighsLogType::kInfo,
                       "Problem status detected on presolve: %s\n",
                       modelStatusToString(model_status_).c_str());
          return returnFromRun(return_status);
        }
        // Presolve has returned kUnboundedOrInfeasible, but HiGHS
        // can't reurn this. Use primal simplex solver on the original
        // LP
        HighsOptions save_options = options_;
        options_.solver = "simplex";
        options_.simplex_strategy = kSimplexStrategyPrimal;
        this_solve_original_lp_time = -timer_.read(timer_.solve_clock);
        if (possibly_use_log_dev_level_2) {
          options_.log_dev_level = use_log_dev_level;
          options_.output_flag = use_output_flag;
        }
        timer_.start(timer_.solve_clock);
        call_status = callSolveLp(incumbent_lp,
                                  "Solving the original LP with primal simplex "
                                  "to determine infeasible or unbounded");
        timer_.stop(timer_.solve_clock);
        if (possibly_use_log_dev_level_2) {
          options_.log_dev_level = log_dev_level;
          options_.output_flag = output_flag;
        }
        this_solve_original_lp_time += timer_.read(timer_.solve_clock);
        // Recover the options
        options_ = save_options;
        if (return_status == HighsStatus::kError)
          return returnFromRun(return_status);
        // ToDo Eliminate setBasisValidity once ctest passes. Asserts
        // verify that it does nothing - other than setting
        // info_.valid = true;
        setBasisValidity();
        assert(model_status_ == HighsModelStatus::kInfeasible ||
               model_status_ == HighsModelStatus::kUnbounded);
        return returnFromRun(return_status);
      }
      case HighsPresolveStatus::kTimeout: {
        setHighsModelStatusAndClearSolutionAndBasis(
            HighsModelStatus::kTimeLimit);
        highsLogDev(log_options, HighsLogType::kError,
                    "Presolve reached timeout\n");
        return returnFromRun(HighsStatus::kWarning);
      }
      case HighsPresolveStatus::kOptionsError: {
        setHighsModelStatusAndClearSolutionAndBasis(
            HighsModelStatus::kPresolveError);
        highsLogDev(log_options, HighsLogType::kError,
                    "Presolve options error\n");
        return returnFromRun(HighsStatus::kError);
      }
      default: {
        assert(model_presolve_status_ == HighsPresolveStatus::kNullError);
        setHighsModelStatusAndClearSolutionAndBasis(
            HighsModelStatus::kPresolveError);
        highsLogDev(log_options, HighsLogType::kError,
                    "Presolve returned status %d\n",
                    (int)model_presolve_status_);
        return returnFromRun(HighsStatus::kError);
      }
    }
    // End of presolve
    assert(model_presolve_status_ == HighsPresolveStatus::kNotPresolved ||
           model_presolve_status_ == HighsPresolveStatus::kNotReduced ||
           model_presolve_status_ == HighsPresolveStatus::kReduced ||
           model_presolve_status_ == HighsPresolveStatus::kReducedToEmpty);

    // Postsolve. Does nothing if there were no reductions during presolve.

    if (have_optimal_solution) {
      // ToDo Put this in a separate method
      assert(model_status_ == HighsModelStatus::kOptimal ||
             model_presolve_status_ == HighsPresolveStatus::kReducedToEmpty);
      if (model_presolve_status_ == HighsPresolveStatus::kReduced ||
          model_presolve_status_ == HighsPresolveStatus::kReducedToEmpty) {
        // If presolve is nontrivial, extract the optimal solution
        // and basis for the presolved problem in order to generate
        // the solution and basis for postsolve to use to generate a
        // solution(?) and basis that is, hopefully, optimal. This is
        // confirmed or corrected by hot-starting the simplex solver
        presolve_.data_.recovered_solution_ = solution_;
        presolve_.data_.recovered_basis_ = basis_;

        this_postsolve_time = -timer_.read(timer_.postsolve_clock);
        timer_.start(timer_.postsolve_clock);
        HighsPostsolveStatus postsolve_status = runPostsolve();
        timer_.stop(timer_.postsolve_clock);
        this_postsolve_time += -timer_.read(timer_.postsolve_clock);
        presolve_.info_.postsolve_time = this_postsolve_time;

        if (postsolve_status == HighsPostsolveStatus::kSolutionRecovered) {
          highsLogDev(log_options, HighsLogType::kVerbose,
                      "Postsolve finished\n");
          // Set solution and its status
          solution_.clear();
          solution_ = presolve_.data_.recovered_solution_;
          solution_.value_valid = true;
          if (ipx_no_crossover) {
            // IPX was used without crossover, so have a dual solution, but no
            // basis
            solution_.dual_valid = true;
            basis_.invalidate();
          } else {
            //
            // Hot-start the simplex solver for the incumbent LP
            //
            solution_.dual_valid = true;
            // Set basis and its status
            basis_.valid = true;
            basis_.col_status = presolve_.data_.recovered_basis_.col_status;
            basis_.row_status = presolve_.data_.recovered_basis_.row_status;
            basis_.debug_origin_name += ": after postsolve";
            // Basic primal activities are wrong after postsolve, so
            // possibly skip KKT check
            const bool perform_kkt_check = true;
            if (perform_kkt_check) {
              // Possibly force debug to perform KKT check on what's
              // returned from postsolve
              const bool force_debug = false;
              HighsInt save_highs_debug_level = options_.highs_debug_level;
              if (force_debug)
                options_.highs_debug_level = kHighsDebugLevelCostly;
              if (debugHighsSolution("After returning from postsolve", options_,
                                     model_, solution_,
                                     basis_) == HighsDebugStatus::kLogicalError)
                return returnFromRun(HighsStatus::kError);
              options_.highs_debug_level = save_highs_debug_level;
            }
            // Save the options to allow the best simplex strategy to
            // be used
            HighsOptions save_options = options_;
            const bool full_logging = false;
            if (full_logging) options_.log_dev_level = kHighsLogDevLevelVerbose;
            // Force the use of simplex to clean up if IPM has been used
            // to solve the presolved problem
            if (options_.solver == kIpmString) options_.solver = kSimplexString;
            options_.simplex_strategy = kSimplexStrategyChoose;
            // Ensure that the parallel solver isn't used
            options_.simplex_min_concurrency = 1;
            options_.simplex_max_concurrency = 1;
            // Use any pivot threshold resulting from solving the presolved LP
            if (factor_pivot_threshold > 0)
              options_.factor_pivot_threshold = factor_pivot_threshold;
            // The basis returned from postsolve is just basic/nonbasic
            // and EKK expects a refined basis, so set it up now
            refineBasis(incumbent_lp, solution_, basis_);
            // Scrap the EKK data from solving the presolved LP
            ekk_instance_.invalidate();
            ekk_instance_.lp_name_ = "Postsolve LP";
            // Set up the iteration count and timing records so that
            // adding the corresponding values after callSolveLp gives
            // difference
            postsolve_iteration_count = -info_.simplex_iteration_count;
            this_solve_original_lp_time = -timer_.read(timer_.solve_clock);
            if (possibly_use_log_dev_level_2) {
              options_.log_dev_level = use_log_dev_level;
              options_.output_flag = use_output_flag;
            }
            timer_.start(timer_.solve_clock);
            call_status = callSolveLp(
                incumbent_lp,
                "Solving the original LP from the solution after postsolve");
            timer_.stop(timer_.solve_clock);
            if (possibly_use_log_dev_level_2) {
              options_.log_dev_level = log_dev_level;
              options_.output_flag = output_flag;
            }
            // Determine the iteration count and timing records
            postsolve_iteration_count += info_.simplex_iteration_count;
            this_solve_original_lp_time += timer_.read(timer_.solve_clock);
            return_status =
                interpretCallStatus(options_.log_options, call_status,
                                    return_status, "callSolveLp");
            // Recover the options
            options_ = save_options;
            if (return_status == HighsStatus::kError)
              return returnFromRun(return_status);
          }
        } else {
          highsLogUser(log_options, HighsLogType::kError,
                       "Postsolve return status is %d\n",
                       (int)postsolve_status);
          setHighsModelStatusAndClearSolutionAndBasis(
              HighsModelStatus::kPostsolveError);
          return returnFromRun(HighsStatus::kError);
        }
      } else {
        // LP was not reduced by presolve, so have simply solved the original LP
        assert(model_presolve_status_ == HighsPresolveStatus::kNotReduced);
      }
    }
  }
  // Cycling can yield model_status_ == HighsModelStatus::kNotset,
  //  assert(model_status_ != HighsModelStatus::kNotset);
  if (no_incumbent_lp_solution_or_basis) {
    // In solving the (strictly reduced) presolved LP, it is found to
    // be infeasible or unbounded, the time/iteration limit has been
    // reached, or the status is unknown (cycling)
    assert(model_status_ == HighsModelStatus::kInfeasible ||
           model_status_ == HighsModelStatus::kUnbounded ||
           model_status_ == HighsModelStatus::kUnboundedOrInfeasible ||
           model_status_ == HighsModelStatus::kTimeLimit ||
           model_status_ == HighsModelStatus::kIterationLimit ||
           model_status_ == HighsModelStatus::kUnknown);
    // The HEkk data correspond to the (strictly reduced) presolved LP
    // so must be cleared
    ekk_instance_.clear();
    setHighsModelStatusAndClearSolutionAndBasis(model_status_);
  } else {
    // ToDo Eliminate setBasisValidity once ctest passes. Asserts
    // verify that it does nothing - other than setting info_.valid =
    // true;
    setBasisValidity();
  }
  double lp_solve_final_time = timer_.readRunHighsClock();
  double this_solve_time = lp_solve_final_time - initial_time;
  if (postsolve_iteration_count < 0) {
    highsLogDev(log_options, HighsLogType::kInfo, "Postsolve  : \n");
  } else {
    highsLogDev(log_options, HighsLogType::kInfo,
                "Postsolve  : %" HIGHSINT_FORMAT "\n",
                postsolve_iteration_count);
  }
  highsLogDev(log_options, HighsLogType::kInfo, "Time       : %8.2f\n",
              this_solve_time);
  highsLogDev(log_options, HighsLogType::kInfo, "Time Pre   : %8.2f\n",
              this_presolve_time);
  highsLogDev(log_options, HighsLogType::kInfo, "Time PreLP : %8.2f\n",
              this_solve_presolved_lp_time);
  highsLogDev(log_options, HighsLogType::kInfo, "Time PostLP: %8.2f\n",
              this_solve_original_lp_time);
  if (this_solve_time > 0) {
    highsLogDev(log_options, HighsLogType::kInfo, "For LP %16s",
                incumbent_lp.model_name_.c_str());
    double sum_time = 0;
    if (this_presolve_time > 0) {
      sum_time += this_presolve_time;
      HighsInt pct = (100 * this_presolve_time) / this_solve_time;
      highsLogDev(log_options, HighsLogType::kInfo,
                  ": Presolve %8.2f (%3" HIGHSINT_FORMAT "%%)",
                  this_presolve_time, pct);
    }
    if (this_solve_presolved_lp_time > 0) {
      sum_time += this_solve_presolved_lp_time;
      HighsInt pct = (100 * this_solve_presolved_lp_time) / this_solve_time;
      highsLogDev(log_options, HighsLogType::kInfo,
                  ": Solve presolved LP %8.2f (%3" HIGHSINT_FORMAT "%%)",
                  this_solve_presolved_lp_time, pct);
    }
    if (this_postsolve_time > 0) {
      sum_time += this_postsolve_time;
      HighsInt pct = (100 * this_postsolve_time) / this_solve_time;
      highsLogDev(log_options, HighsLogType::kInfo,
                  ": Postsolve %8.2f (%3" HIGHSINT_FORMAT "%%)",
                  this_postsolve_time, pct);
    }
    if (this_solve_original_lp_time > 0) {
      sum_time += this_solve_original_lp_time;
      HighsInt pct = (100 * this_solve_original_lp_time) / this_solve_time;
      highsLogDev(log_options, HighsLogType::kInfo,
                  ": Solve original LP %8.2f (%3" HIGHSINT_FORMAT "%%)",
                  this_solve_original_lp_time, pct);
    }
    highsLogDev(log_options, HighsLogType::kInfo, "\n");
    double rlv_time_difference =
        fabs(sum_time - this_solve_time) / this_solve_time;
    if (rlv_time_difference > 0.1)
      highsLogDev(options_.log_options, HighsLogType::kInfo,
                  "Strange: Solve time = %g; Sum times = %g: relative "
                  "difference = %g\n",
                  this_solve_time, sum_time, rlv_time_difference);
  }
  // Assess success according to the scaled model status, unless
  // something worse has happened earlier
  call_status = highsStatusFromHighsModelStatus(model_status_);
  return_status =
      interpretCallStatus(options_.log_options, call_status, return_status);
  return returnFromRun(return_status);
}

HighsStatus Highs::getDualRay(bool& has_dual_ray, double* dual_ray_value) {
  if (!ekk_instance_.status_.has_invert)
    return invertRequirementError("getDualRay");
  return getDualRayInterface(has_dual_ray, dual_ray_value);
}

HighsStatus Highs::getPrimalRay(bool& has_primal_ray,
                                double* primal_ray_value) {
  if (!ekk_instance_.status_.has_invert)
    return invertRequirementError("getPrimalRay");
  return getPrimalRayInterface(has_primal_ray, primal_ray_value);
}

HighsStatus Highs::getRanging() {
  // Create a HighsLpSolverObject of references to data in the Highs
  // class, and the scaled/unscaled model status
  HighsLpSolverObject solver_object(model_.lp_, basis_, solution_, info_,
                                    ekk_instance_, options_, timer_);
  solver_object.model_status_ = model_status_;
  return getRangingData(this->ranging_, solver_object);
}

HighsStatus Highs::getRanging(HighsRanging& ranging) {
  HighsStatus return_status = getRanging();
  ranging = this->ranging_;
  return return_status;
}

HighsStatus Highs::getBasicVariables(HighsInt* basic_variables) {
  if (basic_variables == NULL) {
    highsLogUser(options_.log_options, HighsLogType::kError,
                 "getBasicVariables: basic_variables is NULL\n");
    return HighsStatus::kError;
  }
  return getBasicVariablesInterface(basic_variables);
}

HighsStatus Highs::getBasisInverseRow(const HighsInt row, double* row_vector,
                                      HighsInt* row_num_nz,
                                      HighsInt* row_indices) {
  if (row_vector == NULL) {
    highsLogUser(options_.log_options, HighsLogType::kError,
                 "getBasisInverseRow: row_vector is NULL\n");
    return HighsStatus::kError;
  }
  // row_indices can be NULL - it's the trigger that determines
  // whether they are identified or not
  HighsInt num_row = model_.lp_.num_row_;
  if (row < 0 || row >= num_row) {
    highsLogUser(options_.log_options, HighsLogType::kError,
                 "Row index %" HIGHSINT_FORMAT
                 " out of range [0, %" HIGHSINT_FORMAT
                 "] in getBasisInverseRow\n",
                 row, num_row - 1);
    return HighsStatus::kError;
  }
  if (!ekk_instance_.status_.has_invert)
    return invertRequirementError("getBasisInverseRow");
  // Compute a row i of the inverse of the basis matrix by solving B^Tx=e_i
  vector<double> rhs;
  rhs.assign(num_row, 0);
  rhs[row] = 1;
  basisSolveInterface(rhs, row_vector, row_num_nz, row_indices, true);
  return HighsStatus::kOk;
}

HighsStatus Highs::getBasisInverseCol(const HighsInt col, double* col_vector,
                                      HighsInt* col_num_nz,
                                      HighsInt* col_indices) {
  if (col_vector == NULL) {
    highsLogUser(options_.log_options, HighsLogType::kError,
                 "getBasisInverseCol: col_vector is NULL\n");
    return HighsStatus::kError;
  }
  // col_indices can be NULL - it's the trigger that determines
  // whether they are identified or not
  HighsInt num_row = model_.lp_.num_row_;
  if (col < 0 || col >= num_row) {
    highsLogUser(options_.log_options, HighsLogType::kError,
                 "Column index %" HIGHSINT_FORMAT
                 " out of range [0, %" HIGHSINT_FORMAT
                 "] in getBasisInverseCol\n",
                 col, num_row - 1);
    return HighsStatus::kError;
  }
  if (!ekk_instance_.status_.has_invert)
    return invertRequirementError("getBasisInverseCol");
  // Compute a col i of the inverse of the basis matrix by solving Bx=e_i
  vector<double> rhs;
  rhs.assign(num_row, 0);
  rhs[col] = 1;
  basisSolveInterface(rhs, col_vector, col_num_nz, col_indices, false);
  return HighsStatus::kOk;
}

HighsStatus Highs::getBasisSolve(const double* Xrhs, double* solution_vector,
                                 HighsInt* solution_num_nz,
                                 HighsInt* solution_indices) {
  if (Xrhs == NULL) {
    highsLogUser(options_.log_options, HighsLogType::kError,
                 "getBasisSolve: Xrhs is NULL\n");
    return HighsStatus::kError;
  }
  if (solution_vector == NULL) {
    highsLogUser(options_.log_options, HighsLogType::kError,
                 "getBasisSolve: solution_vector is NULL\n");
    return HighsStatus::kError;
  }
  // solution_indices can be NULL - it's the trigger that determines
  // whether they are identified or not
  if (!ekk_instance_.status_.has_invert)
    return invertRequirementError("getBasisSolve");
  HighsInt num_row = model_.lp_.num_row_;
  vector<double> rhs;
  rhs.assign(num_row, 0);
  for (HighsInt row = 0; row < num_row; row++) rhs[row] = Xrhs[row];
  basisSolveInterface(rhs, solution_vector, solution_num_nz, solution_indices,
                      false);
  return HighsStatus::kOk;
}

HighsStatus Highs::getBasisTransposeSolve(const double* Xrhs,
                                          double* solution_vector,
                                          HighsInt* solution_num_nz,
                                          HighsInt* solution_indices) {
  if (Xrhs == NULL) {
    highsLogUser(options_.log_options, HighsLogType::kError,
                 "getBasisTransposeSolve: Xrhs is NULL\n");
    return HighsStatus::kError;
  }
  if (solution_vector == NULL) {
    highsLogUser(options_.log_options, HighsLogType::kError,
                 "getBasisTransposeSolve: solution_vector is NULL\n");
    return HighsStatus::kError;
  }
  // solution_indices can be NULL - it's the trigger that determines
  // whether they are identified or not
  if (!ekk_instance_.status_.has_invert)
    return invertRequirementError("getBasisTransposeSolve");
  HighsInt num_row = model_.lp_.num_row_;
  vector<double> rhs;
  rhs.assign(num_row, 0);
  for (HighsInt row = 0; row < num_row; row++) rhs[row] = Xrhs[row];
  basisSolveInterface(rhs, solution_vector, solution_num_nz, solution_indices,
                      true);
  return HighsStatus::kOk;
}

HighsStatus Highs::getReducedRow(const HighsInt row, double* row_vector,
                                 HighsInt* row_num_nz, HighsInt* row_indices,
                                 const double* pass_basis_inverse_row_vector) {
  HighsStatus return_status = HighsStatus::kOk;
  HighsLp& lp = model_.lp_;
  // Ensure that the LP is column-wise
  lp.ensureColwise();
  if (row_vector == NULL) {
    highsLogUser(options_.log_options, HighsLogType::kError,
                 "getReducedRow: row_vector is NULL\n");
    return HighsStatus::kError;
  }
  // row_indices can be NULL - it's the trigger that determines
  // whether they are identified or not pass_basis_inverse_row_vector
  // NULL - it's the trigger to determine whether it's computed or not
  if (row < 0 || row >= lp.num_row_) {
    highsLogUser(options_.log_options, HighsLogType::kError,
                 "Row index %" HIGHSINT_FORMAT
                 " out of range [0, %" HIGHSINT_FORMAT "] in getReducedRow\n",
                 row, lp.num_row_ - 1);
    return HighsStatus::kError;
  }
  if (!ekk_instance_.status_.has_invert)
    return invertRequirementError("getReducedRow");
  HighsInt num_row = lp.num_row_;
  vector<double> basis_inverse_row;
  double* basis_inverse_row_vector = (double*)pass_basis_inverse_row_vector;
  if (basis_inverse_row_vector == NULL) {
    vector<double> rhs;
    vector<HighsInt> col_indices;
    rhs.assign(num_row, 0);
    rhs[row] = 1;
    basis_inverse_row.resize(num_row, 0);
    // Form B^{-T}e_{row}
    basisSolveInterface(rhs, &basis_inverse_row[0], NULL, NULL, true);
    basis_inverse_row_vector = &basis_inverse_row[0];
  }
  bool return_indices = row_num_nz != NULL;
  if (return_indices) *row_num_nz = 0;
  for (HighsInt col = 0; col < lp.num_col_; col++) {
    double value = 0;
    for (HighsInt el = lp.a_matrix_.start_[col];
         el < lp.a_matrix_.start_[col + 1]; el++) {
      HighsInt row = lp.a_matrix_.index_[el];
      value += lp.a_matrix_.value_[el] * basis_inverse_row_vector[row];
    }
    row_vector[col] = 0;
    if (fabs(value) > kHighsTiny) {
      if (return_indices) row_indices[(*row_num_nz)++] = col;
      row_vector[col] = value;
    }
  }
  return HighsStatus::kOk;
}

HighsStatus Highs::getReducedColumn(const HighsInt col, double* col_vector,
                                    HighsInt* col_num_nz,
                                    HighsInt* col_indices) {
  HighsStatus return_status = HighsStatus::kOk;
  HighsLp& lp = model_.lp_;
  // Ensure that the LP is column-wise
  lp.ensureColwise();
  if (col_vector == NULL) {
    highsLogUser(options_.log_options, HighsLogType::kError,
                 "getReducedColumn: col_vector is NULL\n");
    return HighsStatus::kError;
  }
  // col_indices can be NULL - it's the trigger that determines
  // whether they are identified or not
  if (col < 0 || col >= lp.num_col_) {
    highsLogUser(options_.log_options, HighsLogType::kError,
                 "Column index %" HIGHSINT_FORMAT
                 " out of range [0, %" HIGHSINT_FORMAT
                 "] in getReducedColumn\n",
                 col, lp.num_col_ - 1);
    return HighsStatus::kError;
  }
  if (!ekk_instance_.status_.has_invert)
    return invertRequirementError("getReducedColumn");
  HighsInt num_row = lp.num_row_;
  vector<double> rhs;
  rhs.assign(num_row, 0);
  for (HighsInt el = lp.a_matrix_.start_[col];
       el < lp.a_matrix_.start_[col + 1]; el++)
    rhs[lp.a_matrix_.index_[el]] = lp.a_matrix_.value_[el];
  basisSolveInterface(rhs, col_vector, col_num_nz, col_indices, false);
  return HighsStatus::kOk;
}

HighsStatus Highs::setSolution(const HighsSolution& solution) {
  HighsStatus return_status = HighsStatus::kOk;
  // Determine whether a new solution will be defined. If so,
  // the old solution and any basis are cleared
  const bool new_primal_solution =
      model_.lp_.num_col_ > 0 &&
      solution.col_value.size() >= model_.lp_.num_col_;
  const bool new_dual_solution =
      model_.lp_.num_row_ > 0 &&
      solution.row_dual.size() >= model_.lp_.num_row_;
  const bool new_solution = new_primal_solution || new_dual_solution;

  if (new_solution) invalidateUserSolverData();

  if (new_primal_solution) {
    solution_.col_value = solution.col_value;
    if (model_.lp_.num_row_ > 0) {
      // Worth computing the row values
      solution_.row_value.resize(model_.lp_.num_row_);
      return_status = interpretCallStatus(
          options_.log_options, calculateRowValues(model_.lp_, solution_),
          return_status, "calculateRowValues");
      if (return_status == HighsStatus::kError) return return_status;
    }
    solution_.value_valid = true;
  }
  if (new_dual_solution) {
    solution_.row_dual = solution.row_dual;
    if (model_.lp_.num_col_ > 0) {
      // Worth computing the column duals
      solution_.col_dual.resize(model_.lp_.num_col_);
      return_status = interpretCallStatus(
          options_.log_options, calculateColDuals(model_.lp_, solution_),
          return_status, "calculateColDuals");
      if (return_status == HighsStatus::kError) return return_status;
    }
    solution_.dual_valid = true;
  }
  return returnFromHighs(return_status);
}

HighsStatus Highs::setLogCallback(void (*log_callback)(HighsLogType,
                                                       const char*, void*),
                                  void* log_callback_data) {
  options_.log_options.log_callback = log_callback;
  options_.log_options.log_callback_data = log_callback_data;
  return HighsStatus::kOk;
}

HighsStatus Highs::setBasis(const HighsBasis& basis, const std::string origin) {
  if (basis.alien) {
    // An alien basis needs to be checked properly, since it may be
    // singular, or even incomplete.
    HighsBasis modifiable_basis = basis;
    modifiable_basis.was_alien = true;
    HighsLpSolverObject solver_object(model_.lp_, modifiable_basis, solution_,
                                      info_, ekk_instance_, options_, timer_);
    HighsStatus return_status = formSimplexLpBasisAndFactor(solver_object);
    if (return_status != HighsStatus::kOk) return HighsStatus::kError;
    // Update the HiGHS basis
    basis_ = std::move(modifiable_basis);
  } else {
    // Check the user-supplied basis
    if (!isBasisConsistent(model_.lp_, basis)) {
      highsLogUser(options_.log_options, HighsLogType::kError,
                   "setBasis: invalid basis\n");
      return HighsStatus::kError;
    }
    // Update the HiGHS basis
    basis_ = basis;
  }
  basis_.valid = true;
  if (origin != "") basis_.debug_origin_name = origin;
  assert(basis_.debug_origin_name != "");
  assert(!basis_.alien);
  if (basis_.was_alien) {
    highsLogDev(
        options_.log_options, HighsLogType::kInfo,
        "Highs::setBasis Was alien = %-5s; Id = %9d; UpdateCount = %4d; Origin "
        "(%s)\n",
        highsBoolToString(basis_.was_alien).c_str(), (int)basis_.debug_id,
        (int)basis_.debug_update_count, basis_.debug_origin_name.c_str());
  }

  // Follow implications of a new HiGHS basis
  newHighsBasis();
  // Can't use returnFromHighs since...
  return HighsStatus::kOk;
}

HighsStatus Highs::setBasis() {
  // Invalidate the basis for HiGHS
  //
  // Don't set to logical basis since that causes presolve to be
  // skipped
  basis_.invalidate();
  // Follow implications of a new HiGHS basis
  newHighsBasis();
  // Can't use returnFromHighs since...
  return HighsStatus::kOk;
}

HighsStatus Highs::setHotStart(const HotStart& hot_start) {
  // Check that the user-supplied hot start is valid
  if (!hot_start.valid) {
    highsLogUser(options_.log_options, HighsLogType::kError,
                 "setHotStart: invalid hot start\n");
    return HighsStatus::kError;
  }
  HighsStatus return_status = setHotStartInterface(hot_start);
  return returnFromHighs(return_status);
}

HighsStatus Highs::freezeBasis(HighsInt& frozen_basis_id) {
  frozen_basis_id = kNoLink;
  // Check that there is a simplex basis to freeze
  if (!ekk_instance_.status_.has_invert) {
    highsLogUser(options_.log_options, HighsLogType::kError,
                 "freezeBasis: no simplex factorization to freeze\n");
    return HighsStatus::kError;
  }
  ekk_instance_.freezeBasis(frozen_basis_id);
  return returnFromHighs(HighsStatus::kOk);
}

HighsStatus Highs::unfreezeBasis(const HighsInt frozen_basis_id) {
  // Check that there is a simplex basis to unfreeze
  if (!ekk_instance_.status_.initialised_for_new_lp) {
    highsLogUser(options_.log_options, HighsLogType::kError,
                 "unfreezeBasis: no simplex information to unfreeze\n");
    return HighsStatus::kError;
  }
  HighsStatus call_status = ekk_instance_.unfreezeBasis(frozen_basis_id);
  if (call_status != HighsStatus::kOk) return call_status;
  // Reset simplex NLA pointers
  ekk_instance_.setNlaPointersForTrans(model_.lp_);
  // Get the corresponding HiGHS basis
  basis_ = ekk_instance_.getHighsBasis(model_.lp_);
  // Clear everything else
  invalidateModelStatusSolutionAndInfo();
  return returnFromHighs(HighsStatus::kOk);
}

HighsStatus Highs::putIterate() {
  // Check that there is a simplex iterate to put
  if (!ekk_instance_.status_.has_invert) {
    highsLogUser(options_.log_options, HighsLogType::kError,
                 "putIterate: no simplex iterate to put\n");
    return HighsStatus::kError;
  }
  ekk_instance_.putIterate();
  return returnFromHighs(HighsStatus::kOk);
}

HighsStatus Highs::getIterate() {
  // Check that there is a simplex iterate to get
  if (!ekk_instance_.status_.initialised_for_new_lp) {
    highsLogUser(options_.log_options, HighsLogType::kError,
                 "getIterate: no simplex iterate to get\n");
    return HighsStatus::kError;
  }
  HighsStatus call_status = ekk_instance_.getIterate();
  if (call_status != HighsStatus::kOk) return call_status;
  // Get the corresponding HiGHS basis
  basis_ = ekk_instance_.getHighsBasis(model_.lp_);
  // Clear everything else
  invalidateModelStatusSolutionAndInfo();
  return returnFromHighs(HighsStatus::kOk);
}

HighsStatus Highs::addCol(const double cost, const double lower_bound,
                          const double upper_bound, const HighsInt num_new_nz,
                          const HighsInt* indices, const double* values) {
  this->logHeader();
  HighsInt starts = 0;
  return addCols(1, &cost, &lower_bound, &upper_bound, num_new_nz, &starts,
                 indices, values);
}

HighsStatus Highs::addCols(const HighsInt num_new_col, const double* costs,
                           const double* lower_bounds,
                           const double* upper_bounds,
                           const HighsInt num_new_nz, const HighsInt* starts,
                           const HighsInt* indices, const double* values) {
  this->logHeader();
  HighsStatus return_status = HighsStatus::kOk;
  clearPresolve();
  return_status = interpretCallStatus(
      options_.log_options,
      addColsInterface(num_new_col, costs, lower_bounds, upper_bounds,
                       num_new_nz, starts, indices, values),
      return_status, "addCols");
  if (return_status == HighsStatus::kError) return HighsStatus::kError;
  return returnFromHighs(return_status);
}

HighsStatus Highs::addVars(const HighsInt num_new_var, const double* lower,
                           const double* upper) {
  this->logHeader();
  HighsStatus return_status = HighsStatus::kOk;
  // Avoid touching entry [0] of a vector of size 0
  if (num_new_var <= 0) returnFromHighs(return_status);
  std::vector<double> cost;
  cost.assign(num_new_var, 0);
  return addCols(num_new_var, &cost[0], lower, upper, 0, nullptr, nullptr,
                 nullptr);
}

HighsStatus Highs::addRow(const double lower_bound, const double upper_bound,
                          const HighsInt num_new_nz, const HighsInt* indices,
                          const double* values) {
  this->logHeader();
  HighsInt starts = 0;
  return addRows(1, &lower_bound, &upper_bound, num_new_nz, &starts, indices,
                 values);
}

HighsStatus Highs::addRows(const HighsInt num_new_row,
                           const double* lower_bounds,
                           const double* upper_bounds,
                           const HighsInt num_new_nz, const HighsInt* starts,
                           const HighsInt* indices, const double* values) {
  this->logHeader();
  HighsStatus return_status = HighsStatus::kOk;
  clearPresolve();
  return_status = interpretCallStatus(
      options_.log_options,
      addRowsInterface(num_new_row, lower_bounds, upper_bounds, num_new_nz,
                       starts, indices, values),
      return_status, "addRows");
  if (return_status == HighsStatus::kError) return HighsStatus::kError;
  return returnFromHighs(return_status);
}

HighsStatus Highs::changeObjectiveSense(const ObjSense sense) {
  if ((sense == ObjSense::kMinimize) !=
      (model_.lp_.sense_ == ObjSense::kMinimize)) {
    model_.lp_.sense_ = sense;
    // Nontrivial change
    clearPresolve();
    invalidateModelStatusSolutionAndInfo();
  }
  return returnFromHighs(HighsStatus::kOk);
}

HighsStatus Highs::changeObjectiveOffset(const double offset) {
  // Update the objective value
  info_.objective_function_value += (offset - model_.lp_.offset_);
  model_.lp_.offset_ = offset;
  presolved_model_.lp_.offset_ += offset;
  return returnFromHighs(HighsStatus::kOk);
}

HighsStatus Highs::changeColIntegrality(const HighsInt col,
                                        const HighsVarType integrality) {
  return changeColsIntegrality(1, &col, &integrality);
}

HighsStatus Highs::changeColsIntegrality(const HighsInt from_col,
                                         const HighsInt to_col,
                                         const HighsVarType* integrality) {
  clearPresolve();
  HighsIndexCollection index_collection;
  if (!create(index_collection, from_col, to_col, model_.lp_.num_col_)) {
    highsLogUser(
        options_.log_options, HighsLogType::kError,
        "Interval supplied to Highs::changeColsIntegrality is out of range\n");
    return HighsStatus::kError;
  }
  HighsStatus call_status =
      changeIntegralityInterface(index_collection, integrality);
  HighsStatus return_status = HighsStatus::kOk;
  return_status = interpretCallStatus(options_.log_options, call_status,
                                      return_status, "changeIntegrality");
  if (return_status == HighsStatus::kError) return HighsStatus::kError;
  return returnFromHighs(return_status);
}

HighsStatus Highs::changeColsIntegrality(const HighsInt num_set_entries,
                                         const HighsInt* set,
                                         const HighsVarType* integrality) {
  if (num_set_entries <= 0) return HighsStatus::kOk;
  clearPresolve();
  // Ensure that the set and data are in ascending order
  std::vector<HighsVarType> local_integrality{integrality,
                                              integrality + num_set_entries};
  std::vector<HighsInt> local_set{set, set + num_set_entries};
  sortSetData(num_set_entries, local_set, integrality, &local_integrality[0]);
  HighsIndexCollection index_collection;
  const bool create_ok = create(index_collection, num_set_entries,
                                &local_set[0], model_.lp_.num_col_);
  assert(create_ok);
  HighsStatus call_status =
      changeIntegralityInterface(index_collection, &local_integrality[0]);
  HighsStatus return_status = HighsStatus::kOk;
  return_status = interpretCallStatus(options_.log_options, call_status,
                                      return_status, "changeIntegrality");
  if (return_status == HighsStatus::kError) return HighsStatus::kError;
  return returnFromHighs(return_status);
}

HighsStatus Highs::changeColsIntegrality(const HighsInt* mask,
                                         const HighsVarType* integrality) {
  clearPresolve();
  HighsIndexCollection index_collection;
  create(index_collection, mask, model_.lp_.num_col_);
  HighsStatus call_status =
      changeIntegralityInterface(index_collection, integrality);
  HighsStatus return_status = HighsStatus::kOk;
  return_status = interpretCallStatus(options_.log_options, call_status,
                                      return_status, "changeIntegrality");
  if (return_status == HighsStatus::kError) return HighsStatus::kError;
  return returnFromHighs(return_status);
}

HighsStatus Highs::changeColCost(const HighsInt col, const double cost) {
  return changeColsCost(1, &col, &cost);
}

HighsStatus Highs::changeColsCost(const HighsInt from_col,
                                  const HighsInt to_col, const double* cost) {
  clearPresolve();
  HighsIndexCollection index_collection;
  if (!create(index_collection, from_col, to_col, model_.lp_.num_col_)) {
    highsLogUser(
        options_.log_options, HighsLogType::kError,
        "Interval supplied to Highs::changeColsCost is out of range\n");
    return HighsStatus::kError;
  }
  HighsStatus call_status = changeCostsInterface(index_collection, cost);
  HighsStatus return_status = HighsStatus::kOk;
  return_status = interpretCallStatus(options_.log_options, call_status,
                                      return_status, "changeCosts");
  if (return_status == HighsStatus::kError) return HighsStatus::kError;
  return returnFromHighs(return_status);
}

HighsStatus Highs::changeColsCost(const HighsInt num_set_entries,
                                  const HighsInt* set, const double* cost) {
  if (num_set_entries <= 0) return HighsStatus::kOk;
  // Check for NULL data in "set" version of changeColsCost since
  // values are sorted with set
  if (doubleUserDataNotNull(options_.log_options, cost, "column costs"))
    return HighsStatus::kError;
  clearPresolve();
  // Ensure that the set and data are in ascending order
  std::vector<double> local_cost{cost, cost + num_set_entries};
  std::vector<HighsInt> local_set{set, set + num_set_entries};
  sortSetData(num_set_entries, local_set, cost, NULL, NULL, &local_cost[0],
              NULL, NULL);
  HighsIndexCollection index_collection;
  const bool create_ok = create(index_collection, num_set_entries,
                                &local_set[0], model_.lp_.num_col_);
  assert(create_ok);
  HighsStatus call_status =
      changeCostsInterface(index_collection, &local_cost[0]);
  HighsStatus return_status = HighsStatus::kOk;
  return_status = interpretCallStatus(options_.log_options, call_status,
                                      return_status, "changeCosts");
  if (return_status == HighsStatus::kError) return HighsStatus::kError;
  return returnFromHighs(return_status);
}

HighsStatus Highs::changeColsCost(const HighsInt* mask, const double* cost) {
  clearPresolve();
  HighsIndexCollection index_collection;
  create(index_collection, mask, model_.lp_.num_col_);
  HighsStatus call_status = changeCostsInterface(index_collection, cost);
  HighsStatus return_status = HighsStatus::kOk;
  return_status = interpretCallStatus(options_.log_options, call_status,
                                      return_status, "changeCosts");
  if (return_status == HighsStatus::kError) return HighsStatus::kError;
  return returnFromHighs(return_status);
}

HighsStatus Highs::changeColBounds(const HighsInt col, const double lower,
                                   const double upper) {
  return changeColsBounds(1, &col, &lower, &upper);
}

HighsStatus Highs::changeColsBounds(const HighsInt from_col,
                                    const HighsInt to_col, const double* lower,
                                    const double* upper) {
  clearPresolve();
  HighsIndexCollection index_collection;
  if (!create(index_collection, from_col, to_col, model_.lp_.num_col_)) {
    highsLogUser(
        options_.log_options, HighsLogType::kError,
        "Interval supplied to Highs::changeColsBounds is out of range\n");
    return HighsStatus::kError;
  }
  HighsStatus call_status =
      changeColBoundsInterface(index_collection, lower, upper);
  HighsStatus return_status = HighsStatus::kOk;
  return_status = interpretCallStatus(options_.log_options, call_status,
                                      return_status, "changeColBounds");
  if (return_status == HighsStatus::kError) return HighsStatus::kError;
  return returnFromHighs(return_status);
}

HighsStatus Highs::changeColsBounds(const HighsInt num_set_entries,
                                    const HighsInt* set, const double* lower,
                                    const double* upper) {
  if (num_set_entries <= 0) return HighsStatus::kOk;
  // Check for NULL data in "set" version of changeColsBounds since
  // values are sorted with set
  bool null_data = false;
  null_data = doubleUserDataNotNull(options_.log_options, lower,
                                    "column lower bounds") ||
              null_data;
  null_data = doubleUserDataNotNull(options_.log_options, upper,
                                    "column upper bounds") ||
              null_data;
  if (null_data) return HighsStatus::kError;
  clearPresolve();
  // Ensure that the set and data are in ascending order
  std::vector<double> local_lower{lower, lower + num_set_entries};
  std::vector<double> local_upper{upper, upper + num_set_entries};
  std::vector<HighsInt> local_set{set, set + num_set_entries};
  sortSetData(num_set_entries, local_set, lower, upper, NULL, &local_lower[0],
              &local_upper[0], NULL);
  HighsIndexCollection index_collection;
  const bool create_ok = create(index_collection, num_set_entries,
                                &local_set[0], model_.lp_.num_col_);
  assert(create_ok);
  HighsStatus call_status = changeColBoundsInterface(
      index_collection, &local_lower[0], &local_upper[0]);
  HighsStatus return_status = HighsStatus::kOk;
  return_status = interpretCallStatus(options_.log_options, call_status,
                                      return_status, "changeColBounds");
  if (return_status == HighsStatus::kError) return HighsStatus::kError;
  return returnFromHighs(return_status);
}

HighsStatus Highs::changeColsBounds(const HighsInt* mask, const double* lower,
                                    const double* upper) {
  clearPresolve();
  HighsIndexCollection index_collection;
  create(index_collection, mask, model_.lp_.num_col_);
  HighsStatus call_status =
      changeColBoundsInterface(index_collection, lower, upper);
  HighsStatus return_status = HighsStatus::kOk;
  return_status = interpretCallStatus(options_.log_options, call_status,
                                      return_status, "changeColBounds");
  if (return_status == HighsStatus::kError) return HighsStatus::kError;
  return returnFromHighs(return_status);
}

HighsStatus Highs::changeRowBounds(const HighsInt row, const double lower,
                                   const double upper) {
  return changeRowsBounds(1, &row, &lower, &upper);
}

HighsStatus Highs::changeRowsBounds(const HighsInt from_row,
                                    const HighsInt to_row, const double* lower,
                                    const double* upper) {
  clearPresolve();
  HighsIndexCollection index_collection;
  if (!create(index_collection, from_row, to_row, model_.lp_.num_row_)) {
    highsLogUser(
        options_.log_options, HighsLogType::kError,
        "Interval supplied to Highs::changeRowsBounds is out of range\n");
    return HighsStatus::kError;
  }
  HighsStatus call_status =
      changeRowBoundsInterface(index_collection, lower, upper);
  HighsStatus return_status = HighsStatus::kOk;
  return_status = interpretCallStatus(options_.log_options, call_status,
                                      return_status, "changeRowBounds");
  if (return_status == HighsStatus::kError) return HighsStatus::kError;
  return returnFromHighs(return_status);
}

HighsStatus Highs::changeRowsBounds(const HighsInt num_set_entries,
                                    const HighsInt* set, const double* lower,
                                    const double* upper) {
  if (num_set_entries <= 0) return HighsStatus::kOk;
  // Check for NULL data in "set" version of changeRowsBounds since
  // values are sorted with set
  bool null_data = false;
  null_data =
      doubleUserDataNotNull(options_.log_options, lower, "row lower bounds") ||
      null_data;
  null_data =
      doubleUserDataNotNull(options_.log_options, upper, "row upper bounds") ||
      null_data;
  if (null_data) return HighsStatus::kError;
  clearPresolve();
  // Ensure that the set and data are in ascending order
  std::vector<double> local_lower{lower, lower + num_set_entries};
  std::vector<double> local_upper{upper, upper + num_set_entries};
  std::vector<HighsInt> local_set{set, set + num_set_entries};
  sortSetData(num_set_entries, local_set, lower, upper, NULL, &local_lower[0],
              &local_upper[0], NULL);
  HighsIndexCollection index_collection;
  const bool create_ok = create(index_collection, num_set_entries,
                                &local_set[0], model_.lp_.num_row_);
  assert(create_ok);
  HighsStatus call_status = changeRowBoundsInterface(
      index_collection, &local_lower[0], &local_upper[0]);
  HighsStatus return_status = HighsStatus::kOk;
  return_status = interpretCallStatus(options_.log_options, call_status,
                                      return_status, "changeRowBounds");
  if (return_status == HighsStatus::kError) return HighsStatus::kError;
  return returnFromHighs(return_status);
}

HighsStatus Highs::changeRowsBounds(const HighsInt* mask, const double* lower,
                                    const double* upper) {
  clearPresolve();
  HighsIndexCollection index_collection;
  create(index_collection, mask, model_.lp_.num_row_);
  HighsStatus call_status =
      changeRowBoundsInterface(index_collection, lower, upper);
  HighsStatus return_status = HighsStatus::kOk;
  return_status = interpretCallStatus(options_.log_options, call_status,
                                      return_status, "changeRowBounds");
  if (return_status == HighsStatus::kError) return HighsStatus::kError;
  return returnFromHighs(return_status);
}

HighsStatus Highs::changeCoeff(const HighsInt row, const HighsInt col,
                               const double value) {
  if (row < 0 || row >= model_.lp_.num_row_) {
    highsLogUser(options_.log_options, HighsLogType::kError,
                 "Row %" HIGHSINT_FORMAT
                 " supplied to Highs::changeCoeff is not in the range [0, "
                 "%" HIGHSINT_FORMAT "]\n",
                 row, model_.lp_.num_row_);
    return HighsStatus::kError;
  }
  if (col < 0 || col >= model_.lp_.num_col_) {
    highsLogUser(options_.log_options, HighsLogType::kError,
                 "Col %" HIGHSINT_FORMAT
                 " supplied to Highs::changeCoeff is not in the range [0, "
                 "%" HIGHSINT_FORMAT "]\n",
                 col, model_.lp_.num_col_);
    return HighsStatus::kError;
  }
  const double abs_value = std::fabs(value);
  if (0 < abs_value && abs_value <= options_.small_matrix_value) {
    highsLogUser(options_.log_options, HighsLogType::kWarning,
                 "|Value| of %g supplied to Highs::changeCoeff is in (0, %g]: "
                 "zeroes any existing coefficient, otherwise ignored\n",
                 abs_value, options_.small_matrix_value);
  }
  changeCoefficientInterface(row, col, value);
  return returnFromHighs(HighsStatus::kOk);
}

HighsStatus Highs::getObjectiveSense(ObjSense& sense) const {
  sense = model_.lp_.sense_;
  return HighsStatus::kOk;
}

HighsStatus Highs::getObjectiveOffset(double& offset) const {
  offset = model_.lp_.offset_;
  return HighsStatus::kOk;
}

HighsStatus Highs::getCols(const HighsInt from_col, const HighsInt to_col,
                           HighsInt& num_col, double* costs, double* lower,
                           double* upper, HighsInt& num_nz, HighsInt* start,
                           HighsInt* index, double* value) {
  HighsIndexCollection index_collection;
  if (!create(index_collection, from_col, to_col, model_.lp_.num_col_)) {
    highsLogUser(options_.log_options, HighsLogType::kError,
                 "Interval supplied to Highs::getCols is out of range\n");
    return HighsStatus::kError;
  }
  getColsInterface(index_collection, num_col, costs, lower, upper, num_nz,
                   start, index, value);
  return returnFromHighs(HighsStatus::kOk);
}

HighsStatus Highs::getCols(const HighsInt num_set_entries, const HighsInt* set,
                           HighsInt& num_col, double* costs, double* lower,
                           double* upper, HighsInt& num_nz, HighsInt* start,
                           HighsInt* index, double* value) {
  if (num_set_entries <= 0) return HighsStatus::kOk;
  HighsIndexCollection index_collection;
  if (!create(index_collection, num_set_entries, set, model_.lp_.num_col_)) {
    highsLogUser(options_.log_options, HighsLogType::kError,
                 "Set supplied to Highs::getCols not ordered\n");
    return HighsStatus::kError;
  }
  getColsInterface(index_collection, num_col, costs, lower, upper, num_nz,
                   start, index, value);
  return returnFromHighs(HighsStatus::kOk);
}

HighsStatus Highs::getCols(const HighsInt* mask, HighsInt& num_col,
                           double* costs, double* lower, double* upper,
                           HighsInt& num_nz, HighsInt* start, HighsInt* index,
                           double* value) {
  HighsIndexCollection index_collection;
  create(index_collection, mask, model_.lp_.num_col_);
  getColsInterface(index_collection, num_col, costs, lower, upper, num_nz,
                   start, index, value);
  return returnFromHighs(HighsStatus::kOk);
}

HighsStatus Highs::getRows(const HighsInt from_row, const HighsInt to_row,
                           HighsInt& num_row, double* lower, double* upper,
                           HighsInt& num_nz, HighsInt* start, HighsInt* index,
                           double* value) {
  HighsIndexCollection index_collection;
  if (!create(index_collection, from_row, to_row, model_.lp_.num_row_)) {
    highsLogUser(options_.log_options, HighsLogType::kError,
                 "Interval supplied to Highs::getRows is out of range\n");
    return HighsStatus::kError;
  }
  getRowsInterface(index_collection, num_row, lower, upper, num_nz, start,
                   index, value);
  return returnFromHighs(HighsStatus::kOk);
}

HighsStatus Highs::getRows(const HighsInt num_set_entries, const HighsInt* set,
                           HighsInt& num_row, double* lower, double* upper,
                           HighsInt& num_nz, HighsInt* start, HighsInt* index,
                           double* value) {
  if (num_set_entries <= 0) return HighsStatus::kOk;
  HighsIndexCollection index_collection;
  if (!create(index_collection, num_set_entries, set, model_.lp_.num_row_)) {
    highsLogUser(options_.log_options, HighsLogType::kError,
                 "Set supplied to Highs::getRows is not ordered\n");
    return HighsStatus::kError;
  }
  getRowsInterface(index_collection, num_row, lower, upper, num_nz, start,
                   index, value);
  return returnFromHighs(HighsStatus::kOk);
}

HighsStatus Highs::getRows(const HighsInt* mask, HighsInt& num_row,
                           double* lower, double* upper, HighsInt& num_nz,
                           HighsInt* start, HighsInt* index, double* value) {
  HighsIndexCollection index_collection;
  create(index_collection, mask, model_.lp_.num_row_);
  getRowsInterface(index_collection, num_row, lower, upper, num_nz, start,
                   index, value);
  return returnFromHighs(HighsStatus::kOk);
}

HighsStatus Highs::getCoeff(const HighsInt row, const HighsInt col,
                            double& value) {
  if (row < 0 || row >= model_.lp_.num_row_) {
    highsLogUser(
        options_.log_options, HighsLogType::kError,
        "Row %" HIGHSINT_FORMAT
        " supplied to Highs::getCoeff is not in the range [0, %" HIGHSINT_FORMAT
        "]\n",
        row, model_.lp_.num_row_);
    return HighsStatus::kError;
  }
  if (col < 0 || col >= model_.lp_.num_col_) {
    highsLogUser(
        options_.log_options, HighsLogType::kError,
        "Col %" HIGHSINT_FORMAT
        " supplied to Highs::getCoeff is not in the range [0, %" HIGHSINT_FORMAT
        "]\n",
        col, model_.lp_.num_col_);
    return HighsStatus::kError;
  }
  getCoefficientInterface(row, col, value);
  return returnFromHighs(HighsStatus::kOk);
}

HighsStatus Highs::deleteCols(const HighsInt from_col, const HighsInt to_col) {
  clearPresolve();
  HighsIndexCollection index_collection;
  if (!create(index_collection, from_col, to_col, model_.lp_.num_col_)) {
    highsLogUser(options_.log_options, HighsLogType::kError,
                 "Interval supplied to Highs::deleteCols is out of range\n");
    return HighsStatus::kError;
  }
  deleteColsInterface(index_collection);
  return returnFromHighs(HighsStatus::kOk);
}

HighsStatus Highs::deleteCols(const HighsInt num_set_entries,
                              const HighsInt* set) {
  if (num_set_entries <= 0) return HighsStatus::kOk;
  clearPresolve();
  HighsIndexCollection index_collection;
  if (!create(index_collection, num_set_entries, set, model_.lp_.num_col_)) {
    highsLogUser(options_.log_options, HighsLogType::kError,
                 "Set supplied to Highs::deleteCols is not ordered\n");
    return HighsStatus::kError;
  }
  deleteColsInterface(index_collection);
  return returnFromHighs(HighsStatus::kOk);
}

HighsStatus Highs::deleteCols(HighsInt* mask) {
  clearPresolve();
  const HighsInt original_num_col = model_.lp_.num_col_;
  HighsIndexCollection index_collection;
  create(index_collection, mask, original_num_col);
  deleteColsInterface(index_collection);
  for (HighsInt iCol = 0; iCol < original_num_col; iCol++)
    mask[iCol] = index_collection.mask_[iCol];
  return returnFromHighs(HighsStatus::kOk);
}

HighsStatus Highs::deleteRows(const HighsInt from_row, const HighsInt to_row) {
  clearPresolve();
  HighsIndexCollection index_collection;
  if (!create(index_collection, from_row, to_row, model_.lp_.num_row_)) {
    highsLogUser(options_.log_options, HighsLogType::kError,
                 "Interval supplied to Highs::deleteRows is out of range\n");
    return HighsStatus::kError;
  }
  deleteRowsInterface(index_collection);
  return returnFromHighs(HighsStatus::kOk);
}

HighsStatus Highs::deleteRows(const HighsInt num_set_entries,
                              const HighsInt* set) {
  if (num_set_entries <= 0) return HighsStatus::kOk;
  clearPresolve();
  HighsIndexCollection index_collection;
  if (!create(index_collection, num_set_entries, set, model_.lp_.num_row_)) {
    highsLogUser(options_.log_options, HighsLogType::kError,
                 "Set supplied to Highs::deleteRows is not ordered\n");
    return HighsStatus::kError;
  }
  deleteRowsInterface(index_collection);
  return returnFromHighs(HighsStatus::kOk);
}

HighsStatus Highs::deleteRows(HighsInt* mask) {
  clearPresolve();
  const HighsInt original_num_row = model_.lp_.num_row_;
  HighsIndexCollection index_collection;
  create(index_collection, mask, original_num_row);
  deleteRowsInterface(index_collection);
  for (HighsInt iRow = 0; iRow < original_num_row; iRow++)
    mask[iRow] = index_collection.mask_[iRow];
  return returnFromHighs(HighsStatus::kOk);
}

HighsStatus Highs::scaleCol(const HighsInt col, const double scale_value) {
  HighsStatus return_status = HighsStatus::kOk;
  clearPresolve();
  HighsStatus call_status = scaleColInterface(col, scale_value);
  return_status = interpretCallStatus(options_.log_options, call_status,
                                      return_status, "scaleCol");
  if (return_status == HighsStatus::kError) return HighsStatus::kError;
  return returnFromHighs(return_status);
}

HighsStatus Highs::scaleRow(const HighsInt row, const double scale_value) {
  HighsStatus return_status = HighsStatus::kOk;
  clearPresolve();
  HighsStatus call_status = scaleRowInterface(row, scale_value);
  return_status = interpretCallStatus(options_.log_options, call_status,
                                      return_status, "scaleRow");
  if (return_status == HighsStatus::kError) return HighsStatus::kError;
  return returnFromHighs(return_status);
}

HighsStatus Highs::postsolve(const HighsSolution& solution,
                             const HighsBasis& basis) {
  const bool can_run_postsolve =
      model_presolve_status_ == HighsPresolveStatus::kNotPresolved ||
      model_presolve_status_ == HighsPresolveStatus::kReduced ||
      model_presolve_status_ == HighsPresolveStatus::kReducedToEmpty ||
      model_presolve_status_ == HighsPresolveStatus::kTimeout;
  if (!can_run_postsolve) {
    highsLogUser(
        options_.log_options, HighsLogType::kWarning,
        "Cannot run postsolve with presolve status: %s\n",
        presolve_.presolveStatusToString(model_presolve_status_).c_str());
    return HighsStatus::kWarning;
  }
  HighsStatus return_status = callRunPostsolve(solution, basis);
  return returnFromHighs(return_status);
}

HighsStatus Highs::writeSolution(const std::string filename,
                                 const HighsInt style) {
  HighsStatus return_status = HighsStatus::kOk;
  HighsStatus call_status;
  FILE* file;
  bool html;
  call_status = openWriteFile(filename, "writeSolution", file, html);
  return_status = interpretCallStatus(options_.log_options, call_status,
                                      return_status, "openWriteFile");
  if (return_status == HighsStatus::kError) return return_status;
  writeSolutionFile(file, options_, model_, basis_, solution_, info_,
                    model_status_, style);
  if (style == kSolutionStyleRaw) {
    fprintf(file, "\n# Basis\n");
    writeBasisFile(file, basis_);
  }
  if (options_.ranging == kHighsOnString) {
    if (model_.isMip() || model_.isQp()) {
      highsLogUser(options_.log_options, HighsLogType::kError,
                   "Cannot determing ranging information for MIP or QP\n");
      return HighsStatus::kError;
    }
    return_status = interpretCallStatus(
        options_.log_options, this->getRanging(), return_status, "getRanging");
    if (return_status == HighsStatus::kError) return return_status;
    fprintf(file, "\n# Ranging\n");
    writeRangingFile(file, model_.lp_, info_.objective_function_value, basis_,
                     solution_, ranging_, style);
  }
  if (file != stdout) fclose(file);
  return HighsStatus::kOk;
}

HighsStatus Highs::readSolution(const std::string filename,
                                const HighsInt style) {
  return readSolutionFile(filename, options_, model_.lp_, basis_, solution_,
                          style);
}

HighsStatus Highs::checkSolutionFeasibility() {
  checkLpSolutionFeasibility(options_, model_.lp_, solution_);
  return HighsStatus::kOk;
}

std::string Highs::modelStatusToString(
    const HighsModelStatus model_status) const {
  return utilModelStatusToString(model_status);
}

std::string Highs::solutionStatusToString(
    const HighsInt solution_status) const {
  return utilSolutionStatusToString(solution_status);
}

std::string Highs::basisStatusToString(
    const HighsBasisStatus basis_status) const {
  return utilBasisStatusToString(basis_status);
}

std::string Highs::basisValidityToString(const HighsInt basis_validity) const {
  return utilBasisValidityToString(basis_validity);
}

// Private methods
void Highs::deprecationMessage(const std::string method_name,
                               const std::string alt_method_name) const {
  if (alt_method_name.compare("None") == 0) {
    highsLogUser(options_.log_options, HighsLogType::kWarning,
                 "Method %s is deprecated: no alternative method\n",
                 method_name.c_str());
  } else {
    highsLogUser(options_.log_options, HighsLogType::kWarning,
                 "Method %s is deprecated: alternative method is %s\n",
                 method_name.c_str(), alt_method_name.c_str());
  }
}

HighsPresolveStatus Highs::runPresolve(const bool force_presolve) {
  presolve_.clear();
  // Exit if presolve is set to off (unless presolve is forced)
  if (options_.presolve == kHighsOffString && !force_presolve)
    return HighsPresolveStatus::kNotPresolved;

  if (model_.isEmpty()) {
    // Empty models shouldn't reach here, but this status would cause
    // no harm if one did
    assert(1 == 0);
    return HighsPresolveStatus::kNotReduced;
  }

  // Ensure that the LP is column-wise
  HighsLp& original_lp = model_.lp_;
  original_lp.ensureColwise();

  if (original_lp.num_col_ == 0 && original_lp.num_row_ == 0)
    return HighsPresolveStatus::kNullError;

  // Clear info from previous runs if original_lp has been modified.
  double start_presolve = timer_.readRunHighsClock();

  // Set time limit.
  if (options_.time_limit > 0 && options_.time_limit < kHighsInf) {
    double left = options_.time_limit - start_presolve;
    if (left <= 0) {
      highsLogDev(options_.log_options, HighsLogType::kError,
                  "Time limit reached while reading in matrix\n");
      return HighsPresolveStatus::kTimeout;
    }

    highsLogDev(options_.log_options, HighsLogType::kVerbose,
                "Time limit set: reading matrix took %.2g, presolve "
                "time left: %.2g\n",
                start_presolve, left);
  }

  // Presolve.
  presolve_.init(original_lp, timer_);
  presolve_.options_ = &options_;
  if (options_.time_limit > 0 && options_.time_limit < kHighsInf) {
    double current = timer_.readRunHighsClock();
    double time_init = current - start_presolve;
    double left = presolve_.options_->time_limit - time_init;
    if (left <= 0) {
      highsLogDev(options_.log_options, HighsLogType::kError,
                  "Time limit reached while copying matrix into presolve.\n");
      return HighsPresolveStatus::kTimeout;
    }
    highsLogDev(options_.log_options, HighsLogType::kVerbose,
                "Time limit set: copying matrix took %.2g, presolve "
                "time left: %.2g\n",
                time_init, left);
  }

  HighsPresolveStatus presolve_return_status = presolve_.run();

  highsLogDev(options_.log_options, HighsLogType::kVerbose,
              "presolve_.run() returns status: %s\n",
              presolve_.presolveStatusToString(presolve_return_status).c_str());

  // Update reduction counts.
  assert(presolve_return_status == presolve_.presolve_status_);
  switch (presolve_.presolve_status_) {
    case HighsPresolveStatus::kReduced: {
      HighsLp& reduced_lp = presolve_.getReducedProblem();
      presolve_.info_.n_cols_removed =
          original_lp.num_col_ - reduced_lp.num_col_;
      presolve_.info_.n_rows_removed =
          original_lp.num_row_ - reduced_lp.num_row_;
      presolve_.info_.n_nnz_removed = (HighsInt)original_lp.a_matrix_.numNz() -
                                      (HighsInt)reduced_lp.a_matrix_.numNz();
      // Clear any scaling information inherited by the reduced LP
      reduced_lp.clearScale();
      assert(lpDimensionsOk("RunPresolve: reduced_lp", reduced_lp,
                            options_.log_options));
      break;
    }
    case HighsPresolveStatus::kReducedToEmpty: {
      presolve_.info_.n_cols_removed = original_lp.num_col_;
      presolve_.info_.n_rows_removed = original_lp.num_row_;
      presolve_.info_.n_nnz_removed = (HighsInt)original_lp.a_matrix_.numNz();
      break;
    }
    default:
      break;
  }
  return presolve_return_status;
}

HighsPostsolveStatus Highs::runPostsolve() {
  // assert(presolve_.has_run_);
  const bool have_primal_solution =
      presolve_.data_.recovered_solution_.value_valid;
  // Need at least a primal solution
  if (!have_primal_solution)
    return HighsPostsolveStatus::kNoPrimalSolutionError;
  const bool have_dual_solution =
      presolve_.data_.recovered_solution_.dual_valid;
  presolve_.data_.postSolveStack.undo(options_,
                                      presolve_.data_.recovered_solution_,
                                      presolve_.data_.recovered_basis_);
  // Compute the row activities
  calculateRowValuesQuad(model_.lp_, presolve_.data_.recovered_solution_);

  if (have_dual_solution && model_.lp_.sense_ == ObjSense::kMaximize)
    presolve_.negateReducedLpColDuals(true);

  // Ensure that the postsolve status is used to set
  // presolve_.postsolve_status_, as well as being returned
  HighsPostsolveStatus postsolve_status =
      HighsPostsolveStatus::kSolutionRecovered;
  presolve_.postsolve_status_ = postsolve_status;
  return postsolve_status;
}

void Highs::clearPresolve() {
  model_presolve_status_ = HighsPresolveStatus::kNotPresolved;
  presolved_model_.clear();
  presolve_.clear();
}

void Highs::invalidateUserSolverData() {
  invalidateModelStatus();
  invalidateSolution();
  invalidateBasis();
  invalidateRanging();
  invalidateInfo();
  invalidateEkk();
}

void Highs::invalidateModelStatusSolutionAndInfo() {
  invalidateModelStatus();
  invalidateSolution();
  invalidateInfo();
}

void Highs::invalidateModelStatus() {
  model_status_ = HighsModelStatus::kNotset;
}

void Highs::invalidateSolution() {
  info_.primal_solution_status = kSolutionStatusNone;
  info_.dual_solution_status = kSolutionStatusNone;
  info_.num_primal_infeasibilities = kHighsIllegalInfeasibilityCount;
  info_.max_primal_infeasibility = kHighsIllegalInfeasibilityMeasure;
  info_.sum_primal_infeasibilities = kHighsIllegalInfeasibilityMeasure;
  info_.num_dual_infeasibilities = kHighsIllegalInfeasibilityCount;
  info_.max_dual_infeasibility = kHighsIllegalInfeasibilityMeasure;
  info_.sum_dual_infeasibilities = kHighsIllegalInfeasibilityMeasure;
  this->solution_.invalidate();
}

void Highs::invalidateBasis() {
  info_.basis_validity = kBasisValidityInvalid;
  this->basis_.invalidate();
}

void Highs::invalidateInfo() { info_.invalidate(); }

void Highs::invalidateRanging() { ranging_.invalidate(); }

void Highs::invalidateEkk() { ekk_instance_.invalidate(); }

// The method below runs calls solveLp for the given LP
HighsStatus Highs::callSolveLp(HighsLp& lp, const string message) {
  HighsStatus return_status = HighsStatus::kOk;
  HighsStatus call_status;

  // Create a HighsLpSolverObject of references to data in the Highs
  // class, and the scaled/unscaled model status
  HighsLpSolverObject solver_object(lp, basis_, solution_, info_, ekk_instance_,
                                    options_, timer_);

  // Check that the model is column-wise
  assert(model_.lp_.a_matrix_.isColwise());

  // Solve the LP
  return_status = solveLp(solver_object, message);
  // Extract the model status
  model_status_ = solver_object.model_status_;
  if (model_status_ == HighsModelStatus::kOptimal)
    checkOptimality("LP", return_status);
  return return_status;
}

HighsStatus Highs::callSolveQp() {
  // Check that the model is column-wise
  HighsLp& lp = model_.lp_;
  HighsHessian& hessian = model_.hessian_;
  assert(model_.lp_.a_matrix_.isColwise());
  if (hessian.dim_ != lp.num_col_) {
    highsLogDev(options_.log_options, HighsLogType::kError,
                "Hessian dimension = %" HIGHSINT_FORMAT
                " incompatible with matrix dimension = %" HIGHSINT_FORMAT "\n",
                hessian.dim_, lp.num_col_);
    model_status_ = HighsModelStatus::kModelError;
    solution_.value_valid = false;
    solution_.dual_valid = false;
    return HighsStatus::kError;
  }
  //
  // Run the QP solver
  Instance instance(lp.num_col_, lp.num_row_);

  instance.num_con = lp.num_row_;
  instance.num_var = lp.num_col_;

  instance.A.mat.num_col = lp.num_col_;
  instance.A.mat.num_row = lp.num_row_;
  instance.A.mat.start = lp.a_matrix_.start_;
  instance.A.mat.index = lp.a_matrix_.index_;
  instance.A.mat.value = lp.a_matrix_.value_;
  instance.c.value = lp.col_cost_;
  instance.offset = lp.offset_;
  instance.con_lo = lp.row_lower_;
  instance.con_up = lp.row_upper_;
  instance.var_lo = lp.col_lower_;
  instance.var_up = lp.col_upper_;
  instance.Q.mat.num_col = lp.num_col_;
  instance.Q.mat.num_row = lp.num_col_;
  triangularToSquareHessian(hessian, instance.Q.mat.start, instance.Q.mat.index,
                            instance.Q.mat.value);

  for (HighsInt i = 0; i < instance.c.value.size(); i++) {
    if (instance.c.value[i] != 0.0) {
      instance.c.index[instance.c.num_nz++] = i;
    }
  }

  if (lp.sense_ == ObjSense::kMaximize) {
    // Negate the vector and Hessian
    for (double& i : instance.c.value) {
      i *= -1.0;
    }
    for (double& i : instance.Q.mat.value) {
      i *= -1.0;
    }
  }

  Runtime runtime(instance, timer_);

  runtime.settings.reportingfequency = 1000;
  runtime.endofiterationevent.subscribe([this](Runtime& rt) {
    int rep = rt.statistics.iteration.size() - 1;

    highsLogUser(options_.log_options, HighsLogType::kInfo,
                 "%" HIGHSINT_FORMAT ", %lf, %" HIGHSINT_FORMAT
                 ", %lf, %lf, %" HIGHSINT_FORMAT ", %lf, %lf\n",
                 rt.statistics.iteration[rep], rt.statistics.objval[rep],
                 rt.statistics.nullspacedimension[rep], rt.statistics.time[rep],
                 rt.statistics.sum_primal_infeasibilities[rep],
                 rt.statistics.num_primal_infeasibilities[rep],
                 rt.statistics.density_nullspace[rep],
                 rt.statistics.density_factor[rep]);
  });

  runtime.settings.timelimit = options_.time_limit;
  runtime.settings.iterationlimit = std::numeric_limits<int>::max();
  Quass qpsolver(runtime);
  qpsolver.solve();

  HighsStatus call_status = HighsStatus::kOk;
  HighsStatus return_status = HighsStatus::kOk;
  return_status = interpretCallStatus(options_.log_options, call_status,
                                      return_status, "QpSolver");
  if (return_status == HighsStatus::kError) return return_status;
  model_status_ =
      runtime.status == ProblemStatus::OPTIMAL
          ? HighsModelStatus::kOptimal
          : runtime.status == ProblemStatus::UNBOUNDED
                ? HighsModelStatus::kUnbounded
                : runtime.status == ProblemStatus::INFEASIBLE
                      ? HighsModelStatus::kInfeasible
                      : runtime.status == ProblemStatus::ITERATIONLIMIT
                            ? HighsModelStatus::kIterationLimit
                            : runtime.status == ProblemStatus::TIMELIMIT
                                  ? HighsModelStatus::kTimeLimit
                                  : HighsModelStatus::kNotset;
  solution_.col_value.resize(lp.num_col_);
  solution_.col_dual.resize(lp.num_col_);
  const double objective_multiplier = lp.sense_ == ObjSense::kMinimize ? 1 : -1;
  for (HighsInt iCol = 0; iCol < lp.num_col_; iCol++) {
    solution_.col_value[iCol] = runtime.primal.value[iCol];
    solution_.col_dual[iCol] =
        objective_multiplier * runtime.dualvar.value[iCol];
  }
  solution_.row_value.resize(lp.num_row_);
  solution_.row_dual.resize(lp.num_row_);
  // Negate the vector and Hessian
  for (HighsInt iRow = 0; iRow < lp.num_row_; iRow++) {
    solution_.row_value[iRow] = runtime.rowactivity.value[iRow];
    solution_.row_dual[iRow] =
        objective_multiplier * runtime.dualcon.value[iRow];
  }
  solution_.value_valid = true;
  solution_.dual_valid = true;
  // Get the objective and any KKT failures
  info_.objective_function_value = model_.objectiveValue(solution_.col_value);
  getKktFailures(options_, model_, solution_, basis_, info_);
  // Set the QP-specific values of info_
  info_.simplex_iteration_count += runtime.statistics.phase1_iterations;
  info_.qp_iteration_count += runtime.statistics.num_iterations;
  info_.valid = true;
  if (model_status_ == HighsModelStatus::kOptimal)
    checkOptimality("QP", return_status);
  return return_status;
}

HighsStatus Highs::callSolveMip() {
  // Record whether there is a valid primal solution on entry
  const bool user_solution = solution_.value_valid;
  std::vector<double> user_solution_col_value;
  std::vector<double> user_solution_row_value;
  if (user_solution) {
    // Save the col and row values
    user_solution_col_value = std::move(solution_.col_value);
    user_solution_row_value = std::move(solution_.row_value);
  }
  // Ensure that any solver data for users in Highs class members are
  // cleared
  invalidateUserSolverData();
  if (user_solution) {
    // Recover the col and row values
    solution_.col_value = std::move(user_solution_col_value);
    solution_.row_value = std::move(user_solution_row_value);
    solution_.value_valid = true;
  }
  // Run the MIP solver
  HighsInt log_dev_level = options_.log_dev_level;
  //  options_.log_dev_level = kHighsLogDevLevelInfo;
  // Check that the model isn't row-wise
  assert(model_.lp_.a_matrix_.format_ != MatrixFormat::kRowwise);
  const bool has_semi_variables = model_.lp_.hasSemiVariables();
  HighsLp use_lp;
  if (has_semi_variables) {
    use_lp = withoutSemiVariables(model_.lp_);
  }
  HighsLp& lp = has_semi_variables ? use_lp : model_.lp_;
  HighsMipSolver solver(options_, lp, solution_);
  solver.run();
  options_.log_dev_level = log_dev_level;
  // Set the return_status, model status and, for completeness, scaled
  // model status
  HighsStatus return_status =
      highsStatusFromHighsModelStatus(solver.modelstatus_);
  model_status_ = solver.modelstatus_;
  // Extract the solution
  if (solver.solution_objective_ != kHighsInf) {
    // There is a primal solution
    HighsInt solver_solution_size = solver.solution_.size();
    assert(solver_solution_size >= lp.num_col_);
    // If the original model has semi-variables, its solution is
    // (still) given by the first model_.lp_.num_col_ entries of the
    // solution from the MIP solver
    solution_.col_value.resize(model_.lp_.num_col_);
    solution_.col_value = solver.solution_;
    model_.lp_.a_matrix_.productQuad(solution_.row_value, solution_.col_value);
    solution_.value_valid = true;
  } else {
    // There is no primal solution: should be so by default
    assert(!solution_.value_valid);
  }
  // Check that no modified upper bounds for semi-variables are active
  if (solution_.value_valid &&
      activeModifiedUpperBounds(options_, model_.lp_, solution_.col_value)) {
    solution_.value_valid = false;
    model_status_ = HighsModelStatus::kSolveError;
    return_status = HighsStatus::kError;
  }
  // There is no dual solution: should be so by default
  assert(!solution_.dual_valid);
  // There is no basis: should be so by default
  assert(!basis_.valid);
  // Get the objective and any KKT failures
  info_.objective_function_value = solver.solution_objective_;
  const bool use_mip_feasibility_tolerance = true;
  double primal_feasibility_tolerance = options_.primal_feasibility_tolerance;
  if (use_mip_feasibility_tolerance) {
    options_.primal_feasibility_tolerance = options_.mip_feasibility_tolerance;
  }
  // NB getKktFailures sets the primal and dual solution status
  getKktFailures(options_, model_, solution_, basis_, info_);
  // Set the MIP-specific values of info_
  info_.mip_node_count = solver.node_count_;
  info_.mip_dual_bound = solver.dual_bound_;
  info_.mip_gap = solver.gap_;
  info_.valid = true;
  if (model_status_ == HighsModelStatus::kOptimal)
    checkOptimality("MIP", return_status);
  if (use_mip_feasibility_tolerance) {
    // Overwrite max infeasibility to include integrality if there is a solution
    if (solver.solution_objective_ != kHighsInf) {
      const double mip_max_bound_violation =
          std::max(solver.row_violation_, solver.bound_violation_);
      const double mip_max_infeasibility =
          std::max(mip_max_bound_violation, solver.integrality_violation_);
      const double delta_max_bound_violation =
          std::abs(mip_max_bound_violation - info_.max_primal_infeasibility);
      // Possibly report a mis-match between the max bound violation
      // returned by the MIP solver, and the value obtained from the
      // solution
      if (delta_max_bound_violation > 1e-12)
        highsLogDev(options_.log_options, HighsLogType::kWarning,
                    "Inconsistent max bound violation: MIP solver (%10.4g); LP "
                    "(%10.4g); Difference of %10.4g\n",
                    mip_max_bound_violation, info_.max_primal_infeasibility,
                    delta_max_bound_violation);
      info_.max_integrality_violation = solver.integrality_violation_;
      if (info_.max_integrality_violation >
          options_.mip_feasibility_tolerance) {
        info_.primal_solution_status = kSolutionStatusInfeasible;
        assert(model_status_ == HighsModelStatus::kInfeasible);
      }
    }
    // Recover the primal feasibility tolerance
    options_.primal_feasibility_tolerance = primal_feasibility_tolerance;
  }
  return return_status;
}

HighsStatus Highs::callRunPostsolve(const HighsSolution& solution,
                                    const HighsBasis& basis) {
  HighsStatus return_status = HighsStatus::kOk;
  HighsStatus call_status;
  const HighsLp& presolved_lp = presolve_.getReducedProblem();

  const bool solution_ok = isSolutionRightSize(presolved_lp, solution);
  if (!solution_ok) {
    highsLogUser(options_.log_options, HighsLogType::kError,
                 "Solution provided to postsolve is incorrect size\n");
    return HighsStatus::kError;
  }
  const bool basis_ok = isBasisConsistent(presolved_lp, basis);
  if (!basis_ok) {
    highsLogUser(options_.log_options, HighsLogType::kError,
                 "Basis provided to postsolve is incorrect size\n");
    return HighsStatus::kError;
  }
  presolve_.data_.recovered_solution_ = solution;
  presolve_.data_.recovered_basis_ = basis;

  HighsPostsolveStatus postsolve_status = runPostsolve();
  if (postsolve_status == HighsPostsolveStatus::kSolutionRecovered) {
    highsLogDev(options_.log_options, HighsLogType::kVerbose,
                "Postsolve finished\n");
    // Set solution and its status
    solution_.clear();
    solution_ = presolve_.data_.recovered_solution_;
    solution_.value_valid = true;
    solution_.dual_valid = true;
    // Set basis and its status
    basis_.valid = true;
    basis_.col_status = presolve_.data_.recovered_basis_.col_status;
    basis_.row_status = presolve_.data_.recovered_basis_.row_status;
    basis_.debug_origin_name += ": after postsolve";
    // Save the options to allow the best simplex strategy to
    // be used
    HighsOptions save_options = options_;
    options_.simplex_strategy = kSimplexStrategyChoose;
    // Ensure that the parallel solver isn't used
    options_.simplex_min_concurrency = 1;
    options_.simplex_max_concurrency = 1;
    // Use any pivot threshold resulting from solving the presolved LP
    // if (factor_pivot_threshold > 0)
    //    options_.factor_pivot_threshold = factor_pivot_threshold;
    // The basis returned from postsolve is just basic/nonbasic
    // and EKK expects a refined basis, so set it up now
    HighsLp& incumbent_lp = model_.lp_;
    refineBasis(incumbent_lp, solution_, basis_);
    // Scrap the EKK data from solving the presolved LP
    ekk_instance_.invalidate();
    ekk_instance_.lp_name_ = "Postsolve LP";
    // Set up the timing record so that adding the corresponding
    // values after callSolveLp gives difference
    timer_.start(timer_.solve_clock);
    call_status = callSolveLp(
        incumbent_lp,
        "Solving the original LP from the solution after postsolve");
    // Determine the timing record
    timer_.stop(timer_.solve_clock);
    return_status = interpretCallStatus(options_.log_options, call_status,
                                        return_status, "callSolveLp");
    // Recover the options
    options_ = save_options;
    if (return_status == HighsStatus::kError)
      return returnFromRun(return_status);
  } else {
    highsLogUser(options_.log_options, HighsLogType::kError,
                 "Postsolve return status is %d\n", (int)postsolve_status);
    setHighsModelStatusAndClearSolutionAndBasis(
        HighsModelStatus::kPostsolveError);
    return returnFromRun(HighsStatus::kError);
  }
  call_status = highsStatusFromHighsModelStatus(model_status_);
  return_status =
      interpretCallStatus(options_.log_options, call_status, return_status,
                          "highsStatusFromHighsModelStatus");
  return return_status;
}

// End of public methods
void Highs::logHeader() {
  if (written_log_header) return;
  highsLogHeader(options_.log_options);
  written_log_header = true;
  return;
}

void Highs::reportModel() {
  reportLp(options_.log_options, model_.lp_, HighsLogType::kVerbose);
  if (model_.hessian_.dim_) {
    const HighsInt dim = model_.hessian_.dim_;
    reportHessian(options_.log_options, dim, model_.hessian_.start_[dim],
                  &model_.hessian_.start_[0], &model_.hessian_.index_[0],
                  &model_.hessian_.value_[0]);
  }
}

// Actions to take if there is a new Highs basis
void Highs::newHighsBasis() {
  // Clear any simplex basis
  ekk_instance_.updateStatus(LpAction::kNewBasis);
}

// Ensure that the HiGHS solution and basis have the same size as the
// model, and that the HiGHS basis is kept up-to-date with any solved
// basis
void Highs::forceHighsSolutionBasisSize() {
  // Ensure that the HiGHS solution vectors are the right size
  solution_.col_value.resize(model_.lp_.num_col_);
  solution_.row_value.resize(model_.lp_.num_row_);
  solution_.col_dual.resize(model_.lp_.num_col_);
  solution_.row_dual.resize(model_.lp_.num_row_);
  // Ensure that the HiGHS basis vectors are the right size,
  // invalidating the basis if they aren't
  if ((HighsInt)basis_.col_status.size() != model_.lp_.num_col_) {
    basis_.col_status.resize(model_.lp_.num_col_);
    basis_.valid = false;
  }
  if ((HighsInt)basis_.row_status.size() != model_.lp_.num_row_) {
    basis_.row_status.resize(model_.lp_.num_row_);
    basis_.valid = false;
  }
}

void Highs::setHighsModelStatusAndClearSolutionAndBasis(
    const HighsModelStatus model_status) {
  model_status_ = model_status;
  invalidateSolution();
  invalidateBasis();
  info_.valid = true;
}

void Highs::setBasisValidity() {
  if (basis_.valid) {
    assert(info_.basis_validity == kBasisValidityValid);
    info_.basis_validity = kBasisValidityValid;
  } else {
    assert(info_.basis_validity == kBasisValidityInvalid);
    info_.basis_validity = kBasisValidityInvalid;
  }
  info_.valid = true;
}

HighsStatus Highs::openWriteFile(const string filename,
                                 const string method_name, FILE*& file,
                                 bool& html) const {
  html = false;
  if (filename == "") {
    // Empty file name: use stdout
    file = stdout;
  } else {
    file = fopen(filename.c_str(), "w");
    if (file == 0) {
      highsLogUser(options_.log_options, HighsLogType::kError,
                   "Cannot open writeable file \"%s\" in %s\n",
                   filename.c_str(), method_name.c_str());
      return HighsStatus::kError;
    }
    const char* dot = strrchr(filename.c_str(), '.');
    if (dot && dot != filename) html = strcmp(dot + 1, "html") == 0;
  }
  return HighsStatus::kOk;
}

// Applies checks before returning from run()
HighsStatus Highs::returnFromRun(const HighsStatus run_return_status) {
  assert(!called_return_from_run);
  HighsStatus return_status = highsStatusFromHighsModelStatus(model_status_);
  assert(return_status == run_return_status);
  //  return_status = run_return_status;
  switch (model_status_) {
      // First consider the error returns
    case HighsModelStatus::kNotset:
    case HighsModelStatus::kLoadError:
    case HighsModelStatus::kModelError:
    case HighsModelStatus::kPresolveError:
    case HighsModelStatus::kSolveError:
    case HighsModelStatus::kPostsolveError:
      // Don't clear the model status!
      //      invalidateUserSolverData();
      invalidateInfo();
      invalidateSolution();
      invalidateBasis();
      assert(return_status == HighsStatus::kError);
      break;

      // Then consider the OK returns
    case HighsModelStatus::kModelEmpty:
      invalidateInfo();
      invalidateSolution();
      invalidateBasis();
      assert(return_status == HighsStatus::kOk);
      break;

    case HighsModelStatus::kOptimal:
      // The following is an aspiration
      //
      // assert(info_.primal_solution_status == kSolutionStatusFeasible);
      //
      // assert(info_.dual_solution_status == kSolutionStatusFeasible);
      assert(model_status_ == HighsModelStatus::kNotset ||
             model_status_ == HighsModelStatus::kOptimal);
      assert(return_status == HighsStatus::kOk);
      break;

    case HighsModelStatus::kInfeasible:
    case HighsModelStatus::kUnbounded:
    case HighsModelStatus::kObjectiveBound:
    case HighsModelStatus::kObjectiveTarget:
      // For kInfeasible, will not have a basis, if infeasibility was
      // detected in presolve or by IPX without crossover
      assert(return_status == HighsStatus::kOk);
      break;

    case HighsModelStatus::kUnboundedOrInfeasible:
      if (options_.allow_unbounded_or_infeasible ||
          (options_.solver == kIpmString && options_.run_crossover) ||
          model_.isMip()) {
        assert(return_status == HighsStatus::kOk);
      } else {
        // This model status is not permitted unless IPM is run without
        // crossover
        highsLogUser(
            options_.log_options, HighsLogType::kError,
            "returnFromHighs: HighsModelStatus::kUnboundedOrInfeasible is not "
            "permitted\n");
        assert(options_.allow_unbounded_or_infeasible);
        return_status = HighsStatus::kError;
      }
      break;

      // Finally consider the warning returns
    case HighsModelStatus::kTimeLimit:
    case HighsModelStatus::kIterationLimit:
    case HighsModelStatus::kUnknown:
      assert(return_status == HighsStatus::kWarning);
      break;
    default:
      // All cases should have been considered so assert on reaching here
      assert(1 == 0);
  }
  // Now to check what's available with each model status
  //
  const bool have_info = info_.valid;
  const bool have_primal_solution = solution_.value_valid;
  const bool have_dual_solution = solution_.dual_valid;
  // Can't have a dual solution without a primal solution
  assert(have_primal_solution || !have_dual_solution);
  //  const bool have_solution = have_primal_solution && have_dual_solution;
  const bool have_basis = basis_.valid;
  switch (model_status_) {
    case HighsModelStatus::kNotset:
    case HighsModelStatus::kLoadError:
    case HighsModelStatus::kModelError:
    case HighsModelStatus::kPresolveError:
    case HighsModelStatus::kSolveError:
    case HighsModelStatus::kPostsolveError:
    case HighsModelStatus::kModelEmpty:
      // No info, primal solution or basis
      assert(have_info == false);
      assert(have_primal_solution == false);
      assert(have_basis == false);
      break;
    case HighsModelStatus::kOptimal:
    case HighsModelStatus::kInfeasible:
    case HighsModelStatus::kUnbounded:
    case HighsModelStatus::kObjectiveBound:
    case HighsModelStatus::kObjectiveTarget:
    case HighsModelStatus::kUnboundedOrInfeasible:
    case HighsModelStatus::kTimeLimit:
    case HighsModelStatus::kIterationLimit:
    case HighsModelStatus::kUnknown:
      // Have info and primal solution (unless infeasible). No primal solution
      // in some other case, too!
      assert(have_info == true);
      break;
    default:
      // All cases should have been considered so assert on reaching here
      assert(1 == 0);
  }
  if (have_primal_solution) {
    if (debugPrimalSolutionRightSize(options_, model_.lp_, solution_) ==
        HighsDebugStatus::kLogicalError)
      return_status = HighsStatus::kError;
  }
  if (have_dual_solution) {
    if (debugDualSolutionRightSize(options_, model_.lp_, solution_) ==
        HighsDebugStatus::kLogicalError)
      return_status = HighsStatus::kError;
  }
  if (have_basis) {
    if (debugBasisRightSize(options_, model_.lp_, basis_) ==
        HighsDebugStatus::kLogicalError)
      return_status = HighsStatus::kError;
  }
  if (have_primal_solution) {
    // Debug the Highs solution - needs primal values at least
    if (debugHighsSolution("Return from run()", options_, model_, solution_,
                           basis_, model_status_,
                           info_) == HighsDebugStatus::kLogicalError)
      return_status = HighsStatus::kError;
  }
  if (debugInfo(options_, model_.lp_, basis_, solution_, info_,
                model_status_) == HighsDebugStatus::kLogicalError)
    return_status = HighsStatus::kError;

  // Record that returnFromRun() has been called
  called_return_from_run = true;
  // Unapply any modifications that have not yet been unapplied
  this->model_.lp_.unapplyMods();

  // Unless solved as a MIP, report on the solution
  const bool solved_as_mip =
      !options_.solver.compare(kHighsChooseString) && model_.isMip();
  if (!solved_as_mip) reportSolvedLpQpStats();

  return returnFromHighs(return_status);
}

HighsStatus Highs::returnFromHighs(HighsStatus highs_return_status) {
  // Applies checks before returning from HiGHS
  HighsStatus return_status = highs_return_status;

  forceHighsSolutionBasisSize();

  const bool consistent =
      debugHighsBasisConsistent(options_, model_.lp_, basis_) !=
      HighsDebugStatus::kLogicalError;
  if (!consistent) {
    highsLogUser(
        options_.log_options, HighsLogType::kError,
        "returnFromHighs: Supposed to be a HiGHS basis, but not consistent\n");
    assert(consistent);
    return_status = HighsStatus::kError;
  }
  // Check that any retained Ekk data - basis and NLA - are OK
  bool retained_ekk_data_ok = ekk_instance_.debugRetainedDataOk(model_.lp_) !=
                              HighsDebugStatus::kLogicalError;
  if (!retained_ekk_data_ok) {
    highsLogUser(options_.log_options, HighsLogType::kError,
                 "returnFromHighs: Retained Ekk data not OK\n");
    assert(retained_ekk_data_ok);
    return_status = HighsStatus::kError;
  }
  // Check that returnFromRun() has been called
  if (!called_return_from_run) {
    highsLogDev(
        options_.log_options, HighsLogType::kError,
        "Highs::returnFromHighs() called with called_return_from_run false\n");
    assert(called_return_from_run);
  }
  // Stop the HiGHS run clock if it is running
  if (timer_.runningRunHighsClock()) timer_.stopRunHighsClock();
  const bool dimensions_ok =
      lpDimensionsOk("returnFromHighs", model_.lp_, options_.log_options);
  if (!dimensions_ok) {
    printf("LP Dimension error in returnFromHighs()\n");
  }
  assert(dimensions_ok);
  if (ekk_instance_.status_.has_nla) {
    if (!ekk_instance_.lpFactorRowCompatible(model_.lp_.num_row_)) {
      highsLogDev(options_.log_options, HighsLogType::kWarning,
                  "Highs::returnFromHighs(): LP and HFactor have inconsistent "
                  "numbers of rows\n");
      // Clear Ekk entirely
      ekk_instance_.clear();
    }
  }
  return return_status;
}

void Highs::reportSolvedLpQpStats() {
  HighsLogOptions& log_options = options_.log_options;
  highsLogUser(log_options, HighsLogType::kInfo, "Model   status      : %s\n",
               modelStatusToString(model_status_).c_str());
  if (info_.valid) {
    if (info_.simplex_iteration_count)
      highsLogUser(log_options, HighsLogType::kInfo,
                   "Simplex   iterations: %" HIGHSINT_FORMAT "\n",
                   info_.simplex_iteration_count);
    if (info_.ipm_iteration_count)
      highsLogUser(log_options, HighsLogType::kInfo,
                   "IPM       iterations: %" HIGHSINT_FORMAT "\n",
                   info_.ipm_iteration_count);
    if (info_.crossover_iteration_count)
      highsLogUser(log_options, HighsLogType::kInfo,
                   "Crossover iterations: %" HIGHSINT_FORMAT "\n",
                   info_.crossover_iteration_count);
    if (info_.qp_iteration_count)
      highsLogUser(log_options, HighsLogType::kInfo,
                   "QP ASM    iterations: %" HIGHSINT_FORMAT "\n",
                   info_.qp_iteration_count);
    highsLogUser(log_options, HighsLogType::kInfo,
                 "Objective value     : %17.10e\n",
                 info_.objective_function_value);
  }
  double run_time = timer_.readRunHighsClock();
  highsLogUser(log_options, HighsLogType::kInfo,
               "HiGHS run time      : %13.2f\n", run_time);
}

void Highs::underDevelopmentLogMessage(const std::string method_name) {
  highsLogUser(options_.log_options, HighsLogType::kWarning,
               "Method %s is still under development and behaviour may be "
               "unpredictable\n",
               method_name.c_str());
}

HighsStatus Highs::crossover(const HighsSolution& user_solution) {
  HighsStatus return_status = HighsStatus::kOk;
  HighsLogOptions& log_options = options_.log_options;
<<<<<<< HEAD
#ifdef IPX_ON
=======
>>>>>>> a0b39654
  HighsLp& lp = model_.lp_;
  if (lp.isMip()) {
    highsLogUser(log_options, HighsLogType::kError,
                 "Cannot apply crossover to solve MIP\n");
    return_status = HighsStatus::kError;
  } else if (model_.isQp()) {
    highsLogUser(log_options, HighsLogType::kError,
                 "Cannot apply crossover to solve QP\n");
    return_status = HighsStatus::kError;
  } else {
    clearSolver();
    solution_ = user_solution;
    // Use IPX crossover to try to form a basic solution
    return_status = callCrossover(options_, model_.lp_, basis_, solution_,
                                  model_status_, info_);
    if (return_status == HighsStatus::kError) return return_status;
    // Get the objective and any KKT failures
    info_.objective_function_value =
        model_.lp_.objectiveValue(solution_.col_value);
    getLpKktFailures(options_, model_.lp_, solution_, basis_, info_);
  }
<<<<<<< HEAD
#else
  // No IPX available so end here at approximate solve.
  highsLogUser(log_options, HighsLogType::kError,
               "No IPX code available for crossover\n");
  return_status = HighsStatus::kError;
#endif
=======
>>>>>>> a0b39654
  return returnFromHighs(return_status);
}

HighsStatus Highs::openLogFile(const std::string log_file) {
  highsOpenLogFile(options_.log_options, options_.records, log_file);
  return HighsStatus::kOk;
}

void Highs::resetGlobalScheduler(bool blocking) {
  HighsTaskExecutor::shutdown(blocking);
}<|MERGE_RESOLUTION|>--- conflicted
+++ resolved
@@ -3296,10 +3296,6 @@
 HighsStatus Highs::crossover(const HighsSolution& user_solution) {
   HighsStatus return_status = HighsStatus::kOk;
   HighsLogOptions& log_options = options_.log_options;
-<<<<<<< HEAD
-#ifdef IPX_ON
-=======
->>>>>>> a0b39654
   HighsLp& lp = model_.lp_;
   if (lp.isMip()) {
     highsLogUser(log_options, HighsLogType::kError,
@@ -3321,15 +3317,6 @@
         model_.lp_.objectiveValue(solution_.col_value);
     getLpKktFailures(options_, model_.lp_, solution_, basis_, info_);
   }
-<<<<<<< HEAD
-#else
-  // No IPX available so end here at approximate solve.
-  highsLogUser(log_options, HighsLogType::kError,
-               "No IPX code available for crossover\n");
-  return_status = HighsStatus::kError;
-#endif
-=======
->>>>>>> a0b39654
   return returnFromHighs(return_status);
 }
 
