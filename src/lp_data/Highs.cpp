/* * * * * * * * * * * * * * * * * * * * * * * * * * * * * * * * * * * * */
/*                                                                       */
/*    This file is part of the HiGHS linear optimization suite           */
/*                                                                       */
/*    Written and engineered 2008-2019 at the University of Edinburgh    */
/*                                                                       */
/*    Available as open-source under the MIT License                     */
/*                                                                       */
/* * * * * * * * * * * * * * * * * * * * * * * * * * * * * * * * * * * * */
/**@file lp_data/Highs.cpp
 * @brief
 * @author Julian Hall, Ivet Galabova, Qi Huangfu and Michael Feldmeier
 */
#include "Highs.h"

#include <algorithm>
#include <iostream>
#include <memory>
#include <sstream>

#include "HConfig.h"
#include "io/Filereader.h"
#include "io/HighsIO.h"
#include "io/LoadOptions.h"
#include "lp_data/HighsLp.h"
#include "lp_data/HighsLpUtils.h"
#include "lp_data/HighsModelUtils.h"
#include "lp_data/HighsStatus.h"
#include "presolve/Presolve.h"
#include "simplex/HApp.h"
#include "simplex/HighsSimplexInterface.h"

// until add_row_.. functions are moved to HighsLpUtils.h
#include "simplex/HSimplex.h"

#ifdef IPX_ON
#include "ipm/IpxWrapper.h"
#else
#include "ipm/IpxWrapperEmpty.h"
#endif

Highs::Highs() {
  hmos_.clear();
  HighsModelObject* hmo = new HighsModelObject(lp_, options_, timer_);
  hmos_.push_back(*hmo);
  //   hmos_.push_back(HighsModelObject(lp_, options_, timer_));
  //  allow_presolve_ = true;
}

HighsStatus Highs::setHighsOptionValue(const std::string& option,
                                       const bool value) {
  if (setOptionValue(option, options_.records, value) == OptionStatus::OK)
    return HighsStatus::OK;
  return HighsStatus::Error;
}

HighsStatus Highs::setHighsOptionValue(const std::string& option,
                                       const int value) {
  if (setOptionValue(option, options_.records, value) == OptionStatus::OK)
    return HighsStatus::OK;
  return HighsStatus::Error;
}

HighsStatus Highs::setHighsOptionValue(const std::string& option,
                                       const double value) {
  if (setOptionValue(option, options_.records, value) == OptionStatus::OK)
    return HighsStatus::OK;
  return HighsStatus::Error;
}

HighsStatus Highs::setHighsOptionValue(const std::string& option,
                                       const std::string value) {
  if (setOptionValue(option, options_.records, value) == OptionStatus::OK)
    return HighsStatus::OK;
  return HighsStatus::Error;
}

HighsStatus Highs::setHighsOptionValue(const std::string& option,
                                       const char* value) {
  if (setOptionValue(option, options_.records, value) == OptionStatus::OK)
    return HighsStatus::OK;
  return HighsStatus::Error;
}

HighsStatus Highs::readHighsOptions(const std::string filename) {
  if (filename.size() <= 0) {
    HighsLogMessage(HighsMessageType::WARNING,
                    "Empty file name so not reading options");
    return HighsStatus::Error;
  }
  options_.options_file = filename;
  if (!loadOptionsFromFile(options_)) return HighsStatus::Error;
  return HighsStatus::OK;    
}

HighsStatus Highs::passHighsOptions(const HighsOptions& options) {

  if (passOptions(options, options_) == OptionStatus::OK)
    return HighsStatus::OK;
  return HighsStatus::Error;
}

HighsStatus Highs::getHighsOptionValue(const std::string& option, bool& value) {
  if (getOptionValue(option, options_.records, value) == OptionStatus::OK)
    return HighsStatus::OK;
  return HighsStatus::Error;
}

HighsStatus Highs::getHighsOptionValue(const std::string& option, int& value) {
  if (getOptionValue(option, options_.records, value) == OptionStatus::OK)
    return HighsStatus::OK;
  return HighsStatus::Error;
}

HighsStatus Highs::getHighsOptionValue(const std::string& option,
                                       double& value) {
  if (getOptionValue(option, options_.records, value) == OptionStatus::OK)
    return HighsStatus::OK;
  return HighsStatus::Error;
}

HighsStatus Highs::getHighsOptionValue(const std::string& option,
                                       std::string& value) {
  if (getOptionValue(option, options_.records, value) == OptionStatus::OK)
    return HighsStatus::OK;
  return HighsStatus::Error;
}

HighsStatus Highs::writeHighsOptions(const std::string filename) {
  return reportOptionsToFile(filename, options_.records);
}

const HighsOptions& Highs::getHighsOptions() const { return options_; }

const HighsInfo& Highs::getHighsInfo() const { return info_; }

HighsStatus Highs::getHighsInfoValue(const std::string& info, int& value) {
  if (getInfoValue(info, info_.records, value) == InfoStatus::OK)
    return HighsStatus::OK;
  return HighsStatus::Error;
}

HighsStatus Highs::getHighsInfoValue(const std::string& info, double& value) {
  if (getInfoValue(info, info_.records, value) == InfoStatus::OK)
    return HighsStatus::OK;
  return HighsStatus::Error;
}

HighsStatus Highs::writeHighsInfo(const std::string filename) {
  return reportInfoToFile(filename, info_.records);
}

HighsStatus Highs::passModel(const HighsLp& lp) {
  // Copy the LP to the internal LP
  lp_ = lp;
  // Check validity of the LP, normalising its values (by default).
  HighsStatus return_status = assessLp(lp_, options_);
  if (return_status != HighsStatus::OK) return return_status;
  // hmos_[0] is the HighsModelObject corresponding to the original LP
  hmos_.clear();
  hmos_.push_back(HighsModelObject(lp_, options_, timer_));
  //  allow_presolve_ = true;
  return HighsStatus::OK;
}

HighsStatus Highs::readModel(const std::string filename) {
  Filereader* reader = Filereader::getFilereader(filename.c_str());
  HighsLp model;
  this->options_.model_file = filename;

  FilereaderRetcode retcode = reader->readModelFromFile(this->options_, model);
  if (retcode != FilereaderRetcode::OK) {
    return HighsStatus::Error;
  }

  return this->passModel(model);
}

HighsStatus Highs::writeModel(const std::string filename) {
  HighsLp model = this->lp_;

  if (filename == "") {
    // Empty file name: report model on stdout
    HighsLogMessage(HighsMessageType::WARNING,
                    "Empty file name so reporting model on stdout");
    reportLp(model, 2);
    return HighsStatus::Warning;
  } else {
    Filereader* writer = Filereader::getFilereader(filename.c_str());
    return writer->writeModelToFile(filename.c_str(), model);
  }
}

// Checks the options calls presolve and postsolve if needed. Solvers are called
// with runSolver(..)
HighsStatus Highs::run() {
    /*
  if (options_.message_level >= 0) {
    printf("\n!! Actually solving an LP with %d cols, %d rows", lp_.numCol_, lp_.numRow_);
    if (lp_.numCol_) printf(" and %d nonzeros", lp_.Astart_[lp_.numCol_]);
    printf(":basis.valid_ = %d: basis_.valid_ = %d: simplex_lp_status_.has_basis = %d!!\n\n",
	   basis_.valid_,
	   hmos_[0].basis_.valid_,
	   hmos_[0].simplex_lp_status_.has_basis);
    if (basis_.valid_ != hmos_[0].basis_.valid_) {
      printf("NB %d = basis_.valid_ != hmos_[0].basis_.valid_ = %d\n", basis_.valid_, hmos_[0].basis_.valid_);
    }
  }
    */
  // If running as hsol, reset any changed options
  if (options_.run_as_hsol) setHsolOptions(options_);
  // Initialise the HiGHS model status values
  hmos_[0].scaled_model_status_ = HighsModelStatus::NOTSET;
  hmos_[0].unscaled_model_status_ = HighsModelStatus::NOTSET;
  model_status_ = hmos_[0].scaled_model_status_;
  scaled_model_status_ = hmos_[0].unscaled_model_status_;
  
#ifdef HIGHSDEV
  // Shouldn't have to check validity of the LP since this is done when it is
  // loaded or modified
  //  bool normalise = true;
  HighsStatus return_status = assessLp(lp_, options_);  //, normalise);
  assert(return_status == HighsStatus::OK);
  if (return_status != HighsStatus::OK) return HighsStatus::Error;
#endif

<<<<<<< HEAD
  // For the moment runFeasibility as standalone.
  if (options_.find_feasibility) {
    // use when you do something with solution depending on whether we have
    // dualized or not.
    // HighsSolution& solution = solution_;

    // options_.message_level = HighsPrintMessageLevel::ML_DETAILED;
    // HighsSetIO(options_);

    // Add slacks and make sure a minimization problem is passed to
    // runFeasibility.
    HighsLp primal = transformIntoEqualityProblem(lp_);
    if (options_.feasibility_strategy_dualize) {
      // Add slacks & dualize.
      HighsLp dual = dualizeEqualityProblem(primal);
      // dualizeEqualityProblem returns a minimization problem.
      passModel(dual);
    } else {
      // If maximization, minimize before calling runFeasibility.
      if (primal.sense_ != OBJSENSE_MINIMIZE) {
        for (int col = 0; col < primal.numCol_; col++)
          primal.colCost_[col] = -primal.colCost_[col];
      }
      passModel(primal);
    }

    if (options_.feasibility_strategy ==
        FEASIBILITY_STRATEGY_kApproxComponentWise)
      return runFeasibility(lp_, solution_, MinimizationType::kComponentWise);
    else if (options_.feasibility_strategy == FEASIBILITY_STRATEGY_kApproxExact)
      return runFeasibility(lp_, solution_, MinimizationType::kExact);
    else if (options_.feasibility_strategy ==
             FEASIBILITY_STRATEGY_kDirectSolve) {
      // Proceed to normal exection of run().
      // If dualize has been called replace LP is replaced with dual in code
      // above.
=======
  if (options_.icrash) {
    ICrashStrategy strategy = ICrashStrategy::kICA;
    bool strategy_ok = parseICrashStrategy(options_.icrash_strategy, strategy);
    if (!strategy_ok) {
      HighsPrintMessage(ML_ALWAYS, "ICrash error: unknown strategy./n");
      return HighsStatus::Error;
>>>>>>> 5a0c7703
    }
    ICrashOptions icrash_options{
        options_.icrash_dualize,
        strategy,
        options_.icrash_starting_weight,
        options_.icrash_iterations,
        options_.icrash_approximate_minimization_iterations,
        options_.icrash_exact};
 
    // todo: timing. some strange compile issue.
    HighsStatus icrash_status = callICrash(lp_, icrash_options, icrash_info_);
    return icrash_status;
  }

  // Return immediately if the LP has no columns
  if (!lp_.numCol_) {
    hmos_[0].unscaled_model_status_ = HighsModelStatus::MODEL_EMPTY;
    model_status_ = hmos_[0].unscaled_model_status_;
    return highsStatusFromHighsModelStatus(hmos_[0].unscaled_model_status_);
  }

  HighsSetIO(options_);
#ifdef HiGHSDEV
  if (checkOptions(options_.records) != OptionStatus::OK) return HighsStatus::Error;
#endif
  // Report all the options to an options file
  //  reportOptionsToFile("Highs.set", options_.records);
  // Report all the options as HTML
  //  reportOptionsToFile("Highs.html", options_.records);
  // Possibly report options settings
  reportOptions(stdout, options_.records);  //, true);
  HighsPrintMessage(ML_VERBOSE, "Solving %s", lp_.model_name_.c_str());

  if (options_.mip) return runBnb();

  // Running as LP solver: start the HiGHS clock unless it's already running
  bool run_highs_clock_already_running = timer_.runningRunHighsClock();
  if (!run_highs_clock_already_running) timer_.startRunHighsClock();
  // Record the initial time and zero the overall iteration count
  double initial_time = timer_.readRunHighsClock();
  int solve_iteration_count = 0;
  int postsolve_iteration_count = 0;
  // Define identifiers to refer to the HMO of the original LP
  // (0) and the HMO created when using presolve (1)
  const int original_hmo = 0;
  const int presolve_hmo = 1;
  // Keep track of the hmo that is the most recently solved. By default it's the
  // original LP
  int solved_hmo = original_hmo;
  // Initial solve. Presolve, choose solver (simplex, ipx), postsolve.
  int iteration_count;
  //  printf("\nHighs::run() 1: basis_.valid_ = %d\n", basis_.valid_);
  //  fflush(stdout);
  if (!basis_.valid_) {
    // No HiGHS basis so consider presolve
    hmos_[original_hmo].scaled_model_status_ = HighsModelStatus::NOTSET;
    // Presolve. runPresolve handles the level of presolving (0 = don't
    // presolve).
    timer_.start(timer_.presolve_clock);
    PresolveInfo presolve_info(options_.presolve, lp_);
    HighsPresolveStatus presolve_status = runPresolve(presolve_info);
    timer_.stop(timer_.presolve_clock);
    //    printf("\nHighs::run() 2: presolve status = %d\n",
    //    (int)presolve_status);fflush(stdout);

    // Run solver.
    switch (presolve_status) {
      case HighsPresolveStatus::NotPresolved: {
        hmos_[solved_hmo].lp_.lp_name_ = "Original LP";
        HighsStatus return_status =
            runSolver(hmos_[solved_hmo], iteration_count,
                          "Not presolved: solving the LP");
        solve_iteration_count += iteration_count;
        if (return_status != HighsStatus::OK) return return_status;
        break;
      }
      case HighsPresolveStatus::NotReduced: {
        hmos_[solved_hmo].lp_.lp_name_ = "Unreduced LP";
        HighsStatus return_status =
            runSolver(hmos_[solved_hmo], iteration_count,
                          "Problem not reduced by presolve: solving the LP");
        solve_iteration_count += iteration_count;
        if (return_status != HighsStatus::OK) return return_status;
        break;
      }
      case HighsPresolveStatus::Reduced: {
        HighsLp& reduced_lp = presolve_info.getReducedProblem();
        // Validate the reduced LP
        assert(assessLp(reduced_lp, options_) == HighsStatus::OK);
        // Add reduced lp object to vector of HighsModelObject,
        // so the last one in lp_ is the presolved one.

        hmos_.push_back(HighsModelObject(reduced_lp, options_, timer_));
        // Log the presolve reductions
        logPresolveReductions(hmos_[original_hmo].lp_, hmos_[presolve_hmo].lp_);
        // Record the HMO to be solved
        solved_hmo = presolve_hmo;
        hmos_[solved_hmo].lp_.lp_name_ = "Presolved LP";
        HighsStatus return_status = runSolver(
            hmos_[solved_hmo], iteration_count, "Solving the presolved LP");
        solve_iteration_count += iteration_count;
        if (return_status != HighsStatus::OK) return return_status;
        break;
      }
      case HighsPresolveStatus::ReducedToEmpty: {
        hmos_[0].unscaled_model_status_ = HighsModelStatus::OPTIMAL;
        // Proceed to postsolve.
        break;
      }
        //	printf("\nHighs::run() 3: presolve status = %d\n",
        //(int)presolve_status);fflush(stdout);
      case HighsPresolveStatus::Infeasible:
      case HighsPresolveStatus::Unbounded: {
        if (presolve_status == HighsPresolveStatus::Infeasible) {
          hmos_[original_hmo].unscaled_model_status_ =
              HighsModelStatus::PRIMAL_INFEASIBLE;
        } else {
          hmos_[original_hmo].unscaled_model_status_ =
              HighsModelStatus::PRIMAL_UNBOUNDED;
        }
        HighsLogMessage(
            HighsMessageType::INFO, "Problem status detected on presolve: %s",
            highsModelStatusToString(hmos_[original_hmo].unscaled_model_status_).c_str());

        // Report this way for the moment. May modify after merge with
        // OSIinterface branch which has new way of setting up a
        // HighsModelObject and can support multiple calls to run(). Stop and
        // read the HiGHS clock, then work out time for this call
        if (!run_highs_clock_already_running) timer_.stopRunHighsClock();

	model_status_ = hmos_[original_hmo].unscaled_model_status_;
        return HighsStatus::OK;
      }
      default: {
        // case HighsPresolveStatus::Error
        HighsPrintMessage(ML_ALWAYS, "Presolve failed.");
        if (!run_highs_clock_already_running) timer_.stopRunHighsClock();
	hmos_[original_hmo].unscaled_model_status_ = HighsModelStatus::PRESOLVE_ERROR;
	model_status_ = hmos_[original_hmo].unscaled_model_status_;
        return HighsStatus::Error;
      }
    }
    // Postsolve. Does nothing if there were no reductions during presolve.
    if (hmos_[solved_hmo].unscaled_model_status_ == HighsModelStatus::OPTIMAL) {
      if (presolve_status == HighsPresolveStatus::Reduced ||
          presolve_status == HighsPresolveStatus::ReducedToEmpty) {
        // If presolve is nontrivial, extract the optimal solution
        // and basis for the presolved problem in order to generate
        // the solution and basis for postsolve to use to generate a
        // solution(?) and basis that is, hopefully, optimal. This is
        // confirmed or corrected by hot-starting the simplex solver
        presolve_info.reduced_solution_ = hmos_[solved_hmo].solution_;
        presolve_info.presolve_[0].setBasisInfo(
            hmos_[solved_hmo].basis_.col_status,
            hmos_[solved_hmo].basis_.row_status);
        // Run postsolve
        timer_.start(timer_.postsolve_clock);
        HighsPostsolveStatus postsolve_status = runPostsolve(presolve_info);
        timer_.stop(timer_.postsolve_clock);
        if (postsolve_status == HighsPostsolveStatus::SolutionRecovered) {
          HighsPrintMessage(ML_VERBOSE, "Postsolve finished.");
	  // Set up the solution parameters 
	  HighsSolutionParams unscaled_solution_params;
	  initialiseSolutionParams(unscaled_solution_params, hmos_[original_hmo].options_);
	  //
          // To hot-start the simplex solver for the original_hmo:
	  //
	  // Set solution and its status
          hmos_[original_hmo].solution_ = presolve_info.recovered_solution_;
	  unscaled_solution_params.primal_status = PrimalDualStatus::STATUS_UNKNOWN;
	  unscaled_solution_params.dual_status = PrimalDualStatus::STATUS_UNKNOWN;
	  //
	  // Set basis and its status
          hmos_[original_hmo].basis_.col_status =
              presolve_info.presolve_[0].getColStatus();
          hmos_[original_hmo].basis_.row_status =
              presolve_info.presolve_[0].getRowStatus();
          hmos_[original_hmo].basis_.valid_ = true;
          // Analyse the Highs basic solution returned from postsolve
          int report_level = -1;
#ifdef HiGHSDEV
          report_level = 1;
#endif
	  hmos_[original_hmo].unscaled_model_status_ = 
	    analyseHighsBasicSolution(hmos_[original_hmo].lp_,
				 hmos_[original_hmo].basis_,
				 hmos_[original_hmo].solution_,
				 unscaled_solution_params, report_level, "after returning from postsolve");

          // Now hot-start the simplex solver for the original_hmo
          solved_hmo = original_hmo;
          // Save the options to allow the best simplex strategy to
          // be used
          HighsOptions save_options = hmos_[solved_hmo].options_;
          HighsOptions& options = hmos_[solved_hmo].options_;
	  // Force the use of simplex to clean up if IPM has been used
	  // to solve the presolved problem
	  if (options.solver == ipm_string) options.solver = simplex_string;
          options.simplex_strategy = SIMPLEX_STRATEGY_CHOOSE;
          // Set the message level to ML_ALWAYS so that data for
          // individual iterations are reported
          bool full_iteration_logging = false;
          if (full_iteration_logging) HighsSetMessagelevel(ML_ALWAYS);
          hmos_[solved_hmo].lp_.lp_name_ = "Postsolve LP";
          HighsStatus return_status = runSolver(
              hmos_[solved_hmo], iteration_count,
              "Solving the original LP from the solution after postsolve");
          postsolve_iteration_count = iteration_count;
          solve_iteration_count += iteration_count;
          // Recover the options
          options = save_options;
          // Reset the message level
          if (full_iteration_logging)
            HighsSetMessagelevel(options_.message_level);
          if (return_status != HighsStatus::OK) return return_status;
        }
      }
    } else {
      // Optimal solution of presolved problem has not been found
      // The original model inherits the solved model's status
      hmos_[original_hmo].unscaled_model_status_ = hmos_[solved_hmo].unscaled_model_status_;
    }
  } else {
    // The problem has been solved before so we ignore presolve/postsolve/ipx.
    solved_hmo = original_hmo;
    hmos_[solved_hmo].lp_.lp_name_ = "Re-solved LP";
    HighsStatus return_status =
        runSolver(hmos_[solved_hmo], iteration_count, "Re-solving the LP");
    solve_iteration_count += iteration_count;
    if (return_status != HighsStatus::OK) return return_status;
  }
  // else if (reduced problem failed to solve) {
  //   todo: handle case when presolved problem failed to solve. Try to solve
  //   again with no presolve.
  // }

  //   assert(solved_hmo == original_hmo);

  // solved_hmo will be original_hmo unless the presolved LP is found to be infeasible or unbounded
  int hmos_size = hmos_.size();
  assert(hmos_size > 0);
  // Copy HMO solution/basis to HiGHS solution/basis: this resizes solution_ and basis_
  // ToDo: make sure the model_status values are corrected

  HighsSolutionParams& unscaled_solution_params = hmos_[solved_hmo].unscaled_solution_params_;
  model_status_ = hmos_[solved_hmo].unscaled_model_status_;
  scaled_model_status_ = hmos_[solved_hmo].scaled_model_status_;
  
  info_.objective_function_value = unscaled_solution_params.objective_function_value;
  // Get the total simplex IPM and crossover iteration counts over all HMO
  info_.simplex_iteration_count = 0;
  info_.ipm_iteration_count = 0;
  info_.crossover_iteration_count = 0;
  for (int k = 0; k < hmos_size; k++) {
    info_.simplex_iteration_count += hmos_[k].scaled_solution_params_.simplex_iteration_count;
    info_.ipm_iteration_count += hmos_[k].scaled_solution_params_.ipm_iteration_count;
    info_.crossover_iteration_count += hmos_[k].scaled_solution_params_.crossover_iteration_count;
  }
  info_.primal_status = unscaled_solution_params.primal_status;
  info_.dual_status = unscaled_solution_params.dual_status;
  // The HiGHS solution and basis have to come from the original_hmo
  // for them to have the right dimension.
  solution_ = hmos_[original_hmo].solution_;
  basis_ = hmos_[original_hmo].basis_;
  // Report times
  if (hmos_[original_hmo].report_model_operations_clock) {
    std::vector<int> clockList{timer_.presolve_clock, timer_.solve_clock,
                               timer_.postsolve_clock};
    timer_.report("ModelOperations", clockList);
  }
  // Stop and read the HiGHS clock, then work out time for this call
  if (!run_highs_clock_already_running) timer_.stopRunHighsClock();

  double lp_solve_final_time = timer_.readRunHighsClock();
  HighsPrintMessage(ML_MINIMAL, "Postsolve  : %d\n", postsolve_iteration_count);
  HighsPrintMessage(ML_MINIMAL, "Time       : %0.3g\n", lp_solve_final_time - initial_time);
  return highsStatusFromHighsModelStatus(model_status_);
}

const HighsLp& Highs::getLp() const { return lp_; }

const HighsSolution& Highs::getSolution() const { return solution_; }

const ICrashInfo& Highs::getICrashInfo() const { return icrash_info_; }

const HighsBasis& Highs::getBasis() const { return basis_; }

const HighsModelStatus& Highs::getModelStatus(const bool scaled_model) const {
  if (scaled_model) {
    return scaled_model_status_;
  } else {
    return model_status_;
  }
}

HighsStatus Highs::getBasicVariables(int* basic_variables) {
  if (hmos_.size() == 0) return HighsStatus::Error;
  if (!hmos_[0].simplex_lp_status_.has_basis) {
    HighsLogMessage(HighsMessageType::ERROR,
                    "No basis available in getBasicVariables");
    return HighsStatus::Error;
  }
  int numRow = hmos_[0].lp_.numRow_;
  int numCol = hmos_[0].lp_.numCol_;
  if (numRow != hmos_[0].simplex_lp_.numRow_) {
    HighsLogMessage(
        HighsMessageType::ERROR,
        "Model LP and simplex LP row dimension difference (%d-%d=%d", numRow,
        hmos_[0].simplex_lp_.numRow_, numRow - hmos_[0].simplex_lp_.numRow_);
    return HighsStatus::Error;
  }
  for (int row = 0; row < numRow; row++) {
    int var = hmos_[0].simplex_basis_.basicIndex_[row];
    if (var < numCol) {
      basic_variables[row] = var;
    } else {
      basic_variables[row] = -(1 + var - numCol);
    }
  }
  return HighsStatus::OK;
}

HighsStatus Highs::getBasisInverseRow(const int row, double* row_vector,
                                      int* row_num_nz, int* row_indices) {
  if (hmos_.size() == 0) return HighsStatus::Error;
  int numRow = hmos_[0].lp_.numRow_;
  if (row < 0 || row >= numRow) {
    HighsLogMessage(HighsMessageType::ERROR,
                    "Row index %d out of range [0, %d] in getBasisInverseRow",
                    row, numRow - 1);
    return HighsStatus::Error;
  }
  if (!hmos_[0].simplex_lp_status_.has_invert) {
    HighsLogMessage(HighsMessageType::ERROR,
                    "No invertible representation for getBasisInverseRow");
    return HighsStatus::Error;
  }
  // Compute a row i of the inverse of the basis matrix by solving B^Tx=e_i
  vector<double> rhs;
  rhs.assign(numRow, 0);
  rhs[row] = 1;
  HighsSimplexInterface simplex_interface(hmos_[0]);
  simplex_interface.basisSolve(rhs, row_vector, row_num_nz, row_indices, true);
  return HighsStatus::OK;
}

HighsStatus Highs::getBasisInverseCol(const int col, double* col_vector,
                                      int* col_num_nz, int* col_indices) {
  if (hmos_.size() == 0) return HighsStatus::Error;
  int numRow = hmos_[0].lp_.numRow_;
  if (col < 0 || col >= numRow) {
    HighsLogMessage(
        HighsMessageType::ERROR,
        "Column index %d out of range [0, %d] in getBasisInverseCol", col,
        numRow - 1);
    return HighsStatus::Error;
  }
  if (!hmos_[0].simplex_lp_status_.has_invert) {
    HighsLogMessage(HighsMessageType::ERROR,
                    "No invertible representation for getBasisInverseCol");
    return HighsStatus::Error;
  }
  // Compute a col i of the inverse of the basis matrix by solving Bx=e_i
  vector<double> rhs;
  rhs.assign(numRow, 0);
  rhs[col] = 1;
  HighsSimplexInterface simplex_interface(hmos_[0]);
  simplex_interface.basisSolve(rhs, col_vector, col_num_nz, col_indices, false);
  return HighsStatus::OK;
}

HighsStatus Highs::getBasisSolve(const double* Xrhs, double* solution_vector,
                                 int* solution_num_nz, int* solution_indices) {
  if (hmos_.size() == 0) return HighsStatus::Error;
  if (!hmos_[0].simplex_lp_status_.has_invert) {
    HighsLogMessage(HighsMessageType::ERROR,
                    "No invertible representation for getBasisSolve");
    return HighsStatus::Error;
  }
  int numRow = hmos_[0].lp_.numRow_;
  vector<double> rhs;
  rhs.assign(numRow, 0);
  for (int row = 0; row < numRow; row++) rhs[row] = Xrhs[row];
  HighsSimplexInterface simplex_interface(hmos_[0]);
  simplex_interface.basisSolve(rhs, solution_vector, solution_num_nz,
                               solution_indices, false);
  return HighsStatus::OK;
}

HighsStatus Highs::getBasisTransposeSolve(const double* Xrhs,
                                          double* solution_vector,
                                          int* solution_num_nz,
                                          int* solution_indices) {
  if (hmos_.size() == 0) return HighsStatus::Error;
  if (!hmos_[0].simplex_lp_status_.has_invert) {
    HighsLogMessage(HighsMessageType::ERROR,
                    "No invertible representation for getBasisTransposeSolve");
    return HighsStatus::Error;
  }
  int numRow = hmos_[0].lp_.numRow_;
  vector<double> rhs;
  rhs.assign(numRow, 0);
  for (int row = 0; row < numRow; row++) rhs[row] = Xrhs[row];
  HighsSimplexInterface simplex_interface(hmos_[0]);
  simplex_interface.basisSolve(rhs, solution_vector, solution_num_nz,
                               solution_indices, true);
  return HighsStatus::OK;
}

HighsStatus Highs::getReducedRow(const int row, double* row_vector,
                                 int* row_num_nz, int* row_indices) {
  if (hmos_.size() == 0) return HighsStatus::Error;
  if (row < 0 || row >= hmos_[0].lp_.numRow_) {
    HighsLogMessage(HighsMessageType::ERROR,
                    "Row index %d out of range [0, %d] in getReducedRow", row,
                    hmos_[0].lp_.numRow_ - 1);
    return HighsStatus::Error;
  }
  if (!hmos_[0].simplex_lp_status_.has_invert) {
    HighsLogMessage(HighsMessageType::ERROR,
                    "No invertible representation for getReducedRow");
    return HighsStatus::Error;
  }
  HighsLp& lp = hmos_[0].lp_;
  int numRow = lp.numRow_;
  vector<double> rhs;
  vector<double> col_vector;
  vector<int> col_indices;
  int col_num_nz;
  rhs.assign(numRow, 0);
  rhs[row] = 1;
  col_vector.resize(numRow, 0);
  col_indices.resize(numRow, 0);
  HighsSimplexInterface simplex_interface(hmos_[0]);
  // Form B^{-T}e_{row}
  simplex_interface.basisSolve(rhs, &col_vector[0], &col_num_nz,
                               &col_indices[0], true);
  bool return_indices = row_num_nz != NULL;
  if (return_indices) *row_num_nz = 0;
  for (int col = 0; col < lp.numCol_; col++) {
    double value = 0;
    for (int el = lp.Astart_[col]; el < lp.Astart_[col + 1]; el++) {
      int row = lp.Aindex_[el];
      value += lp.Avalue_[el] * col_vector[row];
    }
    row_vector[col] = 0;
    if (fabs(value) > HIGHS_CONST_TINY) {
      if (return_indices) row_indices[(*row_num_nz)++] = col;
      row_vector[col] = value;
    }
  }
  return HighsStatus::OK;
}

HighsStatus Highs::getReducedColumn(const int col, double* col_vector,
                                    int* col_num_nz, int* col_indices) {
  if (hmos_.size() == 0) return HighsStatus::Error;
  if (col < 0 || col >= hmos_[0].lp_.numCol_) {
    HighsLogMessage(HighsMessageType::ERROR,
                    "Column index %d out of range [0, %d] in getReducedColumn",
                    col, hmos_[0].lp_.numCol_ - 1);
    return HighsStatus::Error;
  }
  if (!hmos_[0].simplex_lp_status_.has_invert) {
    HighsLogMessage(HighsMessageType::ERROR,
                    "No invertible representation for getReducedColumn");
    return HighsStatus::Error;
  }
  HighsLp& lp = hmos_[0].lp_;
  int numRow = lp.numRow_;
  vector<double> rhs;
  rhs.assign(numRow, 0);
  for (int el = lp.Astart_[col]; el < lp.Astart_[col + 1]; el++)
    rhs[lp.Aindex_[el]] = lp.Avalue_[el];
  HighsSimplexInterface simplex_interface(hmos_[0]);
  simplex_interface.basisSolve(rhs, col_vector, col_num_nz, col_indices, false);
  return HighsStatus::OK;
}

HighsStatus Highs::setSolution(const HighsSolution& solution) {
  underDevelopmentLogMessage("setSolution");
  // Check if solution is valid.
  assert((int)solution_.col_value.size() != 0 ||
         (int)solution_.col_value.size() != lp_.numCol_);
  assert((int)solution.col_dual.size() == 0 ||
         (int)solution.col_dual.size() == lp_.numCol_);
  assert((int)solution.row_dual.size() == 0 ||
         (int)solution.row_dual.size() == lp_.numRow_);

  if (solution.col_value.size()) solution_.col_value = solution.col_value;
  if (solution.col_dual.size()) solution_.col_dual = solution.col_dual;
  if (solution.row_dual.size()) solution_.row_dual = solution.row_dual;

  if (solution.col_value.size() > 0) {
    HighsStatus return_status = calculateRowValues(lp_, solution_);
    if (return_status != HighsStatus::OK) return return_status;
  }
  if (solution.row_dual.size() > 0) {
    HighsStatus return_status = calculateColDuals(lp_, solution_);
    if (return_status != HighsStatus::OK) return return_status;
  }

  return HighsStatus::OK;
}

HighsStatus Highs::setBasis(const HighsBasis& basis) {
  underDevelopmentLogMessage("setBasis");
  if (!basisOk(lp_, basis)) {
    HighsLogMessage(HighsMessageType::ERROR, "setBasis: invalid basis");
    return HighsStatus::Error;
  }
  basis_ = basis;
  basis_.valid_ = true;
  return HighsStatus::OK;
}

bool Highs::addRow(const double lower_bound, const double upper_bound,
                   const int num_new_nz, const int* indices,
                   const double* values) {
  int starts = 0;
  return addRows(1, &lower_bound, &upper_bound, num_new_nz, &starts, indices,
                 values);
}

bool Highs::addRows(const int num_new_row, const double* lower_bounds,
                    const double* upper_bounds, const int num_new_nz,
                    const int* starts, const int* indices,
                    const double* values) {
  underDevelopmentLogMessage("addRows");
  HighsStatus return_status = HighsStatus::Error;
  assert(hmos_.size() > 0);
  HighsSimplexInterface interface(hmos_[0]);
  return_status = interface.addRows(num_new_row, lower_bounds, upper_bounds,
				    num_new_nz, starts, indices, values);
  updateHighsSolutionBasis();
  return return_status == HighsStatus::OK;
}

bool Highs::addCol(const double cost, const double lower_bound,
                   const double upper_bound, const int num_new_nz,
                   const int* indices, const double* values) {
  int starts = 0;
  return addCols(1, &cost, &lower_bound, &upper_bound, num_new_nz, &starts,
                 indices, values);
}

bool Highs::addCols(const int num_new_col, const double* costs,
                    const double* lower_bounds, const double* upper_bounds,
                    const int num_new_nz, const int* starts, const int* indices,
                    const double* values) {
  underDevelopmentLogMessage("addCols");
  HighsStatus return_status = HighsStatus::Error;
  assert(hmos_.size() > 0);
  HighsSimplexInterface interface(hmos_[0]);
  return_status =
      interface.addCols(num_new_col, costs, lower_bounds, upper_bounds,
                        num_new_nz, starts, indices, values);
  updateHighsSolutionBasis();
  return return_status == HighsStatus::OK;
}

bool Highs::changeObjectiveSense(const int sense) {
  underDevelopmentLogMessage("changeObjectiveSense");
  HighsStatus return_status = HighsStatus::Error;
  assert(hmos_.size() > 0);
  HighsSimplexInterface interface(hmos_[0]);
  return_status = interface.changeObjectiveSense(sense);
  return return_status == HighsStatus::OK;
}

bool Highs::changeColCost(const int col, const double cost) {
  return changeColsCost(1, &col, &cost);
}

bool Highs::changeColsCost(const int num_set_entries, const int* set,
                           const double* cost) {
  underDevelopmentLogMessage("changeColsCost");
  HighsStatus return_status = HighsStatus::Error;
  assert(hmos_.size() > 0);
  HighsSimplexInterface interface(hmos_[0]);
  return_status = interface.changeCosts(num_set_entries, set, cost);
  return return_status == HighsStatus::OK;
}

bool Highs::changeColsCost(const int* mask, const double* cost) {
  underDevelopmentLogMessage("changeColsCost");
  HighsStatus return_status = HighsStatus::Error;
  assert(hmos_.size() > 0);
  HighsSimplexInterface interface(hmos_[0]);
  return_status = interface.changeCosts(mask, cost);
  return return_status == HighsStatus::OK;
}

bool Highs::changeColBounds(const int col, const double lower,
                            const double upper) {
  return changeColsBounds(1, &col, &lower, &upper);
}

bool Highs::changeColsBounds(const int num_set_entries, const int* set,
                             const double* lower, const double* upper) {
  underDevelopmentLogMessage("changeColsBounds");
  HighsStatus return_status = HighsStatus::Error;
  assert(hmos_.size() > 0);
  HighsSimplexInterface interface(hmos_[0]);
  return_status = interface.changeColBounds(num_set_entries, set, lower, upper);
  return return_status == HighsStatus::OK;
}

bool Highs::changeColsBounds(const int from_col, const int to_col,
                             const double* lower, const double* upper) {
  underDevelopmentLogMessage("changeColsBounds");
  HighsStatus return_status = HighsStatus::Error;
  assert(hmos_.size() > 0);
  HighsSimplexInterface interface(hmos_[0]);
  return_status = interface.changeColBounds(from_col, to_col, lower, upper);
  return return_status == HighsStatus::OK;
}

bool Highs::changeColsBounds(const int* mask, const double* lower,
                             const double* upper) {
  underDevelopmentLogMessage("changeColsBounds");
  HighsStatus return_status = HighsStatus::Error;
  assert(hmos_.size() > 0);
  HighsSimplexInterface interface(hmos_[0]);
  return_status = interface.changeColBounds(mask, lower, upper);
  return return_status == HighsStatus::OK;
}

bool Highs::changeRowBounds(const int row, const double lower,
                            const double upper) {
  return changeRowsBounds(1, &row, &lower, &upper);
}

bool Highs::changeRowsBounds(const int num_set_entries, const int* set,
                             const double* lower, const double* upper) {
  underDevelopmentLogMessage("changeRowsBounds");
  HighsStatus return_status = HighsStatus::Error;
  assert(hmos_.size() > 0);
  HighsSimplexInterface interface(hmos_[0]);
  return_status = interface.changeRowBounds(num_set_entries, set, lower, upper);
  return return_status == HighsStatus::OK;
}

bool Highs::changeRowsBounds(const int* mask, const double* lower,
                             const double* upper) {
  underDevelopmentLogMessage("changeRowsBounds");
  HighsStatus return_status = HighsStatus::Error;
  assert(hmos_.size() > 0);
  HighsSimplexInterface interface(hmos_[0]);
  return_status = interface.changeRowBounds(mask, lower, upper);
  return return_status == HighsStatus::OK;
}

bool Highs::changeCoeff(const int row, const int col, const double value) {
  underDevelopmentLogMessage("changeCoeff");
  HighsStatus return_status = HighsStatus::Error;
  assert(hmos_.size() > 0);
  HighsSimplexInterface interface(hmos_[0]);
  return_status = interface.changeCoefficient(row, col, value);
  return return_status == HighsStatus::OK;
}

bool Highs::getCols(const int from_col, const int to_col, int& num_col,
                    double* costs, double* lower, double* upper, int& num_nz,
                    int* start, int* index, double* value) {
  underDevelopmentLogMessage("getCols");
  HighsStatus return_status = HighsStatus::Error;
  assert(hmos_.size() > 0);
  HighsSimplexInterface interface(hmos_[0]);
  return_status = interface.getCols(from_col, to_col, num_col, costs, lower,
                                    upper, num_nz, start, index, value);
  return return_status == HighsStatus::OK;
}

bool Highs::getCols(const int n, const int* set, int& num_col, double* costs,
                    double* lower, double* upper, int& num_nz, int* start,
                    int* index, double* value) {
  underDevelopmentLogMessage("getCols");
  HighsStatus return_status = HighsStatus::Error;
  assert(hmos_.size() > 0);
  HighsSimplexInterface interface(hmos_[0]);
  return_status = interface.getCols(n, set, num_col, costs, lower, upper,
                                    num_nz, start, index, value);
  return return_status == HighsStatus::OK;
}

bool Highs::getCols(const int* col_mask, int& num_col, double* costs,
                    double* lower, double* upper, int& num_nz, int* start,
                    int* index, double* value) {
  underDevelopmentLogMessage("getCols");
  HighsStatus return_status = HighsStatus::Error;
  assert(hmos_.size() > 0);
  HighsSimplexInterface interface(hmos_[0]);
  return_status = interface.getCols(col_mask, num_col, costs, lower, upper,
                                    num_nz, start, index, value);
  return return_status == HighsStatus::OK;
}

bool Highs::getRows(const int from_row, const int to_row, int& num_row,
                    double* lower, double* upper, int& num_nz, int* start,
                    int* index, double* value) {
  underDevelopmentLogMessage("getRows");
  HighsStatus return_status = HighsStatus::Error;
  assert(hmos_.size() > 0);
  HighsSimplexInterface interface(hmos_[0]);
  return_status = interface.getRows(from_row, to_row, num_row, lower, upper,
                                    num_nz, start, index, value);
  return return_status == HighsStatus::OK;
}

bool Highs::getRows(const int num_set_entries, const int* set, int& num_row,
                    double* lower, double* upper, int& num_nz, int* start,
                    int* index, double* value) {
  underDevelopmentLogMessage("getRows");
  HighsStatus return_status = HighsStatus::Error;
  assert(hmos_.size() > 0);
  HighsSimplexInterface interface(hmos_[0]);
  return_status = interface.getRows(num_set_entries, set, num_row, lower, upper,
                                    num_nz, start, index, value);
  return return_status == HighsStatus::OK;
}

bool Highs::getRows(const int* mask, int& num_row, double* lower, double* upper,
                    int& num_nz, int* start, int* index, double* value) {
  underDevelopmentLogMessage("getRows");
  HighsStatus return_status = HighsStatus::Error;
  assert(hmos_.size() > 0);
  HighsSimplexInterface interface(hmos_[0]);
  return_status = interface.getRows(mask, num_row, lower, upper, num_nz, start,
                                    index, value);
  return return_status == HighsStatus::OK;
}

bool Highs::getCoeff(const int row, const int col, double& value) {
  underDevelopmentLogMessage("getCoeff");
  HighsStatus return_status = HighsStatus::Error;
  assert(hmos_.size() > 0);
  HighsSimplexInterface interface(hmos_[0]);

  return_status = interface.getCoefficient(row, col, value);
  return return_status == HighsStatus::OK;
}

bool Highs::deleteCols(const int from_col, const int to_col) {
  underDevelopmentLogMessage("deleteCols");
  HighsStatus return_status = HighsStatus::Error;
  assert(hmos_.size() > 0);
  HighsSimplexInterface interface(hmos_[0]);
  return_status = interface.deleteCols(from_col, to_col);
  updateHighsSolutionBasis();
  return return_status == HighsStatus::OK;
}

bool Highs::deleteCols(const int num_set_entries, const int* set) {
  underDevelopmentLogMessage("deleteCols");
  HighsStatus return_status = HighsStatus::Error;
  assert(hmos_.size() > 0);
  HighsSimplexInterface interface(hmos_[0]);
  return_status = interface.deleteCols(num_set_entries, set);
  updateHighsSolutionBasis();
  return return_status == HighsStatus::OK;
}

bool Highs::deleteCols(int* mask) {
  underDevelopmentLogMessage("deleteCols");
  HighsStatus return_status = HighsStatus::Error;
  assert(hmos_.size() > 0);
  HighsSimplexInterface interface(hmos_[0]);
  return_status = interface.deleteCols(mask);
  updateHighsSolutionBasis();
  return return_status == HighsStatus::OK;
}

bool Highs::deleteRows(const int from_row, const int to_row) {
  underDevelopmentLogMessage("deleteRows");
  HighsStatus return_status = HighsStatus::Error;
  assert(hmos_.size() > 0);
  HighsSimplexInterface interface(hmos_[0]);
  return_status = interface.deleteRows(from_row, to_row);
  updateHighsSolutionBasis();
  return return_status == HighsStatus::OK;
}

bool Highs::deleteRows(const int num_set_entries, const int* set) {
  underDevelopmentLogMessage("deleteRows");
  HighsStatus return_status = HighsStatus::Error;
  assert(hmos_.size() > 0);
  HighsSimplexInterface interface(hmos_[0]);
  return_status = interface.deleteRows(num_set_entries, set);
  updateHighsSolutionBasis();
  return return_status == HighsStatus::OK;
}

bool Highs::deleteRows(int* mask) {
  underDevelopmentLogMessage("deleteRows");
  HighsStatus return_status = HighsStatus::Error;
  assert(hmos_.size() > 0);
  HighsSimplexInterface interface(hmos_[0]);
  return_status = interface.deleteRows(mask);
  updateHighsSolutionBasis();
  return return_status == HighsStatus::OK;
}

HighsStatus Highs::clearSolver() {
  underDevelopmentLogMessage("clearSolver");
  basis_.valid_ = false;
  return HighsStatus::OK;
}

void Highs::reportModelStatusSolutionBasis(const std::string message, const HighsModelStatus model_status, const HighsLp &lp, const HighsSolution &solution, const HighsBasis &basis) {
  printf("\n%s\nModelStatus = %s; LP(%d, %d); solution (%d, %d; %d, %d); basis %d (%d, %d)\n\n",
	 message.c_str(), utilHighsModelStatusToString(model_status).c_str(), lp.numCol_, lp.numRow_,
	 (int)solution.col_value.size(), (int)solution.row_value.size(), (int)solution.col_dual.size(), (int)solution.row_dual.size(),
	 basis.valid_, (int)basis.col_status.size(), (int)basis.row_status.size());
}

std::string Highs::highsModelStatusToString(const HighsModelStatus model_status) { return utilHighsModelStatusToString(model_status); }

std::string Highs::highsPrimalDualStatusToString(const int primal_dual_status) { return utilPrimalDualStatusToString(primal_dual_status); }

// Private methods
HighsPresolveStatus Highs::runPresolve(PresolveInfo& info) {
  if (options_.presolve == off_string) return HighsPresolveStatus::NotPresolved;

  if (info.lp_ == nullptr) return HighsPresolveStatus::NullError;

  if (info.presolve_.size() == 0) return HighsPresolveStatus::NotReduced;

  info.presolve_[0].load(*(info.lp_));

  // Initialize a new presolve class instance for the LP given in presolve info
  return info.presolve_[0].presolve();
}

HighsPostsolveStatus Highs::runPostsolve(PresolveInfo& info) {
  if (info.presolve_.size() != 0) {
    bool solution_ok =
        isSolutionConsistent(info.getReducedProblem(), info.reduced_solution_);
    if (!solution_ok)
      return HighsPostsolveStatus::ReducedSolutionDimenionsError;

    // todo: error handling + see todo in run()
    info.presolve_[0].postsolve(info.reduced_solution_,
                                info.recovered_solution_);

    return HighsPostsolveStatus::SolutionRecovered;
  } else {
    return HighsPostsolveStatus::NoPostsolve;
  }
}

// The method below runs simplex or ipx solver on the lp.
HighsStatus Highs::runSolver(HighsModelObject& model, int& iteration_count,
                                 const string message) {
  HighsLogMessage(HighsMessageType::INFO, message.c_str());
#ifdef HIGHSDEV
  // Shouldn't have to check validity of the LP since this is done when it is
  // loaded or modified
  //  bool normalise = true;
  HighsStatus assess_lp_status = assessLp(lp_, options_);
  assert(assess_lp_status == HighsStatus::OK);
  if (assess_lp_status != HighsStatus::OK) return HighsStatus::Error;
#endif

  if (!model.lp_.numRow_) {
    // Unconstrained LP so solve directly
    HighsStatus return_status = solveUnconstrainedLp(model);
    if (return_status != HighsStatus::OK) return HighsStatus::Error;
    iteration_count = 0;
  } else if (options_.solver == ipm_string) {
    // Use IPM
#ifdef IPX_ON
    HighsPrintMessage(ML_ALWAYS, "Starting IPX...\n");
    IpxStatus ipx_return = solveModelWithIpx(model.lp_, options_, model.unscaled_model_status_,
					     model.unscaled_solution_params_, model.solution_, model.basis_);
    if (ipx_return != IpxStatus::OK) return HighsStatus::Error;
#else
    HighsLogMessage(HighsMessageType::ERROR, "Model cannot be solved with IPM");
    return HighsStatus::Error;
#endif
  } else {
    // Use Simplex
    int initial_iteration_count = model.scaled_solution_params_.simplex_iteration_count;
    HighsStatus return_status = solveModelSimplex(model);
    if (return_status != HighsStatus::OK) return HighsStatus::Error;
    int final_iteration_count = model.scaled_solution_params_.simplex_iteration_count;
    iteration_count = final_iteration_count - initial_iteration_count;
    if (!isSolutionConsistent(model.lp_, model.solution_)) {
      std::cout << "Error: Inconsistent solution returned from solver.\n";
    }
  }
  return highsStatusFromHighsModelStatus(model.unscaled_model_status_);
}

// Branch-and-bound code below here:
// Solve a mixed integer problem using branch and bound.
HighsStatus Highs::runBnb() {
  HighsPrintMessage(ML_ALWAYS, "Using branch and bound solver\n");

  // Need to start the HiGHS clock unless it's already running
  bool run_highs_clock_already_running = timer_.runningRunHighsClock();
  if (!run_highs_clock_already_running) timer_.startRunHighsClock();
  double mip_solve_initial_time = timer_.readRunHighsClock();

  // Start tree by making root node.
  std::unique_ptr<Node> root = std::unique_ptr<Node>(new Node(-1, 0, 0));

  root->integer_variables = lp_.integrality_;
  root->col_lower_bound = lp_.colLower_;
  root->col_upper_bound = lp_.colUpper_;

  HighsStatus return_status = solveRootNode(*(root.get()));
  if (return_status != HighsStatus::OK) return return_status;
  if (hmos_[0].scaled_model_status_ != HighsModelStatus::OPTIMAL) {
    HighsPrintMessage(ML_ALWAYS,
                      "Root note not solved to optimality. Status: %s\n",
                      utilHighsModelStatusToString(hmos_[0].scaled_model_status_).c_str());
    return highsStatusFromHighsModelStatus(hmos_[0].scaled_model_status_);
  }

  // The method branch(...) below calls chooseBranchingVariable(..) which
  // currently returns the first violated one. If a branching variable is found
  // children are added to the stack. If there are no more violated integrality
  // constraints we have a feasible solution, if it is best than current best,
  // the current best is updated.
  int message_level = ML_DETAILED | ML_VERBOSE;
  options_.message_level = message_level;
  Tree tree(*(root.get()));
  tree.branch(*(root.get()));

  // While stack not empty.
  //   Solve node.
  //   Branch.
  while (!tree.empty()) {
    Node& node = tree.next();
    HighsStatus return_status = solveNode(node);
    if (return_status != HighsStatus::OK) return return_status;
    tree.pop();

    if (hmos_[0].scaled_model_status_ == HighsModelStatus::PRIMAL_INFEASIBLE) continue;

    options_.message_level = message_level;
    tree.branch(node);
  }

  // Stop and read the HiGHS clock, then work out time for this call
  if (!run_highs_clock_already_running) timer_.stopRunHighsClock();
  double mip_solve_final_time = timer_.readRunHighsClock();

  if (tree.getBestSolution().size() > 0) {
    hmos_[0].unscaled_model_status_ = HighsModelStatus::OPTIMAL;
    std::stringstream message;
    message << std::endl;
    message << "Optimal solution found.";
    message << std::endl;
    message << "Run status : "
            << highsModelStatusToString(hmos_[0].unscaled_model_status_) << std::endl;
    message << "Objective  : " << std::scientific << tree.getBestObjective()
            << std::endl;
    message << "Time       : " << std::fixed << std::setprecision(3)
            << mip_solve_final_time - mip_solve_initial_time << std::endl;
    message << std::endl;

    HighsPrintMessage(ML_MINIMAL, message.str().c_str());
  } else {
    hmos_[0].unscaled_model_status_ = HighsModelStatus::PRIMAL_INFEASIBLE;
    HighsPrintMessage(ML_ALWAYS, "No feasible solution found.\n");
  }

  return HighsStatus::OK;
}

HighsStatus Highs::solveNode(Node& node) {
  // Apply column bounds from node to LP.
  const bool check_call = false;
  const bool call_changeColsBounds = true;
  if (call_changeColsBounds) {
    changeColsBounds(0, lp_.numCol_, &node.col_lower_bound[0],
                     &node.col_upper_bound[0]);
  } else {
    // Change the LP directly and invalidate the simplex information
    lp_.colLower_ = node.col_lower_bound;
    lp_.colUpper_ = node.col_upper_bound;
    hmos_[0].simplex_lp_status_.valid = false;
  }

  // Call warm start.
  //  HighsStatus status = run();
  // call works but simply calling run() should be enough and will call hot
  // start in the same way as a user would call it from the outside

  int iteration_count0;
  int iteration_count1;
  int solve0_iteration_count;
  int solve1_iteration_count;
  double solve0_objective_value;
  double solve1_objective_value;
  int solve0_status;
  int solve1_status;

  HighsSolutionParams& scaled_solution_params = hmos_[0].scaled_solution_params_;
  iteration_count0 = scaled_solution_params.simplex_iteration_count;

  HighsStatus return_status = solveModelSimplex(hmos_[0]);
  if (return_status == HighsStatus::Error) return HighsStatus::Error;
  //  allow_presolve_ = false;

  iteration_count1 = scaled_solution_params.simplex_iteration_count;
  solve0_iteration_count = iteration_count1 - iteration_count0;
  solve0_objective_value = scaled_solution_params.objective_function_value;
  solve0_status = (int)hmos_[0].scaled_model_status_;
  printf("Solve0: Obj = %12g; Iter =%6d; Status =%2d\n", solve0_objective_value,
         solve0_iteration_count, solve0_status);

  if (check_call) {
    // Generate a fresh model object for the LP at this node
    hmos_[0].simplex_lp_status_.has_basis = false;
    hmos_[0].basis_.valid_ = false;
    iteration_count0 = scaled_solution_params.simplex_iteration_count;
    HighsStatus return_status = solveModelSimplex(hmos_[0]);
    if (return_status != HighsStatus::OK) return return_status;
    iteration_count1 = scaled_solution_params.simplex_iteration_count;
    solve1_iteration_count = iteration_count1 - iteration_count0;
    solve1_objective_value = scaled_solution_params.objective_function_value;
    solve1_status = (int)hmos_[0].scaled_model_status_;
    printf("Solve1: Obj = %12g; Iter =%6d; Status =%2d\n",
           solve1_objective_value, solve1_iteration_count, solve1_status);
    double rlv_objective_value_difference =
        fabs(solve1_objective_value - solve0_objective_value) /
        max(1.0, fabs(solve1_objective_value));
    if (solve0_status != solve1_status) {
      // Look for unequal status
      printf(
          "!! NodeSolveInequality: Status difference: Status0=%2d; Status1=%2d "
          "!!\n",
          solve0_status, solve1_status);
    } else if (solve0_status != (int)HighsModelStatus::PRIMAL_INFEASIBLE) {
      // Unless infeasible, look for unequal objective
      if (rlv_objective_value_difference > 1e-12)
        printf(
            "!! NodeSolveInequality: Relative objective difference = %12g !!\n",
            rlv_objective_value_difference);
    }
  }

  // Set solution.
  if (hmos_[0].scaled_model_status_ == HighsModelStatus::OPTIMAL) {
    node.primal_solution = hmos_[0].solution_.col_value;
    node.objective_value = hmos_[0].scaled_solution_params_.objective_function_value;
  }

  // Solve with a new hmo (replace with code above)
  // passModel(lp_);
  // lp_.colLower_ = node.col_lower_bound;
  // lp_.colUpper_ = node.col_upper_bound;

  // HighsStatus status = solveModelSimplex(hmos_[0]);

  // // Set solution.
  // if (status == HighsStatus::Optimal) {
  //   node.primal_solution = hmos_[0].solution_.col_value;
  //   node.objective_value = hmos_[0].scaled_solution_params_.objective_function_value;
  // }

  return highsStatusFromHighsModelStatus(hmos_[0].scaled_model_status_);
}

HighsStatus Highs::solveRootNode(Node& root) {
  // No presolve for the moment.
  options_.message_level = ML_NONE;
  // HighsStatus status = run();
  // call works but simply calling run() should be enough.
  HighsStatus return_status = solveModelSimplex(hmos_[0]);
  if (return_status == HighsStatus::Error) return HighsStatus::Error;
  //  allow_presolve_ = false;

  if (hmos_[0].scaled_model_status_ == HighsModelStatus::OPTIMAL) {
    root.primal_solution = hmos_[0].solution_.col_value;
    root.objective_value = hmos_[0].scaled_solution_params_.objective_function_value;
  }

  return highsStatusFromHighsModelStatus(hmos_[0].scaled_model_status_);
}

HighsStatus Highs::writeSolution(const std::string filename, const bool pretty) {
  HighsLp lp = this->lp_;
  FILE* file;
  if (filename == "") {
    // Empty file name: report model on stdout
    HighsLogMessage(HighsMessageType::WARNING, "Empty file name so reporting solution on stdout");
    file = stdout;
  } else {
    file = fopen(filename.c_str(), "w");
    if (file == 0) {
      HighsLogMessage(HighsMessageType::ERROR, "writeSolution: cannot open file");
      return HighsStatus::Error;
    }
  }
  if (pretty) {
    reportModelBoundSol(file,
			true, lp_.numCol_, lp_.colLower_, lp_.colUpper_,
			lp_.col_names_, solution_.col_value, solution_.col_dual,
			basis_.col_status);
    reportModelBoundSol(file,
			false, lp_.numRow_, lp_.rowLower_, lp_.rowUpper_,
			lp_.row_names_, solution_.row_value, solution_.row_dual,
			basis_.row_status);
  } else {
    fprintf(file, "%d %d : Number of columns and rows for primal and dual solution and basis\n", lp.numCol_, lp.numRow_);
    const bool with_basis = basis_.valid_;
    if (with_basis) {
      fprintf(file, "T\n");
    } else {
      fprintf(file, "F\n");
    }
    for (int iCol = 0; iCol < lp.numCol_; iCol++) {
      fprintf(file, "%g %g", solution_.col_value[iCol], solution_.col_dual[iCol]);
      if (with_basis) fprintf(file, " %d", (int)basis_.col_status[iCol]);
      fprintf(file, " \n");
    }
    for (int iRow = 0; iRow < lp.numRow_; iRow++) {
      fprintf(file, "%g %g", solution_.row_value[iRow], solution_.row_dual[iRow]);
      if (with_basis) fprintf(file, " %d", (int)basis_.row_status[iRow]);
      fprintf(file, " \n");
    }
  }
  if (file == stdout) return HighsStatus::Warning;
  return HighsStatus::OK;
}

void Highs::updateHighsSolutionBasis() {
  assert(hmos_.size() > 0);
  solution_.col_value.resize(lp_.numCol_);
  solution_.row_value.resize(lp_.numRow_);
  solution_.col_dual.resize(lp_.numCol_);
  solution_.row_dual.resize(lp_.numRow_);
  hmos_[0].solution_.col_value.resize(lp_.numCol_);
  hmos_[0].solution_.row_value.resize(lp_.numRow_);
  hmos_[0].solution_.col_dual.resize(lp_.numCol_);
  hmos_[0].solution_.row_dual.resize(lp_.numRow_);

  if (hmos_[0].basis_.valid_) {
    basis_ = hmos_[0].basis_;
  } else {
    basis_.valid_ = false;
    basis_.col_status.resize(lp_.numCol_);
    basis_.row_status.resize(lp_.numRow_);
  }
}  

void Highs::underDevelopmentLogMessage(const string method_name) {
  HighsLogMessage(
      HighsMessageType::WARNING,
      "Method %s is still under development and behaviour may be unpredictable",
      method_name.c_str());
}<|MERGE_RESOLUTION|>--- conflicted
+++ resolved
@@ -224,51 +224,12 @@
   if (return_status != HighsStatus::OK) return HighsStatus::Error;
 #endif
 
-<<<<<<< HEAD
-  // For the moment runFeasibility as standalone.
-  if (options_.find_feasibility) {
-    // use when you do something with solution depending on whether we have
-    // dualized or not.
-    // HighsSolution& solution = solution_;
-
-    // options_.message_level = HighsPrintMessageLevel::ML_DETAILED;
-    // HighsSetIO(options_);
-
-    // Add slacks and make sure a minimization problem is passed to
-    // runFeasibility.
-    HighsLp primal = transformIntoEqualityProblem(lp_);
-    if (options_.feasibility_strategy_dualize) {
-      // Add slacks & dualize.
-      HighsLp dual = dualizeEqualityProblem(primal);
-      // dualizeEqualityProblem returns a minimization problem.
-      passModel(dual);
-    } else {
-      // If maximization, minimize before calling runFeasibility.
-      if (primal.sense_ != OBJSENSE_MINIMIZE) {
-        for (int col = 0; col < primal.numCol_; col++)
-          primal.colCost_[col] = -primal.colCost_[col];
-      }
-      passModel(primal);
-    }
-
-    if (options_.feasibility_strategy ==
-        FEASIBILITY_STRATEGY_kApproxComponentWise)
-      return runFeasibility(lp_, solution_, MinimizationType::kComponentWise);
-    else if (options_.feasibility_strategy == FEASIBILITY_STRATEGY_kApproxExact)
-      return runFeasibility(lp_, solution_, MinimizationType::kExact);
-    else if (options_.feasibility_strategy ==
-             FEASIBILITY_STRATEGY_kDirectSolve) {
-      // Proceed to normal exection of run().
-      // If dualize has been called replace LP is replaced with dual in code
-      // above.
-=======
   if (options_.icrash) {
     ICrashStrategy strategy = ICrashStrategy::kICA;
     bool strategy_ok = parseICrashStrategy(options_.icrash_strategy, strategy);
     if (!strategy_ok) {
       HighsPrintMessage(ML_ALWAYS, "ICrash error: unknown strategy./n");
       return HighsStatus::Error;
->>>>>>> 5a0c7703
     }
     ICrashOptions icrash_options{
         options_.icrash_dualize,
