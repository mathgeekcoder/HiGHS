--- conflicted
+++ resolved
@@ -31,11 +31,8 @@
 #include "lp_data/HighsSolution.h"
 #include "lp_data/HighsSolve.h"
 #include "mip/HighsMipSolver.h"
-<<<<<<< HEAD
+#include "model/HighsHessianUtils.h"
 #include "presolve/ICrashX.h"
-=======
-#include "model/HighsHessianUtils.h"
->>>>>>> 722ffed4
 #include "simplex/HSimplexDebug.h"
 #include "util/HighsMatrixPic.h"
 
@@ -2745,7 +2742,7 @@
 #ifdef IPX_ON
   std::cout << "Loading crossover...\n";
   HighsBasis basis;
-  bool x_status = callCrossover(lp_, options_, solution_, basis);
+  bool x_status = callCrossover(model_.lp_, options_, solution_, basis);
   if (!x_status) return HighsStatus::kError;
 
   setBasis(basis);
