--- conflicted
+++ resolved
@@ -594,7 +594,6 @@
                                        advanced, &write_solution_pretty, false);
     records.push_back(record_bool);
 
-<<<<<<< HEAD
     record_bool = new OptionRecordBool("icrash",
 				     "Run iCrash",
 				     advanced, &icrash,
@@ -640,11 +639,11 @@
 				     "iCrash approximate minimization iterations",
 				     advanced, &icrash_approximate_minimization_iterations,
 				     0, 50, 100);
-=======
+
     record_int = new OptionRecordInt("mip_max_nodes",
                                      "MIP solver max number of nodes", advanced,
                                      &mip_max_nodes, 0, kHighsIInf, kHighsIInf);
->>>>>>> d8b365ec
+
     records.push_back(record_int);
 
     record_int = new OptionRecordInt(
