/* * * * * * * * * * * * * * * * * * * * * * * * * * * * * * * * * * * * */
/*                                                                       */
/*    This file is part of the HiGHS linear optimization suite           */
/*                                                                       */
/*    Written and engineered 2008-2018 at the University of Edinburgh    */
/*                                                                       */
/*    Available as open-source under the MIT License                     */
/*                                                                       */
/* * * * * * * * * * * * * * * * * * * * * * * * * * * * * * * * * * * * */
/**@file lp_data/HighsUtils.cpp
 * @brief Class-independent utilities for HiGHS
 * @author Julian Hall, Ivet Galabova, Qi Huangfu and Michael Feldmeier
 */

#include "HighsLp.h"
#include "HighsIO.h"
#include "HighsUtils.h"
#include "HConst.h"

#include <cmath>

bool highs_isInfinity(double val) {
  if (val >= HIGHS_CONST_INF) return true;
  return false;
}

#ifdef HiGHSDEV
<<<<<<< HEAD
=======
void HighsUtils::util_anMl(HighsLp& lp, const char *message) {
  printf("\n%s model data: Analysis\n", message);
  util_anVecV("Column costs", lp.numCol_, lp.colCost_, false);
  util_anVecV("Column lower bounds", lp.numCol_, lp.colLower_, false);
  util_anVecV("Column upper bounds", lp.numCol_, lp.colUpper_, false);
  util_anVecV("Row lower bounds", lp.numRow_, lp.rowLower_, false);
  util_anVecV("Row upper bounds", lp.numRow_, lp.rowUpper_, false);
  util_anVecV("Matrix entries", lp.Astart_[lp.numCol_], lp.Avalue_, true);
  util_anMlBd("Column", lp.numCol_, lp.colLower_, lp.colUpper_);
  util_anMlBd("Row", lp.numRow_, lp.rowLower_, lp.rowUpper_);
}

void HighsUtils::util_anMlBd(const char *message, int numBd, std::vector<double> &lower,
                         std::vector<double> &upper) {
  if (numBd == 0) return;
  int numFr = 0;
  int numLb = 0;
  int numUb = 0;
  int numBx = 0;
  int numFx = 0;
  for (int ix = 0; ix < numBd; ix++) {
    if (highs_isInfinity(-lower[ix])) {
      // Infinite lower bound
      if (highs_isInfinity(upper[ix])) {
        // Infinite lower bound and infinite upper bound: Fr
        numFr++;
      } else {
        // Infinite lower bound and   finite upper bound: Ub
        numUb++;
      }
    } else {
      // Finite lower bound
      if (highs_isInfinity(upper[ix])) {
        // Finite lower bound and infinite upper bound: Lb
        numLb++;
      } else {
        // Finite lower bound and   finite upper bound:
        if (lower[ix] < upper[ix]) {
          // Distinct finite bounds: Bx
          numBx++;
        } else {
          // Equal finite bounds: Fx
          numFx++;
        }
      }
    }
  }
  printf("Analysing %d %s bounds\n", numBd, message);
  if (numFr > 0)
    printf("   Free:  %7d (%3d%%)\n", numFr, (100 * numFr) / numBd);
  if (numLb > 0)
    printf("   LB:    %7d (%3d%%)\n", numLb, (100 * numLb) / numBd);
  if (numUb > 0)
    printf("   UB:    %7d (%3d%%)\n", numUb, (100 * numUb) / numBd);
  if (numBx > 0)
    printf("   Boxed: %7d (%3d%%)\n", numBx, (100 * numBx) / numBd);
  if (numFx > 0)
    printf("   Fixed: %7d (%3d%%)\n", numFx, (100 * numFx) / numBd);
  printf("grep_CharMl,%s,Free,LB,UB,Boxed,Fixed\n", message);
  printf("grep_CharMl,%d,%d,%d,%d,%d,%d\n", numBd, numFr, numLb, numUb, numBx,
         numFx);
}

>>>>>>> 72dd7b89
void HighsUtils::util_anVecV(const char *message, int vecDim, std::vector<double> &vec,
                         bool anVLs) {
  if (vecDim == 0) return;
  double log10 = log(10.0);
  const int nVK = 20;
  int nNz = 0;
  int nPosInfV = 0;
  int nNegInfV = 0;
  std::vector<int> posVK;
  std::vector<int> negVK;
  posVK.resize(nVK + 1, 0);
  negVK.resize(nVK + 1, 0);

  const int VLsMxZ = 10;
  std::vector<int> VLsK;
  std::vector<double> VLsV;
  VLsK.resize(VLsMxZ, 0);
  VLsV.resize(VLsMxZ, 0);
  // Ensure that 1.0 and -1.0 are counted
  const int PlusOneIx = 0;
  const int MinusOneIx = 1;
  bool excessVLsV = false;
  int VLsZ = 2;
  VLsV[PlusOneIx] = 1.0;
  VLsV[MinusOneIx] = -1.0;

  for (int ix = 0; ix < vecDim; ix++) {
    double v = vec[ix];
    double absV = abs(v);
    int log10V;
    if (absV > 0) {
      // Nonzero value
      nNz++;
      if (highs_isInfinity(-v)) {
        //-Inf value
        nNegInfV++;
      } else if (highs_isInfinity(v)) {
        //+Inf value
        nPosInfV++;
      } else {
        // Finite nonzero value
        if (absV == 1) {
          log10V = 0;
        } else if (absV == 10) {
          log10V = 1;
        } else if (absV == 100) {
          log10V = 2;
        } else if (absV == 1000) {
          log10V = 3;
        } else {
          log10V = log(absV) / log10;
        }
        if (log10V >= 0) {
          int k = std::min(log10V, nVK);
          posVK[k]++;
        } else {
          int k = std::min(-log10V, nVK);
          negVK[k]++;
        }
      }
    }
    if (anVLs) {
      if (v == 1.0) {
        VLsK[PlusOneIx]++;
      } else if (v == -1.0) {
        VLsK[MinusOneIx]++;
      } else {
        int fdIx = -1;
        for (int ix = 2; ix < VLsZ; ix++) {
          if (v == VLsV[ix]) {
            fdIx = ix;
            break;
          }
        }
        if (fdIx == -1) {
          // New value
          if (VLsZ < VLsMxZ) {
            fdIx = VLsZ;
            VLsV[fdIx] = v;
            VLsK[fdIx]++;
            VLsZ++;
          } else {
            excessVLsV = true;
          }
        } else {
          // Existing value
          VLsK[fdIx]++;
        }
      }
    }
  }
  printf("%s of dimension %d with %d nonzeros (%3d%%): Analysis\n", message,
         vecDim, nNz, 100 * nNz / vecDim);
  if (nNegInfV > 0) printf("   %7d values are -Inf\n", nNegInfV);
  if (nPosInfV > 0) printf("   %7d values are +Inf\n", nPosInfV);
  int k = nVK;
  int vK = posVK[k];
  if (vK > 0) printf("   %7d values satisfy 10^(%3d) <= v < Inf\n", vK, k);
  for (int k = nVK - 1; k >= 0; k--) {
    int vK = posVK[k];
    if (vK > 0)
      printf("   %7d values satisfy 10^(%3d) <= v < 10^(%3d)\n", vK, k, k + 1);
  }
  for (int k = 1; k <= nVK; k++) {
    int vK = negVK[k];
    if (vK > 0)
      printf("   %7d values satisfy 10^(%3d) <= v < 10^(%3d)\n", vK, -k, 1 - k);
  }
  vK = vecDim - nNz;
  if (vK > 0) printf("   %7d values are zero\n", vK);
  if (anVLs) {
    printf("           Value distribution:");
    if (excessVLsV) printf(" More than %d different values", VLsZ);
    printf("\n           Value    Count\n");
    for (int ix = 0; ix < VLsZ; ix++) {
      int pct = ((100.0 * VLsK[ix]) / vecDim) + 0.5;
      printf("     %11.4g %8d (%3d%%)\n", VLsV[ix], VLsK[ix], pct);
    }
  }
}
#endif

// Methods for reporting an LP, including its row and column data and matrix
//
// Report the whole LP
void HighsUtils::reportLp(HighsLp lp) {
  reportLpBrief(lp);
  reportLpColVec(lp);
  reportLpRowVec(lp);
  reportLpColMtx(lp);
}

// Report the LP briefly
void HighsUtils::reportLpBrief(HighsLp lp) {
  reportLpDimensions(lp);
  reportLpObjSense(lp);
}

// Report the LP dimensions
void HighsUtils::reportLpDimensions(HighsLp lp) {
  HighsPrintMessage(HighsMessageType::INFO,
                    "LP has %d columns, %d rows and %d nonzeros\n",
                    lp.numCol_, lp.numRow_, lp.Astart_[lp.numCol_]);
}

// Report the LP objective sense
void HighsUtils::reportLpObjSense(HighsLp lp) {
  if (lp.sense_ == OBJSENSE_MINIMIZE)
    HighsPrintMessage(HighsMessageType::INFO, "Objective sense is minimize\n");
  else if (lp.sense_ == OBJSENSE_MAXIMIZE)
    HighsPrintMessage(HighsMessageType::INFO, "Objective sense is maximize\n");
  else
    HighsPrintMessage(HighsMessageType::INFO,
                      "Objective sense is ill-defined as %d\n", lp.sense_);
}

// Report the vectors of LP column data
void HighsUtils::reportLpColVec(HighsLp lp) {
  if (lp.numCol_ <= 0) return;
  HighsPrintMessage(HighsMessageType::INFO,
                    "  Column        Lower        Upper         Cost\n");
  for (int iCol = 0; iCol < lp.numCol_; iCol++) {
    HighsPrintMessage(HighsMessageType::INFO, "%8d %12g %12g %12g\n", iCol,
                      lp.colLower_[iCol], lp.colUpper_[iCol], lp.colCost_[iCol]);
  }
}

// Report the vectors of LP row data
void HighsUtils::reportLpRowVec(HighsLp lp) {
  if (lp.numRow_ <= 0) return;
  HighsPrintMessage(HighsMessageType::INFO,
                    "     Row        Lower        Upper\n");
  for (int iRow = 0; iRow < lp.numRow_; iRow++) {
    HighsPrintMessage(HighsMessageType::INFO, "%8d %12g %12g\n", iRow,
                      lp.rowLower_[iRow], lp.rowUpper_[iRow]);
  }
}

// Report the LP column-wise matrix
void HighsUtils::reportLpColMtx(HighsLp lp) {
  if (lp.numCol_ <= 0) return;
  HighsPrintMessage(HighsMessageType::INFO,
                    "Column Index              Value\n");
  for (int iCol = 0; iCol < lp.numCol_; iCol++) {
    HighsPrintMessage(HighsMessageType::INFO, "    %8d Start   %10d\n", iCol,
                      lp.Astart_[iCol]);
    for (int el = lp.Astart_[iCol]; el < lp.Astart_[iCol + 1]; el++) {
      HighsPrintMessage(HighsMessageType::INFO, "          %8d %12g\n",
                        lp.Aindex_[el], lp.Avalue_[el]);
    }
  }
  HighsPrintMessage(HighsMessageType::INFO, "             Start   %10d\n",
                    lp.Astart_[lp.numCol_]);
}

/*
void HighsUtils::reportLpSolution(HighsModelObject highs_model) {
  HighsLp lp = highs_model.lp_scaled_;
  reportLpBrief(lp);
  //  model->util_reportModelStatus(lp);
  assert(lp.numCol_ > 0);
  assert(lp.numRow_ > 0);
  vector<double> colPrimal(lp.numCol_);
  vector<double> colDual(lp.numCol_);
  vector<int> colStatus(lp.numCol_);
  vector<double> rowPrimal(lp.numRow_);
  vector<double> rowDual(lp.numRow_);
  vector<int> rowStatus(lp.numRow_);
  //  util_getPrimalDualValues(colPrimal, colDual, rowPrimal, rowDual);
  //  if (util_convertWorkingToBaseStat(&colStatus[0], &rowStatus[0])) return;
  //  util_reportColVecSol(lp.numCol_, lp.colCost_, lp.colLower_, lp.colUpper_, colPrimal, colDual, colStatus);
  //  util_reportRowVecSol(lp.numRow_, lp.rowLower_, lp.rowUpper_, rowPrimal, rowDual, rowStatus);
}
*/

#ifdef HiGHSDEV
void HighsUtils::util_anMl(HighsLp lp, const char *message) {
  printf("\n%s model data: Analysis\n", message);
  util_anVecV("Column costs", lp.numCol_, lp.colCost_, false);
  util_anVecV("Column lower bounds", lp.numCol_, lp.colLower_, false);
  util_anVecV("Column upper bounds", lp.numCol_, lp.colUpper_, false);
  util_anVecV("Row lower bounds", lp.numRow_, lp.rowLower_, false);
  util_anVecV("Row upper bounds", lp.numRow_, lp.rowUpper_, false);
  util_anVecV("Matrix entries", lp.Astart_[lp.numCol_], lp.Avalue_, true);
  util_anMlBd("Column", lp.numCol_, lp.colLower_, lp.colUpper_);
  util_anMlBd("Row", lp.numRow_, lp.rowLower_, lp.rowUpper_);
}

void HighsUtils::util_anMlBd(const char *message, int numBd, std::vector<double> &lower,
                         std::vector<double> &upper) {
  if (numBd == 0) return;
  int numFr = 0;
  int numLb = 0;
  int numUb = 0;
  int numBx = 0;
  int numFx = 0;
  for (int ix = 0; ix < numBd; ix++) {
    if (highs_isInfinity(-lower[ix])) {
      // Infinite lower bound
      if (highs_isInfinity(upper[ix])) {
        // Infinite lower bound and infinite upper bound: Fr
        numFr++;
      } else {
        // Infinite lower bound and   finite upper bound: Ub
        numUb++;
      }
    } else {
      // Finite lower bound
      if (highs_isInfinity(upper[ix])) {
        // Finite lower bound and infinite upper bound: Lb
        numLb++;
      } else {
        // Finite lower bound and   finite upper bound:
        if (lower[ix] < upper[ix]) {
          // Distinct finite bounds: Bx
          numBx++;
        } else {
          // Equal finite bounds: Fx
          numFx++;
        }
      }
    }
  }
  printf("Analysing %d %s bounds\n", numBd, message);
  if (numFr > 0)
    printf("   Free:  %7d (%3d%%)\n", numFr, (100 * numFr) / numBd);
  if (numLb > 0)
    printf("   LB:    %7d (%3d%%)\n", numLb, (100 * numLb) / numBd);
  if (numUb > 0)
    printf("   UB:    %7d (%3d%%)\n", numUb, (100 * numUb) / numBd);
  if (numBx > 0)
    printf("   Boxed: %7d (%3d%%)\n", numBx, (100 * numBx) / numBd);
  if (numFx > 0)
    printf("   Fixed: %7d (%3d%%)\n", numFx, (100 * numFx) / numBd);
  printf("grep_CharMl,%s,Free,LB,UB,Boxed,Fixed\n", message);
  printf("grep_CharMl,%d,%d,%d,%d,%d,%d\n", numBd, numFr, numLb, numUb, numBx,
         numFx);
}

#endif<|MERGE_RESOLUTION|>--- conflicted
+++ resolved
@@ -25,9 +25,223 @@
 }
 
 #ifdef HiGHSDEV
-<<<<<<< HEAD
-=======
-void HighsUtils::util_anMl(HighsLp& lp, const char *message) {
+void HighsUtils::util_anVecV(const char *message, int vecDim, std::vector<double> &vec,
+                         bool anVLs) {
+  if (vecDim == 0) return;
+  double log10 = log(10.0);
+  const int nVK = 20;
+  int nNz = 0;
+  int nPosInfV = 0;
+  int nNegInfV = 0;
+  std::vector<int> posVK;
+  std::vector<int> negVK;
+  posVK.resize(nVK + 1, 0);
+  negVK.resize(nVK + 1, 0);
+
+  const int VLsMxZ = 10;
+  std::vector<int> VLsK;
+  std::vector<double> VLsV;
+  VLsK.resize(VLsMxZ, 0);
+  VLsV.resize(VLsMxZ, 0);
+  // Ensure that 1.0 and -1.0 are counted
+  const int PlusOneIx = 0;
+  const int MinusOneIx = 1;
+  bool excessVLsV = false;
+  int VLsZ = 2;
+  VLsV[PlusOneIx] = 1.0;
+  VLsV[MinusOneIx] = -1.0;
+
+  for (int ix = 0; ix < vecDim; ix++) {
+    double v = vec[ix];
+    double absV = abs(v);
+    int log10V;
+    if (absV > 0) {
+      // Nonzero value
+      nNz++;
+      if (highs_isInfinity(-v)) {
+        //-Inf value
+        nNegInfV++;
+      } else if (highs_isInfinity(v)) {
+        //+Inf value
+        nPosInfV++;
+      } else {
+        // Finite nonzero value
+        if (absV == 1) {
+          log10V = 0;
+        } else if (absV == 10) {
+          log10V = 1;
+        } else if (absV == 100) {
+          log10V = 2;
+        } else if (absV == 1000) {
+          log10V = 3;
+        } else {
+          log10V = log(absV) / log10;
+        }
+        if (log10V >= 0) {
+          int k = std::min(log10V, nVK);
+          posVK[k]++;
+        } else {
+          int k = std::min(-log10V, nVK);
+          negVK[k]++;
+        }
+      }
+    }
+    if (anVLs) {
+      if (v == 1.0) {
+        VLsK[PlusOneIx]++;
+      } else if (v == -1.0) {
+        VLsK[MinusOneIx]++;
+      } else {
+        int fdIx = -1;
+        for (int ix = 2; ix < VLsZ; ix++) {
+          if (v == VLsV[ix]) {
+            fdIx = ix;
+            break;
+          }
+        }
+        if (fdIx == -1) {
+          // New value
+          if (VLsZ < VLsMxZ) {
+            fdIx = VLsZ;
+            VLsV[fdIx] = v;
+            VLsK[fdIx]++;
+            VLsZ++;
+          } else {
+            excessVLsV = true;
+          }
+        } else {
+          // Existing value
+          VLsK[fdIx]++;
+        }
+      }
+    }
+  }
+  printf("%s of dimension %d with %d nonzeros (%3d%%): Analysis\n", message,
+         vecDim, nNz, 100 * nNz / vecDim);
+  if (nNegInfV > 0) printf("   %7d values are -Inf\n", nNegInfV);
+  if (nPosInfV > 0) printf("   %7d values are +Inf\n", nPosInfV);
+  int k = nVK;
+  int vK = posVK[k];
+  if (vK > 0) printf("   %7d values satisfy 10^(%3d) <= v < Inf\n", vK, k);
+  for (int k = nVK - 1; k >= 0; k--) {
+    int vK = posVK[k];
+    if (vK > 0)
+      printf("   %7d values satisfy 10^(%3d) <= v < 10^(%3d)\n", vK, k, k + 1);
+  }
+  for (int k = 1; k <= nVK; k++) {
+    int vK = negVK[k];
+    if (vK > 0)
+      printf("   %7d values satisfy 10^(%3d) <= v < 10^(%3d)\n", vK, -k, 1 - k);
+  }
+  vK = vecDim - nNz;
+  if (vK > 0) printf("   %7d values are zero\n", vK);
+  if (anVLs) {
+    printf("           Value distribution:");
+    if (excessVLsV) printf(" More than %d different values", VLsZ);
+    printf("\n           Value    Count\n");
+    for (int ix = 0; ix < VLsZ; ix++) {
+      int pct = ((100.0 * VLsK[ix]) / vecDim) + 0.5;
+      printf("     %11.4g %8d (%3d%%)\n", VLsV[ix], VLsK[ix], pct);
+    }
+  }
+}
+#endif
+
+// Methods for reporting an LP, including its row and column data and matrix
+//
+// Report the whole LP
+void HighsUtils::reportLp(HighsLp lp) {
+  reportLpBrief(lp);
+  reportLpColVec(lp);
+  reportLpRowVec(lp);
+  reportLpColMtx(lp);
+}
+
+// Report the LP briefly
+void HighsUtils::reportLpBrief(HighsLp lp) {
+  reportLpDimensions(lp);
+  reportLpObjSense(lp);
+}
+
+// Report the LP dimensions
+void HighsUtils::reportLpDimensions(HighsLp lp) {
+  HighsPrintMessage(HighsMessageType::INFO,
+                    "LP has %d columns, %d rows and %d nonzeros\n",
+                    lp.numCol_, lp.numRow_, lp.Astart_[lp.numCol_]);
+}
+
+// Report the LP objective sense
+void HighsUtils::reportLpObjSense(HighsLp lp) {
+  if (lp.sense_ == OBJSENSE_MINIMIZE)
+    HighsPrintMessage(HighsMessageType::INFO, "Objective sense is minimize\n");
+  else if (lp.sense_ == OBJSENSE_MAXIMIZE)
+    HighsPrintMessage(HighsMessageType::INFO, "Objective sense is maximize\n");
+  else
+    HighsPrintMessage(HighsMessageType::INFO,
+                      "Objective sense is ill-defined as %d\n", lp.sense_);
+}
+
+// Report the vectors of LP column data
+void HighsUtils::reportLpColVec(HighsLp lp) {
+  if (lp.numCol_ <= 0) return;
+  HighsPrintMessage(HighsMessageType::INFO,
+                    "  Column        Lower        Upper         Cost\n");
+  for (int iCol = 0; iCol < lp.numCol_; iCol++) {
+    HighsPrintMessage(HighsMessageType::INFO, "%8d %12g %12g %12g\n", iCol,
+                      lp.colLower_[iCol], lp.colUpper_[iCol], lp.colCost_[iCol]);
+  }
+}
+
+// Report the vectors of LP row data
+void HighsUtils::reportLpRowVec(HighsLp lp) {
+  if (lp.numRow_ <= 0) return;
+  HighsPrintMessage(HighsMessageType::INFO,
+                    "     Row        Lower        Upper\n");
+  for (int iRow = 0; iRow < lp.numRow_; iRow++) {
+    HighsPrintMessage(HighsMessageType::INFO, "%8d %12g %12g\n", iRow,
+                      lp.rowLower_[iRow], lp.rowUpper_[iRow]);
+  }
+}
+
+// Report the LP column-wise matrix
+void HighsUtils::reportLpColMtx(HighsLp lp) {
+  if (lp.numCol_ <= 0) return;
+  HighsPrintMessage(HighsMessageType::INFO,
+                    "Column Index              Value\n");
+  for (int iCol = 0; iCol < lp.numCol_; iCol++) {
+    HighsPrintMessage(HighsMessageType::INFO, "    %8d Start   %10d\n", iCol,
+                      lp.Astart_[iCol]);
+    for (int el = lp.Astart_[iCol]; el < lp.Astart_[iCol + 1]; el++) {
+      HighsPrintMessage(HighsMessageType::INFO, "          %8d %12g\n",
+                        lp.Aindex_[el], lp.Avalue_[el]);
+    }
+  }
+  HighsPrintMessage(HighsMessageType::INFO, "             Start   %10d\n",
+                    lp.Astart_[lp.numCol_]);
+}
+
+/*
+void HighsUtils::reportLpSolution(HighsModelObject highs_model) {
+  HighsLp lp = highs_model.lp_scaled_;
+  reportLpBrief(lp);
+  //  model->util_reportModelStatus(lp);
+  assert(lp.numCol_ > 0);
+  assert(lp.numRow_ > 0);
+  vector<double> colPrimal(lp.numCol_);
+  vector<double> colDual(lp.numCol_);
+  vector<int> colStatus(lp.numCol_);
+  vector<double> rowPrimal(lp.numRow_);
+  vector<double> rowDual(lp.numRow_);
+  vector<int> rowStatus(lp.numRow_);
+  //  util_getPrimalDualValues(colPrimal, colDual, rowPrimal, rowDual);
+  //  if (util_convertWorkingToBaseStat(&colStatus[0], &rowStatus[0])) return;
+  //  util_reportColVecSol(lp.numCol_, lp.colCost_, lp.colLower_, lp.colUpper_, colPrimal, colDual, colStatus);
+  //  util_reportRowVecSol(lp.numRow_, lp.rowLower_, lp.rowUpper_, rowPrimal, rowDual, rowStatus);
+}
+*/
+
+#ifdef HiGHSDEV
+void HighsUtils::util_anMl(HighsLp lp, const char *message) {
   printf("\n%s model data: Analysis\n", message);
   util_anVecV("Column costs", lp.numCol_, lp.colCost_, false);
   util_anVecV("Column lower bounds", lp.numCol_, lp.colLower_, false);
@@ -90,284 +304,4 @@
          numFx);
 }
 
->>>>>>> 72dd7b89
-void HighsUtils::util_anVecV(const char *message, int vecDim, std::vector<double> &vec,
-                         bool anVLs) {
-  if (vecDim == 0) return;
-  double log10 = log(10.0);
-  const int nVK = 20;
-  int nNz = 0;
-  int nPosInfV = 0;
-  int nNegInfV = 0;
-  std::vector<int> posVK;
-  std::vector<int> negVK;
-  posVK.resize(nVK + 1, 0);
-  negVK.resize(nVK + 1, 0);
-
-  const int VLsMxZ = 10;
-  std::vector<int> VLsK;
-  std::vector<double> VLsV;
-  VLsK.resize(VLsMxZ, 0);
-  VLsV.resize(VLsMxZ, 0);
-  // Ensure that 1.0 and -1.0 are counted
-  const int PlusOneIx = 0;
-  const int MinusOneIx = 1;
-  bool excessVLsV = false;
-  int VLsZ = 2;
-  VLsV[PlusOneIx] = 1.0;
-  VLsV[MinusOneIx] = -1.0;
-
-  for (int ix = 0; ix < vecDim; ix++) {
-    double v = vec[ix];
-    double absV = abs(v);
-    int log10V;
-    if (absV > 0) {
-      // Nonzero value
-      nNz++;
-      if (highs_isInfinity(-v)) {
-        //-Inf value
-        nNegInfV++;
-      } else if (highs_isInfinity(v)) {
-        //+Inf value
-        nPosInfV++;
-      } else {
-        // Finite nonzero value
-        if (absV == 1) {
-          log10V = 0;
-        } else if (absV == 10) {
-          log10V = 1;
-        } else if (absV == 100) {
-          log10V = 2;
-        } else if (absV == 1000) {
-          log10V = 3;
-        } else {
-          log10V = log(absV) / log10;
-        }
-        if (log10V >= 0) {
-          int k = std::min(log10V, nVK);
-          posVK[k]++;
-        } else {
-          int k = std::min(-log10V, nVK);
-          negVK[k]++;
-        }
-      }
-    }
-    if (anVLs) {
-      if (v == 1.0) {
-        VLsK[PlusOneIx]++;
-      } else if (v == -1.0) {
-        VLsK[MinusOneIx]++;
-      } else {
-        int fdIx = -1;
-        for (int ix = 2; ix < VLsZ; ix++) {
-          if (v == VLsV[ix]) {
-            fdIx = ix;
-            break;
-          }
-        }
-        if (fdIx == -1) {
-          // New value
-          if (VLsZ < VLsMxZ) {
-            fdIx = VLsZ;
-            VLsV[fdIx] = v;
-            VLsK[fdIx]++;
-            VLsZ++;
-          } else {
-            excessVLsV = true;
-          }
-        } else {
-          // Existing value
-          VLsK[fdIx]++;
-        }
-      }
-    }
-  }
-  printf("%s of dimension %d with %d nonzeros (%3d%%): Analysis\n", message,
-         vecDim, nNz, 100 * nNz / vecDim);
-  if (nNegInfV > 0) printf("   %7d values are -Inf\n", nNegInfV);
-  if (nPosInfV > 0) printf("   %7d values are +Inf\n", nPosInfV);
-  int k = nVK;
-  int vK = posVK[k];
-  if (vK > 0) printf("   %7d values satisfy 10^(%3d) <= v < Inf\n", vK, k);
-  for (int k = nVK - 1; k >= 0; k--) {
-    int vK = posVK[k];
-    if (vK > 0)
-      printf("   %7d values satisfy 10^(%3d) <= v < 10^(%3d)\n", vK, k, k + 1);
-  }
-  for (int k = 1; k <= nVK; k++) {
-    int vK = negVK[k];
-    if (vK > 0)
-      printf("   %7d values satisfy 10^(%3d) <= v < 10^(%3d)\n", vK, -k, 1 - k);
-  }
-  vK = vecDim - nNz;
-  if (vK > 0) printf("   %7d values are zero\n", vK);
-  if (anVLs) {
-    printf("           Value distribution:");
-    if (excessVLsV) printf(" More than %d different values", VLsZ);
-    printf("\n           Value    Count\n");
-    for (int ix = 0; ix < VLsZ; ix++) {
-      int pct = ((100.0 * VLsK[ix]) / vecDim) + 0.5;
-      printf("     %11.4g %8d (%3d%%)\n", VLsV[ix], VLsK[ix], pct);
-    }
-  }
-}
-#endif
-
-// Methods for reporting an LP, including its row and column data and matrix
-//
-// Report the whole LP
-void HighsUtils::reportLp(HighsLp lp) {
-  reportLpBrief(lp);
-  reportLpColVec(lp);
-  reportLpRowVec(lp);
-  reportLpColMtx(lp);
-}
-
-// Report the LP briefly
-void HighsUtils::reportLpBrief(HighsLp lp) {
-  reportLpDimensions(lp);
-  reportLpObjSense(lp);
-}
-
-// Report the LP dimensions
-void HighsUtils::reportLpDimensions(HighsLp lp) {
-  HighsPrintMessage(HighsMessageType::INFO,
-                    "LP has %d columns, %d rows and %d nonzeros\n",
-                    lp.numCol_, lp.numRow_, lp.Astart_[lp.numCol_]);
-}
-
-// Report the LP objective sense
-void HighsUtils::reportLpObjSense(HighsLp lp) {
-  if (lp.sense_ == OBJSENSE_MINIMIZE)
-    HighsPrintMessage(HighsMessageType::INFO, "Objective sense is minimize\n");
-  else if (lp.sense_ == OBJSENSE_MAXIMIZE)
-    HighsPrintMessage(HighsMessageType::INFO, "Objective sense is maximize\n");
-  else
-    HighsPrintMessage(HighsMessageType::INFO,
-                      "Objective sense is ill-defined as %d\n", lp.sense_);
-}
-
-// Report the vectors of LP column data
-void HighsUtils::reportLpColVec(HighsLp lp) {
-  if (lp.numCol_ <= 0) return;
-  HighsPrintMessage(HighsMessageType::INFO,
-                    "  Column        Lower        Upper         Cost\n");
-  for (int iCol = 0; iCol < lp.numCol_; iCol++) {
-    HighsPrintMessage(HighsMessageType::INFO, "%8d %12g %12g %12g\n", iCol,
-                      lp.colLower_[iCol], lp.colUpper_[iCol], lp.colCost_[iCol]);
-  }
-}
-
-// Report the vectors of LP row data
-void HighsUtils::reportLpRowVec(HighsLp lp) {
-  if (lp.numRow_ <= 0) return;
-  HighsPrintMessage(HighsMessageType::INFO,
-                    "     Row        Lower        Upper\n");
-  for (int iRow = 0; iRow < lp.numRow_; iRow++) {
-    HighsPrintMessage(HighsMessageType::INFO, "%8d %12g %12g\n", iRow,
-                      lp.rowLower_[iRow], lp.rowUpper_[iRow]);
-  }
-}
-
-// Report the LP column-wise matrix
-void HighsUtils::reportLpColMtx(HighsLp lp) {
-  if (lp.numCol_ <= 0) return;
-  HighsPrintMessage(HighsMessageType::INFO,
-                    "Column Index              Value\n");
-  for (int iCol = 0; iCol < lp.numCol_; iCol++) {
-    HighsPrintMessage(HighsMessageType::INFO, "    %8d Start   %10d\n", iCol,
-                      lp.Astart_[iCol]);
-    for (int el = lp.Astart_[iCol]; el < lp.Astart_[iCol + 1]; el++) {
-      HighsPrintMessage(HighsMessageType::INFO, "          %8d %12g\n",
-                        lp.Aindex_[el], lp.Avalue_[el]);
-    }
-  }
-  HighsPrintMessage(HighsMessageType::INFO, "             Start   %10d\n",
-                    lp.Astart_[lp.numCol_]);
-}
-
-/*
-void HighsUtils::reportLpSolution(HighsModelObject highs_model) {
-  HighsLp lp = highs_model.lp_scaled_;
-  reportLpBrief(lp);
-  //  model->util_reportModelStatus(lp);
-  assert(lp.numCol_ > 0);
-  assert(lp.numRow_ > 0);
-  vector<double> colPrimal(lp.numCol_);
-  vector<double> colDual(lp.numCol_);
-  vector<int> colStatus(lp.numCol_);
-  vector<double> rowPrimal(lp.numRow_);
-  vector<double> rowDual(lp.numRow_);
-  vector<int> rowStatus(lp.numRow_);
-  //  util_getPrimalDualValues(colPrimal, colDual, rowPrimal, rowDual);
-  //  if (util_convertWorkingToBaseStat(&colStatus[0], &rowStatus[0])) return;
-  //  util_reportColVecSol(lp.numCol_, lp.colCost_, lp.colLower_, lp.colUpper_, colPrimal, colDual, colStatus);
-  //  util_reportRowVecSol(lp.numRow_, lp.rowLower_, lp.rowUpper_, rowPrimal, rowDual, rowStatus);
-}
-*/
-
-#ifdef HiGHSDEV
-void HighsUtils::util_anMl(HighsLp lp, const char *message) {
-  printf("\n%s model data: Analysis\n", message);
-  util_anVecV("Column costs", lp.numCol_, lp.colCost_, false);
-  util_anVecV("Column lower bounds", lp.numCol_, lp.colLower_, false);
-  util_anVecV("Column upper bounds", lp.numCol_, lp.colUpper_, false);
-  util_anVecV("Row lower bounds", lp.numRow_, lp.rowLower_, false);
-  util_anVecV("Row upper bounds", lp.numRow_, lp.rowUpper_, false);
-  util_anVecV("Matrix entries", lp.Astart_[lp.numCol_], lp.Avalue_, true);
-  util_anMlBd("Column", lp.numCol_, lp.colLower_, lp.colUpper_);
-  util_anMlBd("Row", lp.numRow_, lp.rowLower_, lp.rowUpper_);
-}
-
-void HighsUtils::util_anMlBd(const char *message, int numBd, std::vector<double> &lower,
-                         std::vector<double> &upper) {
-  if (numBd == 0) return;
-  int numFr = 0;
-  int numLb = 0;
-  int numUb = 0;
-  int numBx = 0;
-  int numFx = 0;
-  for (int ix = 0; ix < numBd; ix++) {
-    if (highs_isInfinity(-lower[ix])) {
-      // Infinite lower bound
-      if (highs_isInfinity(upper[ix])) {
-        // Infinite lower bound and infinite upper bound: Fr
-        numFr++;
-      } else {
-        // Infinite lower bound and   finite upper bound: Ub
-        numUb++;
-      }
-    } else {
-      // Finite lower bound
-      if (highs_isInfinity(upper[ix])) {
-        // Finite lower bound and infinite upper bound: Lb
-        numLb++;
-      } else {
-        // Finite lower bound and   finite upper bound:
-        if (lower[ix] < upper[ix]) {
-          // Distinct finite bounds: Bx
-          numBx++;
-        } else {
-          // Equal finite bounds: Fx
-          numFx++;
-        }
-      }
-    }
-  }
-  printf("Analysing %d %s bounds\n", numBd, message);
-  if (numFr > 0)
-    printf("   Free:  %7d (%3d%%)\n", numFr, (100 * numFr) / numBd);
-  if (numLb > 0)
-    printf("   LB:    %7d (%3d%%)\n", numLb, (100 * numLb) / numBd);
-  if (numUb > 0)
-    printf("   UB:    %7d (%3d%%)\n", numUb, (100 * numUb) / numBd);
-  if (numBx > 0)
-    printf("   Boxed: %7d (%3d%%)\n", numBx, (100 * numBx) / numBd);
-  if (numFx > 0)
-    printf("   Fixed: %7d (%3d%%)\n", numFx, (100 * numFx) / numBd);
-  printf("grep_CharMl,%s,Free,LB,UB,Boxed,Fixed\n", message);
-  printf("grep_CharMl,%d,%d,%d,%d,%d,%d\n", numBd, numFr, numLb, numUb, numBx,
-         numFx);
-}
-
 #endif