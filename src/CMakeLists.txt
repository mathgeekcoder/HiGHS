# Define library.
# Outdated CMake approach: update in progress

set(basiclu_sources
    ipm/basiclu/basiclu_factorize.c
    ipm/basiclu/basiclu_solve_dense.c
    ipm/basiclu/lu_build_factors.c
    ipm/basiclu/lu_factorize_bump.c
    ipm/basiclu/lu_initialize.c
    ipm/basiclu/lu_markowitz.c
    ipm/basiclu/lu_setup_bump.c
    ipm/basiclu/lu_solve_sparse.c
    ipm/basiclu/basiclu_get_factors.c
    ipm/basiclu/basiclu_solve_for_update.c
    ipm/basiclu/lu_condest.c
    ipm/basiclu/lu_file.c
    ipm/basiclu/lu_internal.c
    ipm/basiclu/lu_matrix_norm.c
    ipm/basiclu/lu_singletons.c
    ipm/basiclu/lu_solve_symbolic.c
    ipm/basiclu/lu_update.c
    ipm/basiclu/basiclu_initialize.c
    ipm/basiclu/basiclu_solve_sparse.c
    ipm/basiclu/lu_pivot.c
    ipm/basiclu/lu_solve_dense.c
    ipm/basiclu/lu_solve_triangular.c
    ipm/basiclu/basiclu_object.c
    ipm/basiclu/basiclu_update.c
    ipm/basiclu/lu_dfs.c
    ipm/basiclu/lu_garbage_perm.c
    ipm/basiclu/lu_residual_test.c
    ipm/basiclu/lu_solve_for_update.c)

set(ipx_sources
    ipm/ipx/basiclu_kernel.cc
    ipm/ipx/basiclu_wrapper.cc
    ipm/ipx/basis.cc
    ipm/ipx/conjugate_residuals.cc
    ipm/ipx/control.cc
    ipm/ipx/crossover.cc
    ipm/ipx/diagonal_precond.cc
    ipm/ipx/forrest_tomlin.cc
    ipm/ipx/guess_basis.cc
    ipm/ipx/indexed_vector.cc
    ipm/ipx/info.cc
    ipm/ipx/ipm.cc
    ipm/ipx/ipx_c.cc
    ipm/ipx/iterate.cc
    ipm/ipx/kkt_solver.cc
    ipm/ipx/kkt_solver_basis.cc
    ipm/ipx/kkt_solver_diag.cc
    ipm/ipx/linear_operator.cc
    ipm/ipx/lp_solver.cc
    ipm/ipx/lu_factorization.cc
    ipm/ipx/lu_update.cc
    ipm/ipx/maxvolume.cc
    ipm/ipx/model.cc
    ipm/ipx/normal_matrix.cc
    ipm/ipx/sparse_matrix.cc
    ipm/ipx/sparse_utils.cc
    ipm/ipx/splitted_normal_matrix.cc
    ipm/ipx/starting_basis.cc
    ipm/ipx/symbolic_invert.cc
    ipm/ipx/timer.cc
    ipm/ipx/utils.cc)

# Outdated CMake approach: update in progress
if (NOT FAST_BUILD)
include_directories(ipm/ipx)
include_directories(ipm/basiclu)

set(sources
    ../extern/filereaderlp/reader.cpp
    io/Filereader.cpp
    io/FilereaderLp.cpp
    io/FilereaderEms.cpp
    io/FilereaderMps.cpp
    io/HighsIO.cpp
    io/HMPSIO.cpp
    io/HMpsFF.cpp
    io/LoadOptions.cpp
    lp_data/Highs.cpp
    lp_data/HighsDebug.cpp
    lp_data/HighsInfo.cpp
    lp_data/HighsInfoDebug.cpp
    lp_data/HighsDeprecated.cpp
    lp_data/HighsInterface.cpp
    lp_data/HighsLp.cpp
    lp_data/HighsLpUtils.cpp
    lp_data/HighsModelUtils.cpp
    lp_data/HighsRanging.cpp
    lp_data/HighsSolution.cpp
    lp_data/HighsSolutionDebug.cpp
    lp_data/HighsSolve.cpp
    lp_data/HighsStatus.cpp
    lp_data/HighsOptions.cpp
    mip/HighsMipSolver.cpp
    mip/HighsMipSolverData.cpp
    mip/HighsDomain.cpp
    mip/HighsDynamicRowMatrix.cpp
    mip/HighsLpRelaxation.cpp
    mip/HighsSeparation.cpp
    mip/HighsSeparator.cpp
    mip/HighsTableauSeparator.cpp
    mip/HighsModkSeparator.cpp
    mip/HighsPathSeparator.cpp
    mip/HighsCutGeneration.cpp
    mip/HighsSearch.cpp
    mip/HighsConflictPool.cpp
    mip/HighsCutPool.cpp
    mip/HighsCliqueTable.cpp
    mip/HighsGFkSolve.cpp
    mip/HighsTransformedLp.cpp
    mip/HighsLpAggregator.cpp
    mip/HighsDebugSol.cpp
    mip/HighsImplications.cpp
    mip/HighsPrimalHeuristics.cpp
    mip/HighsPseudocost.cpp
    mip/HighsRedcostFixing.cpp
    mip/HighsNodeQueue.cpp
    mip/HighsObjectiveFunction.cpp
    model/HighsHessian.cpp
    model/HighsHessianUtils.cpp
    model/HighsModel.cpp
    parallel/HighsTaskExecutor.cpp
    presolve/ICrash.cpp
    presolve/ICrashUtil.cpp
    presolve/ICrashX.cpp
    presolve/HighsPostsolveStack.cpp
    presolve/HighsSymmetry.cpp
    presolve/HPresolve.cpp
    presolve/HPresolveAnalysis.cpp
    presolve/PresolveComponent.cpp
    qpsolver/basis.cpp
    qpsolver/quass.cpp
    qpsolver/ratiotest.cpp
    qpsolver/scaling.cpp
    qpsolver/perturbation.cpp
    simplex/HEkk.cpp
    simplex/HEkkControl.cpp
    simplex/HEkkDebug.cpp
    simplex/HEkkPrimal.cpp
    simplex/HEkkDual.cpp
    simplex/HEkkDualRHS.cpp
    simplex/HEkkDualRow.cpp
    simplex/HEkkDualMulti.cpp
    simplex/HEkkInterface.cpp
    simplex/HighsSimplexAnalysis.cpp
    simplex/HSimplex.cpp
    simplex/HSimplexDebug.cpp
    simplex/HSimplexNla.cpp
    simplex/HSimplexNlaDebug.cpp
    simplex/HSimplexNlaFreeze.cpp
    simplex/HSimplexNlaProductForm.cpp
    simplex/HSimplexReport.cpp
    test/DevKkt.cpp
    test/KktCh2.cpp
    util/HFactor.cpp
    util/HFactorDebug.cpp
    util/HFactorExtend.cpp
    util/HFactorRefactor.cpp
    util/HFactorUtils.cpp
    util/HighsHash.cpp
    util/HighsLinearSumBounds.cpp
    util/HighsMatrixPic.cpp
    util/HighsMatrixUtils.cpp
    util/HighsSort.cpp
    util/HighsSparseMatrix.cpp
    util/HighsUtils.cpp
    util/HSet.cpp
    util/HVectorBase.cpp
    util/stringutil.cpp
    interfaces/highs_c_api.cpp)

set(headers
    ../extern/filereaderlp/builder.hpp
    ../extern/filereaderlp/model.hpp
    ../extern/filereaderlp/reader.hpp
    io/Filereader.h
    io/FilereaderLp.h
    io/FilereaderEms.h
    io/FilereaderMps.h
    io/HMpsFF.h
    io/HMPSIO.h
    io/HighsIO.h
    io/LoadOptions.h
    lp_data/HConst.h
    lp_data/HStruct.h
    lp_data/HighsAnalysis.h
    lp_data/HighsDebug.h
    lp_data/HighsInfo.h
    lp_data/HighsInfoDebug.h
    lp_data/HighsLp.h
    lp_data/HighsLpSolverObject.h
    lp_data/HighsLpUtils.h
    lp_data/HighsModelUtils.h
    lp_data/HighsOptions.h
    lp_data/HighsRanging.h
    lp_data/HighsRuntimeOptions.h
    lp_data/HighsSolution.h
    lp_data/HighsSolutionDebug.h
    lp_data/HighsSolve.h
    lp_data/HighsStatus.h
    mip/HighsCliqueTable.h
    mip/HighsCutGeneration.h
    mip/HighsConflictPool.h
    mip/HighsCutPool.h
    mip/HighsDebugSol.h
    mip/HighsDomainChange.h
    mip/HighsDomain.h
    mip/HighsDynamicRowMatrix.h
    mip/HighsGFkSolve.h
    mip/HighsImplications.h
    mip/HighsLpAggregator.h
    mip/HighsLpRelaxation.h
    mip/HighsMipSolverData.h
    mip/HighsMipSolver.h
    mip/HighsModkSeparator.h
    mip/HighsNodeQueue.h
    mip/HighsObjectiveFunction.h
    mip/HighsPathSeparator.h
    mip/HighsPrimalHeuristics.h
    mip/HighsPseudocost.h
    mip/HighsRedcostFixing.h
    mip/HighsSearch.h
    mip/HighsSeparation.h
    mip/HighsSeparator.h
    mip/HighsTableauSeparator.h
    mip/HighsTransformedLp.h
    model/HighsHessian.h
    model/HighsHessianUtils.h
    model/HighsModel.h
    parallel/HighsBinarySemaphore.h
    parallel/HighsCacheAlign.h
    parallel/HighsCombinable.h
    parallel/HighsMutex.h
    parallel/HighsParallel.h
    parallel/HighsRaceTimer.h
    parallel/HighsSchedulerConstants.h
    parallel/HighsSpinMutex.h
    parallel/HighsSplitDeque.h
    parallel/HighsTaskExecutor.h
    parallel/HighsTask.h
    qpsolver/quass.hpp
    qpsolver/vector.hpp
    qpsolver/scaling.hpp
    qpsolver/perturbation.hpp
    simplex/HApp.h
    simplex/HEkk.h
    simplex/HEkkDual.h
    simplex/HEkkDualRHS.h
    simplex/HEkkDualRow.h
    simplex/HEkkPrimal.h
    simplex/HighsSimplexAnalysis.h
    simplex/HSimplex.h
    simplex/HSimplexReport.h
    simplex/HSimplexDebug.h
    simplex/HSimplexNla.h
    simplex/SimplexConst.h
    simplex/SimplexStruct.h
    simplex/SimplexTimer.h
    presolve/ICrash.h
    presolve/ICrashUtil.h
    presolve/ICrashX.h
    presolve/HighsPostsolveStack.h
    presolve/HighsSymmetry.h
    presolve/HPresolve.h
    presolve/HPresolveAnalysis.h
    presolve/PresolveComponent.h
    test/DevKkt.h
    test/KktCh2.h
    util/FactorTimer.h
    util/HFactor.h
    util/HFactorConst.h
    util/HFactorDebug.h
    util/HighsCDouble.h
    util/HighsComponent.h
    util/HighsDataStack.h
    util/HighsDisjointSets.h
    util/HighsHash.h
    util/HighsHashTree.h
    util/HighsInt.h
    util/HighsIntegers.h
    util/HighsLinearSumBounds.h
    util/HighsMatrixPic.h
    util/HighsMatrixSlice.h
    util/HighsMatrixUtils.h
    util/HighsRandom.h
    util/HighsRbTree.h
    util/HighsSort.h
    util/HighsSparseMatrix.h
    util/HighsSparseVectorSum.h
    util/HighsSplay.h
    util/HighsTimer.h
    util/HighsUtils.h
    util/HSet.h
    util/HVector.h
    util/HVectorBase.h
    util/stringutil.h
    Highs.h
    interfaces/highs_c_api.h
)

set(headers ${headers} ipm/IpxWrapper.h ${basiclu_headers}
    ${ipx_headers})
set(sources ${sources} ipm/IpxWrapper.cpp ${basiclu_sources} ${ipx_sources})

add_library(libhighs ${sources})
add_library(highs:libhighs ALIAS libhighs)

if(${BUILD_SHARED_LIBS})
    # put version information into shared library file
    set_target_properties(libhighs PROPERTIES
        VERSION
        ${HIGHS_VERSION_MAJOR}.${HIGHS_VERSION_MINOR}.${HIGHS_VERSION_PATCH}
        SOVERSION ${HIGHS_VERSION_MAJOR}.${HIGHS_VERSION_MINOR})
    if(MINGW)
        target_compile_definitions(libhighs PUBLIC LIBHIGHS_STATIC_DEFINE)
    endif()
else()
    # create static highs library with pic
    set_target_properties(libhighs PROPERTIES
        POSITION_INDEPENDENT_CODE on)
    target_compile_definitions(libhighs PUBLIC LIBHIGHS_STATIC_DEFINE)
endif()

# on UNIX system the 'lib' prefix is automatically added
set_target_properties(libhighs PROPERTIES
    OUTPUT_NAME "highs"
    MACOSX_RPATH "${CMAKE_INSTALL_PREFIX}/${CMAKE_INSTALL_LIBDIR}")

if (OSI_FOUND)
    add_library(OsiHighs interfaces/OsiHiGHSSolverInterface.cpp)
    set(headers ${headers} interfaces/OsiHiGHSSolverInterface.hpp)

    target_include_directories(OsiHighs PUBLIC ${OSI_INCLUDE_DIRS})
    target_link_libraries(OsiHighs PUBLIC libhighs ${OSI_LIBRARIES})
    target_compile_options(OsiHighs PUBLIC ${OSI_CFLAGS_OTHER})

    if(${BUILD_SHARED_LIBS})
        set_target_properties(OsiHighs PROPERTIES
           VERSION
           ${HIGHS_VERSION_MAJOR}.${HIGHS_VERSION_MINOR}.${HIGHS_VERSION_PATCH}
           SOVERSION ${HIGHS_VERSION_MAJOR}.${HIGHS_VERSION_MINOR})
    else()
        set_target_properties(OsiHighs PROPERTIES POSITION_INDEPENDENT_CODE on)
    endif()

    install(TARGETS OsiHighs
        LIBRARY
        ARCHIVE
        RUNTIME
        INCLUDES DESTINATION ${CMAKE_INSTALL_INCLUDEDIR}/highs)

    set_target_properties(OsiHighs PROPERTIES INSTALL_RPATH
        "${CMAKE_INSTALL_PREFIX}/${CMAKE_INSTALL_LIBDIR}")

    #configure and install the pkg-config file
    configure_file(${HIGHS_SOURCE_DIR}/osi-highs.pc.in
        "${PROJECT_BINARY_DIR}${CMAKE_FILES_DIRECTORY}/osi-highs.pc" @ONLY)
    install(FILES "${PROJECT_BINARY_DIR}${CMAKE_FILES_DIRECTORY}/osi-highs.pc"
        DESTINATION ${CMAKE_INSTALL_LIBDIR}/pkgconfig)
endif()

if (ZLIB_FOUND)
  target_link_libraries(libhighs ZLIB::ZLIB)
  set(CONF_DEPENDENCIES "include(CMakeFindDependencyMacro)\nfind_dependency(ZLIB)")
endif()

# set the install rpath to the installed destination
set_target_properties(libhighs PROPERTIES INSTALL_RPATH
    "${CMAKE_INSTALL_PREFIX}/${CMAKE_INSTALL_LIBDIR}")

# install the header files of highs
foreach ( file ${headers} )
    get_filename_component( dir ${file} DIRECTORY )
    if ( NOT dir STREQUAL "" )
        string( REPLACE ../extern/ "" dir ${dir} )
    endif ()
    install( FILES ${file} DESTINATION ${CMAKE_INSTALL_INCLUDEDIR}/highs/${dir} )
endforeach()
install(FILES ${HIGHS_BINARY_DIR}/HConfig.h DESTINATION ${CMAKE_INSTALL_INCLUDEDIR}/highs)

if (UNIX)
    #target_compile_options(libhighs PRIVATE "-Wno-defaulted-function-deleted")
    #target_compile_options(libhighs PRIVATE "-Wno-return-type-c-linkage")
    target_compile_options(libhighs PRIVATE "-Wno-return-type" "-Wno-switch")

    target_compile_options(libhighs PRIVATE "-Wno-unused-variable")
    target_compile_options(libhighs PRIVATE "-Wno-unused-const-variable")
    #target_compile_options(libhighs PRIVATE "-Wno-sign-compare")
    #target_compile_options(libhighs PRIVATE "-Wno-logical-op-parentheses")

    #target_compile_options(libipx PRIVATE "-Wno-defaulted-function-deleted")
    #target_compile_options(libipx PRIVATE "-Wno-return-type-c-linkage")
    #target_compile_options(libipx PRIVATE "-Wno-return-type" "-Wno-switch")

    #target_compile_options(libipx PRIVATE "-Wno-unused-variable")
    #target_compile_options(libipx PRIVATE "-Wno-sign-compare")
    #target_compile_options(libipx PRIVATE "-Wno-logical-op-parentheses")
endif()

install(TARGETS libhighs EXPORT highs-targets
    LIBRARY
    ARCHIVE
    RUNTIME
    INCLUDES DESTINATION ${CMAKE_INSTALL_INCLUDEDIR}/highs)

# Add library targets to the build-tree export set
export(TARGETS libhighs
    FILE "${HIGHS_BINARY_DIR}/highs-targets.cmake")

# Configure the config file for the build tree:
# Either list all the src/* directories here, or put explicit paths in all the
# include statements.
# M reckons that the latter is more transparent, and I'm inclined to agree.
set(CONF_INCLUDE_DIRS "${HIGHS_SOURCE_DIR}/src" "${HIGHS_BINARY_DIR}")
configure_file(${HIGHS_SOURCE_DIR}/highs-config.cmake.in
    "${HIGHS_BINARY_DIR}/highs-config.cmake" @ONLY)

# Configure the config file for the install
set(CONF_INCLUDE_DIRS "\${CMAKE_CURRENT_LIST_DIR}/../../../${CMAKE_INSTALL_INCLUDEDIR}/highs")
configure_file(${HIGHS_SOURCE_DIR}/highs-config.cmake.in
    "${HIGHS_BINARY_DIR}${CMAKE_FILES_DIRECTORY}/highs-config.cmake" @ONLY)

# Configure the pkg-config file for the install
configure_file(${HIGHS_SOURCE_DIR}/highs.pc.in
    "${HIGHS_BINARY_DIR}${CMAKE_FILES_DIRECTORY}/highs.pc" @ONLY)

# Install the targets of the highs export group, the config file so that other
# cmake-projects can link easily against highs, and the pkg-config flie so that
# other projects can easily build against highs
install(EXPORT highs-targets FILE highs-targets.cmake DESTINATION
    ${CMAKE_INSTALL_LIBDIR}/cmake/highs
    NAMESPACE highs)
install(FILES "${HIGHS_BINARY_DIR}${CMAKE_FILES_DIRECTORY}/highs-config.cmake"
    DESTINATION ${CMAKE_INSTALL_LIBDIR}/cmake/highs)
install(FILES "${HIGHS_BINARY_DIR}${CMAKE_FILES_DIRECTORY}/highs.pc"
    DESTINATION ${CMAKE_INSTALL_LIBDIR}/pkgconfig)

else()

# FAST_BUILD is set to on.
# At the moment used only for gradually updating the CMake targets build and
# install / export.
# Define library in modern CMake using target_*()
# No interfaces (apart from c); No ipx; New (short) ctest instances.
<<<<<<< HEAD
add_library(libhighs)
add_library(highs:libhighs ALIAS libhighs)
=======
add_library(highs)
>>>>>>> 8aaeb495

set_target_properties(highs PROPERTIES POSITION_INDEPENDENT_CODE ON)
target_compile_definitions(highs PUBLIC LIBHIGHS_STATIC_DEFINE)


if(${BUILD_SHARED_LIBS})
    # put version information into shared library file
    set_target_properties(highs PROPERTIES
        VERSION
        ${HIGHS_VERSION_MAJOR}.${HIGHS_VERSION_MINOR}.${HIGHS_VERSION_PATCH}
        SOVERSION ${HIGHS_VERSION_MAJOR}.${HIGHS_VERSION_MINOR})
endif()

target_sources(highs PRIVATE
    ../extern/filereaderlp/reader.cpp
    io/Filereader.cpp
    io/FilereaderLp.cpp
    io/FilereaderEms.cpp
    io/FilereaderMps.cpp
    io/HighsIO.cpp
    io/HMPSIO.cpp
    io/HMpsFF.cpp
    io/LoadOptions.cpp
    lp_data/Highs.cpp
    lp_data/HighsDebug.cpp
    lp_data/HighsDeprecated.cpp
    lp_data/HighsInfo.cpp
    lp_data/HighsInfoDebug.cpp
    lp_data/HighsInterface.cpp
    lp_data/HighsLp.cpp
    lp_data/HighsLpUtils.cpp
    lp_data/HighsModelUtils.cpp
    lp_data/HighsRanging.cpp
    lp_data/HighsSolution.cpp
    lp_data/HighsSolutionDebug.cpp
    lp_data/HighsSolve.cpp
    lp_data/HighsStatus.cpp
    lp_data/HighsOptions.cpp
    presolve/ICrash.cpp
    presolve/ICrashUtil.cpp
    presolve/ICrashX.cpp
    mip/HighsMipSolver.cpp
    mip/HighsMipSolverData.cpp
    mip/HighsDomain.cpp
    mip/HighsDynamicRowMatrix.cpp
    mip/HighsLpRelaxation.cpp
    mip/HighsSeparation.cpp
    mip/HighsSeparator.cpp
    mip/HighsTableauSeparator.cpp
    mip/HighsModkSeparator.cpp
    mip/HighsPathSeparator.cpp
    mip/HighsCutGeneration.cpp
    mip/HighsSearch.cpp
    mip/HighsConflictPool.cpp
    mip/HighsCutPool.cpp
    mip/HighsCliqueTable.cpp
    mip/HighsGFkSolve.cpp
    mip/HighsTransformedLp.cpp
    mip/HighsLpAggregator.cpp
    mip/HighsDebugSol.cpp
    mip/HighsImplications.cpp
    mip/HighsPrimalHeuristics.cpp
    mip/HighsPseudocost.cpp
    mip/HighsNodeQueue.cpp
    mip/HighsObjectiveFunction.cpp
    mip/HighsRedcostFixing.cpp
    model/HighsHessian.cpp
    model/HighsHessianUtils.cpp
    model/HighsModel.cpp
    parallel/HighsTaskExecutor.cpp
    presolve/ICrashX.cpp
    presolve/HighsPostsolveStack.cpp
    presolve/HighsSymmetry.cpp
    presolve/HPresolve.cpp
    presolve/HPresolveAnalysis.cpp
    presolve/PresolveComponent.cpp
    qpsolver/basis.cpp
    qpsolver/quass.cpp
    qpsolver/ratiotest.cpp
    qpsolver/scaling.cpp
    qpsolver/perturbation.cpp
    simplex/HEkk.cpp
    simplex/HEkkControl.cpp
    simplex/HEkkDebug.cpp
    simplex/HEkkPrimal.cpp
    simplex/HEkkDual.cpp
    simplex/HEkkDualRHS.cpp
    simplex/HEkkDualRow.cpp
    simplex/HEkkDualMulti.cpp
    simplex/HEkkInterface.cpp
    simplex/HighsSimplexAnalysis.cpp
    simplex/HSimplex.cpp
    simplex/HSimplexDebug.cpp
    simplex/HSimplexNla.cpp
    simplex/HSimplexNlaDebug.cpp
    simplex/HSimplexNlaFreeze.cpp
    simplex/HSimplexNlaProductForm.cpp
    simplex/HSimplexReport.cpp
    test/KktCh2.cpp
    test/DevKkt.cpp
    util/HFactor.cpp
    util/HFactorDebug.cpp
    util/HFactorExtend.cpp
    util/HFactorRefactor.cpp
    util/HFactorUtils.cpp
    util/HighsHash.cpp
    util/HighsLinearSumBounds.cpp
    util/HighsMatrixPic.cpp
    util/HighsMatrixUtils.cpp
    util/HighsSort.cpp
    util/HighsSparseMatrix.cpp
    util/HighsUtils.cpp
    util/HSet.cpp
    util/HVectorBase.cpp
    util/stringutil.cpp
    interfaces/highs_c_api.cpp)
  
target_include_directories(highs PUBLIC
    $<BUILD_INTERFACE:${CMAKE_CURRENT_SOURCE_DIR}>  
    $<BUILD_INTERFACE:${HIGHS_BINARY_DIR}>
    $<INSTALL_INTERFACE:${CMAKE_INSTALL_INCLUDEDIR}/highs>
    )

target_include_directories(highs PRIVATE
    $<BUILD_INTERFACE:${CMAKE_CURRENT_SOURCE_DIR}/interfaces>  
    $<BUILD_INTERFACE:${CMAKE_CURRENT_SOURCE_DIR}/io>  
    $<BUILD_INTERFACE:${CMAKE_CURRENT_SOURCE_DIR}/ipm>
    $<BUILD_INTERFACE:${CMAKE_CURRENT_SOURCE_DIR}/ipm/ipx>
    $<BUILD_INTERFACE:${CMAKE_CURRENT_SOURCE_DIR}/ipm/basiclu>
    $<BUILD_INTERFACE:${CMAKE_CURRENT_SOURCE_DIR}/lp_data>  
    $<BUILD_INTERFACE:${CMAKE_CURRENT_SOURCE_DIR}/mip>  
    $<BUILD_INTERFACE:${CMAKE_CURRENT_SOURCE_DIR}/model>  
    $<BUILD_INTERFACE:${CMAKE_CURRENT_SOURCE_DIR}/parallel>  
    $<BUILD_INTERFACE:${CMAKE_CURRENT_SOURCE_DIR}/presolve>  
    $<BUILD_INTERFACE:${CMAKE_CURRENT_SOURCE_DIR}/qpsolver>  
    $<BUILD_INTERFACE:${CMAKE_CURRENT_SOURCE_DIR}/simplex>  
    $<BUILD_INTERFACE:${CMAKE_CURRENT_SOURCE_DIR}/util>  
    $<BUILD_INTERFACE:${CMAKE_CURRENT_SOURCE_DIR}/test>  
    )

target_include_directories(highs PRIVATE
    $<BUILD_INTERFACE:${HIGHS_SOURCE_DIR}/extern/>
    $<BUILD_INTERFACE:${HIGHS_SOURCE_DIR}/extern/filereader>
    $<BUILD_INTERFACE:${HIGHS_SOURCE_DIR}/extern/pdqsort>
    )

if (ZLIB_FOUND)
    target_include_directories(highs PRIVATE
    $<BUILD_INTERFACE:${HIGHS_SOURCE_DIR}/extern/zstr>
    )
    target_link_libraries(highs ZLIB::ZLIB)
    set(CONF_DEPENDENCIES "include(CMakeFindDependencyMacro)\nfind_dependency(ZLIB)")
endif()

# # on UNIX system the 'lib' prefix is automatically added
# set_target_properties(highs PROPERTIES
#     OUTPUT_NAME "highs"
#     MACOSX_RPATH "${CMAKE_INSTALL_PREFIX}/${CMAKE_INSTALL_LIBDIR}")

# if (UNIX)
#     set_target_properties(highs PROPERTIES
#         LIBRARY_OUTPUT_DIRECTORY "${HIGHS_BINARY_DIR}/${CMAKE_INSTALL_LIBDIR}")
# endif()

set(headers_fast_build_
    ../extern/filereaderlp/builder.hpp
    ../extern/filereaderlp/model.hpp
    ../extern/filereaderlp/reader.hpp
    io/Filereader.h
    io/FilereaderLp.h
    io/FilereaderEms.h
    io/FilereaderMps.h
    io/HMpsFF.h
    io/HMPSIO.h
    io/HighsIO.h
    io/LoadOptions.h
    lp_data/HConst.h
    lp_data/HStruct.h
    lp_data/HighsAnalysis.h
    lp_data/HighsDebug.h
    lp_data/HighsInfo.h
    lp_data/HighsInfoDebug.h
    lp_data/HighsLp.h
    lp_data/HighsLpSolverObject.h
    lp_data/HighsLpUtils.h
    lp_data/HighsModelUtils.h
    lp_data/HighsOptions.h
    lp_data/HighsRanging.h
    lp_data/HighsRuntimeOptions.h
    lp_data/HighsSolution.h
    lp_data/HighsSolutionDebug.h
    lp_data/HighsSolve.h
    lp_data/HighsStatus.h
    mip/HighsCliqueTable.h
    mip/HighsCutGeneration.h
    mip/HighsConflictPool.h
    mip/HighsCutPool.h
    mip/HighsDebugSol.h
    mip/HighsDomainChange.h
    mip/HighsDomain.h
    mip/HighsDynamicRowMatrix.h
    mip/HighsGFkSolve.h
    mip/HighsImplications.h
    mip/HighsLpAggregator.h
    mip/HighsLpRelaxation.h
    mip/HighsMipSolverData.h
    mip/HighsMipSolver.h
    mip/HighsModkSeparator.h
    mip/HighsNodeQueue.h
    mip/HighsObjectiveFunction.h
    mip/HighsPathSeparator.h
    mip/HighsPrimalHeuristics.h
    mip/HighsPseudocost.h
    mip/HighsRedcostFixing.h
    mip/HighsSearch.h
    mip/HighsSeparation.h
    mip/HighsSeparator.h
    mip/HighsTableauSeparator.h
    mip/HighsTransformedLp.h
    model/HighsHessian.h
    model/HighsHessianUtils.h
    model/HighsModel.h
    parallel/HighsBinarySemaphore.h
    parallel/HighsCacheAlign.h
    parallel/HighsCombinable.h
    parallel/HighsMutex.h
    parallel/HighsParallel.h
    parallel/HighsRaceTimer.h
    parallel/HighsSchedulerConstants.h
    parallel/HighsSpinMutex.h
    parallel/HighsSplitDeque.h
    parallel/HighsTaskExecutor.h
    parallel/HighsTask.h
    qpsolver/quass.hpp
    qpsolver/vector.hpp
    qpsolver/scaling.hpp
    qpsolver/perturbation.hpp
    simplex/HApp.h
    simplex/HEkk.h
    simplex/HEkkDual.h
    simplex/HEkkDualRHS.h
    simplex/HEkkDualRow.h
    simplex/HEkkPrimal.h
    simplex/HighsSimplexAnalysis.h
    simplex/HSimplex.h
    simplex/HSimplexReport.h
    simplex/HSimplexDebug.h
    simplex/HSimplexNla.h
    simplex/SimplexConst.h
    simplex/SimplexStruct.h
    simplex/SimplexTimer.h
    presolve/ICrash.h
    presolve/ICrashUtil.h
    presolve/ICrashX.h
    presolve/HighsPostsolveStack.h
    presolve/HighsSymmetry.h
    presolve/HPresolve.h
    presolve/HPresolveAnalysis.h
    presolve/PresolveComponent.h
    test/DevKkt.h
    test/KktCh2.h
    util/FactorTimer.h
    util/HFactor.h
    util/HFactorConst.h
    util/HFactorDebug.h
    util/HighsCDouble.h
    util/HighsComponent.h
    util/HighsDataStack.h
    util/HighsDisjointSets.h
    util/HighsHash.h
    util/HighsHashTree.h
    util/HighsInt.h
    util/HighsIntegers.h
    util/HighsLinearSumBounds.h
    util/HighsMatrixPic.h
    util/HighsMatrixSlice.h
    util/HighsMatrixUtils.h
    util/HighsRandom.h
    util/HighsRbTree.h
    util/HighsSort.h
    util/HighsSparseMatrix.h
    util/HighsSparseVectorSum.h
    util/HighsSplay.h
    util/HighsTimer.h
    util/HighsUtils.h
    util/HSet.h
    util/HVector.h
    util/HVectorBase.h
    util/stringutil.h
    Highs.h
    interfaces/highs_c_api.h
)

set(headers_fast_build_ ${headers_fast_build_} ipm/IpxWrapper.h ${basiclu_headers}
    ${ipx_headers})

#set_target_properties(highs PROPERTIES PUBLIC_HEADER "src/Highs.h;src/lp_data/HighsLp.h;src/lp_data/HighsLpSolverObject.h")

# set the install rpath to the installed destination
# set_target_properties(highs PROPERTIES INSTALL_RPATH
#     "${CMAKE_INSTALL_PREFIX}/${CMAKE_INSTALL_LIBDIR}")

# install the header files of highs
foreach ( file ${headers_fast_build_} )
    get_filename_component( dir ${file} DIRECTORY )
    if ( NOT dir STREQUAL "" )
        string( REPLACE ../extern/ "" dir ${dir} )
    endif ()
    install( FILES ${file} DESTINATION ${CMAKE_INSTALL_INCLUDEDIR}/highs/${dir} )
endforeach()
install(FILES ${HIGHS_BINARY_DIR}/HConfig.h DESTINATION ${CMAKE_INSTALL_INCLUDEDIR}/highs)


# target_compile_options(highs PRIVATE "-Wall")
# target_compile_options(highs PRIVATE "-Wunused")

target_sources(highs PRIVATE ${basiclu_sources} ${ipx_sources} ipm/IpxWrapper.cpp)

if (UNIX)
    target_compile_options(highs PRIVATE "-Wno-unused-variable")
    target_compile_options(highs PRIVATE "-Wno-unused-const-variable")
endif()

endif()

if(FORTRAN_FOUND)
    set(fortransources interfaces/highs_fortran_api.f90)
    set(CMAKE_Fortran_MODULE_DIRECTORY ${HIGHS_BINARY_DIR}/modules)
    add_library(FortranHighs interfaces/highs_fortran_api.f90)
    target_link_libraries(FortranHighs PUBLIC libhighs)
    install(TARGETS FortranHighs
        LIBRARY
        ARCHIVE
        RUNTIME
        INCLUDES DESTINATION ${CMAKE_INSTALL_INCLUDEDIR}/highs
        MODULES DESTINATION modules)
    install(FILES ${HIGHS_BINARY_DIR}/modules/highs_fortran_api.mod DESTINATION ${CMAKE_INSTALL_INCLUDEDIR}/highs/fortran)
    set_target_properties(FortranHighs PROPERTIES INSTALL_RPATH
        "${CMAKE_INSTALL_PREFIX}/${CMAKE_INSTALL_LIBDIR}")
endif(FORTRAN_FOUND)

if(CSHARP_FOUND)
    message(STATUS "CSharp supported")
    set(csharpsources
    interfaces/highs_csharp_api.cs)
    add_library(HighsCsharp interfaces/highs_csharp_api.cs)
    target_compile_options(HighsCsharp PUBLIC "/unsafe")
    add_executable(csharpexample ../examples/call_highs_from_csharp.cs)
    target_compile_options(csharpexample PUBLIC "/unsafe")
    target_link_libraries(csharpexample PUBLIC HighsCsharp)
else()
    message(STATUS "No CSharp support")
endif()

find_package(Threads REQUIRED)
if (FAST_BUILD)
target_link_libraries(highs Threads::Threads)
else()
target_link_libraries(libhighs Threads::Threads)
endif()

if (FAST_BUILD AND CMAKE_TARGETS)
    # Add library targets to the build-tree export set
    export(TARGETS highs
        FILE "${HIGHS_BINARY_DIR}/highs-targets.cmake")

    # Configure the config file for the build tree:
    # Either list all the src/* directories here, or put explicit paths in all the
    # include statements.
    # M reckons that the latter is more transparent, and I'm inclined to agree.
    set(CONF_INCLUDE_DIRS "${HIGHS_SOURCE_DIR}/src" "${HIGHS_BINARY_DIR}")
    configure_file(${HIGHS_SOURCE_DIR}/highs-config.cmake.in
        "${HIGHS_BINARY_DIR}/highs-config.cmake" @ONLY)

    # Configure the config file for the install
    set(CONF_INCLUDE_DIRS "\${CMAKE_CURRENT_LIST_DIR}/../../../${CMAKE_INSTALL_INCLUDEDIR}")
    configure_file(${HIGHS_SOURCE_DIR}/highs-config.cmake.in
        "${HIGHS_BINARY_DIR}${CMAKE_FILES_DIRECTORY}/highs-config.cmake" @ONLY)

    # Configure the pkg-config file for the install
    configure_file(${HIGHS_SOURCE_DIR}/highs.pc.in
        "${HIGHS_BINARY_DIR}${CMAKE_FILES_DIRECTORY}/highs.pc" @ONLY)

    # Install the targets of the highs export group, the config file so that other
    # cmake-projects can link easily against highs, and the pkg-config flie so that
    # other projects can easily build against highs
    install(EXPORT highs-targets FILE highs-targets.cmake DESTINATION
        ${CMAKE_INSTALL_LIBDIR}/cmake/highs
        NAMESPACE highs)
    install(FILES "${HIGHS_BINARY_DIR}${CMAKE_FILES_DIRECTORY}/highs-config.cmake"
        DESTINATION ${CMAKE_INSTALL_LIBDIR}/cmake/highs)
    install(FILES "${HIGHS_BINARY_DIR}${CMAKE_FILES_DIRECTORY}/highs.pc"
        DESTINATION ${CMAKE_INSTALL_LIBDIR}/pkgconfig)

endif()<|MERGE_RESOLUTION|>--- conflicted
+++ resolved
@@ -445,12 +445,7 @@
 # install / export.
 # Define library in modern CMake using target_*()
 # No interfaces (apart from c); No ipx; New (short) ctest instances.
-<<<<<<< HEAD
-add_library(libhighs)
-add_library(highs:libhighs ALIAS libhighs)
-=======
 add_library(highs)
->>>>>>> 8aaeb495
 
 set_target_properties(highs PROPERTIES POSITION_INDEPENDENT_CODE ON)
 target_compile_definitions(highs PUBLIC LIBHIGHS_STATIC_DEFINE)
