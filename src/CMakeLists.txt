# Define library.

set(sources
    io/Filereader.cpp
    io/FilereaderLp.cpp
    io/FilereaderMps.cpp
    io/HighsIO.cpp
#    io/HinOut.cpp
    io/HMPSIO.cpp
    io/HToyIO.cpp
    lp_data/HighsLp.cpp
    lp_data/HighsModelBuilder.cpp
    lp_data/HighsUtils.cpp
    presolve/Presolve.cpp
    presolve/HPreData.cpp
#    simplex/HAPI.cpp
    simplex/HCrash.cpp
    simplex/HDual.cpp
    simplex/HDualRHS.cpp
    simplex/HDualRow.cpp
    simplex/HDualMulti.cpp
    simplex/HFactor.cpp
    simplex/HMatrix.cpp
    simplex/HModel.cpp
    simplex/HPrimal.cpp
    simplex/HRanging.cpp
    simplex/HSort.cpp
    simplex/HVector.cpp
    test/KktCheck.cpp
    test/KktChStep.cpp
)

set(headers
    #HighsOptions.h  # not using at the moment.
    io/Filereader.h
    io/FilereaderLp.h
    io/FilereaderMps.h
#    io/HinOut.h
    io/HMpsFF.h
    io/HMPSIO.h
    io/HToyIO_C.h
    io/HToyIO.h
    io/HighsIO.h
    io/LoadProblem.h
    lp_data/HConst.h
    lp_data/HighsLp.h
    lp_data/HighsModelBuilder.h
    lp_data/HighsUtils.h
    lp_data/HighsModelObject.h
    simplex/HApp.h
    simplex/HConst.h
    simplex/HCrash.h
    simplex/HDual.h
    simplex/HDualRow.h
    simplex/HDualRHS.h
    simplex/HFactor.h
    simplex/HMatrix.h
    simplex/HModel.h
    simplex/HPrimal.h
    simplex/HRanging.h
    simplex/HSimplex.h
    simplex/HSort.h
    simplex/Scaling.h
    presolve/Presolve.h
    simplex/HighsTimer.h
    simplex/HTimer.h
    simplex/HTimerPre.h
    simplex/HVector.h
    test/KktCheck.h
    test/KktChStep.h
)


add_library(libhighs ${sources})

<<<<<<< HEAD
# use interior point solver
if (IPX_DIR)
    link_directories("${IPX_DIR}/lib")
  find_library(IPX_LIB NAMES ipx PATHS "${IPX_DIR}/lib")
  if(NOT IPX_LIB)
    message(FATAL_ERROR "ipx library not found.")
  endif()
  target_link_libraries(libhighs ipx)
=======
if (Boost_FOUND)
    target_link_libraries(libhighs ${Boost_LIBRARIES})
>>>>>>> 2184c5c8
endif()

# put version information into shared library file
if(${BUILD_SHARED_LIBS})
    set_target_properties(libhighs PROPERTIES
        VERSION ${HIGHS_VERSION_MAJOR}.${HIGHS_VERSION_MINOR}.${HIGHS_VERSION_PATCH}
        SOVERSION ${HIGHS_VERSION_MAJOR}.${HIGHS_VERSION_MINOR})
# create static highs library with pic
else()
    set_target_properties(libhighs PROPERTIES
        POSITION_INDEPENDENT_CODE on)
endif()

# set the install rpath to the installed destination
set_target_properties(highs PROPERTIES INSTALL_RPATH "${CMAKE_INSTALL_PREFIX}/lib")

# on UNIX system the 'lib' prefix is automatically added
set_target_properties(libhighs PROPERTIES
    OUTPUT_NAME "highs"
    MACOSX_RPATH "${CMAKE_INSTALL_PREFIX}/lib")

# install the header files of highs
install(FILES ${headers} ${CMAKE_BINARY_DIR}/HConfig.h DESTINATION include)

# install the binary and the library to appropriate lcoations and add them to an export group
install(TARGETS libhighs EXPORT highs-targets
        LIBRARY DESTINATION lib
        ARCHIVE DESTINATION lib
        INCLUDES DESTINATION include)

# Add library targets to the build-tree export set
export(TARGETS libhighs
  FILE "${CMAKE_BINARY_DIR}/highs-targets.cmake")

#configure the config file for the build tree
set(CONF_INCLUDE_DIRS "${PROJECT_SOURCE_DIR}/src" "${CMAKE_BINARY_DIR}")
configure_file(${CMAKE_SOURCE_DIR}/highs-config.cmake.in
  "${CMAKE_BINARY_DIR}/highs-config.cmake" @ONLY)

#configure the config file for the install
set(CONF_INCLUDE_DIRS "\${CMAKE_CURRENT_LIST_DIR}/../../../include")
configure_file(${CMAKE_SOURCE_DIR}/highs-config.cmake.in
  "${PROJECT_BINARY_DIR}${CMAKE_FILES_DIRECTORY}/highs-config.cmake" @ONLY)

# install the targets of the highs export group and the config file so that other projects
# can link easily against highs
install(EXPORT highs-targets FILE highs-targets.cmake DESTINATION lib/cmake/highs)
install(FILES "${PROJECT_BINARY_DIR}${CMAKE_FILES_DIRECTORY}/highs-config.cmake" DESTINATION lib/cmake/highs)<|MERGE_RESOLUTION|>--- conflicted
+++ resolved
@@ -73,8 +73,7 @@
 
 add_library(libhighs ${sources})
 
-<<<<<<< HEAD
-# use interior point solver
+# Use interior point solver option.
 if (IPX_DIR)
     link_directories("${IPX_DIR}/lib")
   find_library(IPX_LIB NAMES ipx PATHS "${IPX_DIR}/lib")
@@ -82,10 +81,10 @@
     message(FATAL_ERROR "ipx library not found.")
   endif()
   target_link_libraries(libhighs ipx)
-=======
+endif()
+
 if (Boost_FOUND)
     target_link_libraries(libhighs ${Boost_LIBRARIES})
->>>>>>> 2184c5c8
 endif()
 
 # put version information into shared library file
