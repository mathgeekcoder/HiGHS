# Define library.
# Outdated CMake approach: update in progress
if (NOT FAST_BUILD)
  set(IPX_ON ON)
endif()

if (IPX_ON)
set(basiclu_sources
    ipm/basiclu/src/basiclu_factorize.c
    ipm/basiclu/src/basiclu_solve_dense.c
    ipm/basiclu/src/lu_build_factors.c
    ipm/basiclu/src/lu_factorize_bump.c
    ipm/basiclu/src/lu_initialize.c
    ipm/basiclu/src/lu_markowitz.c
    ipm/basiclu/src/lu_setup_bump.c
    ipm/basiclu/src/lu_solve_sparse.c
    ipm/basiclu/src/basiclu_get_factors.c
    ipm/basiclu/src/basiclu_solve_for_update.c
    ipm/basiclu/src/lu_condest.c
    ipm/basiclu/src/lu_file.c
    ipm/basiclu/src/lu_internal.c
    ipm/basiclu/src/lu_matrix_norm.c
    ipm/basiclu/src/lu_singletons.c
    ipm/basiclu/src/lu_solve_symbolic.c
    ipm/basiclu/src/lu_update.c
    ipm/basiclu/src/basiclu_initialize.c
    ipm/basiclu/src/basiclu_solve_sparse.c
    ipm/basiclu/src/lu_pivot.c
    ipm/basiclu/src/lu_solve_dense.c
    ipm/basiclu/src/lu_solve_triangular.c
    ipm/basiclu/src/basiclu_object.c
    ipm/basiclu/src/basiclu_update.c
    ipm/basiclu/src/lu_dfs.c
    ipm/basiclu/src/lu_garbage_perm.c
    ipm/basiclu/src/lu_residual_test.c
    ipm/basiclu/src/lu_solve_for_update.c)

set(ipx_sources
    ipm/ipx/src/basiclu_kernel.cc
    ipm/ipx/src/basiclu_wrapper.cc
    ipm/ipx/src/basis.cc
    ipm/ipx/src/conjugate_residuals.cc
    ipm/ipx/src/control.cc
    ipm/ipx/src/crossover.cc
    ipm/ipx/src/diagonal_precond.cc
    ipm/ipx/src/forrest_tomlin.cc
    ipm/ipx/src/guess_basis.cc
    ipm/ipx/src/indexed_vector.cc
    ipm/ipx/src/info.cc
    ipm/ipx/src/ipm.cc
    ipm/ipx/src/ipx_c.cc
    ipm/ipx/src/iterate.cc
    ipm/ipx/src/kkt_solver.cc
    ipm/ipx/src/kkt_solver_basis.cc
    ipm/ipx/src/kkt_solver_diag.cc
    ipm/ipx/src/linear_operator.cc
    ipm/ipx/src/lp_solver.cc
    ipm/ipx/src/lu_factorization.cc
    ipm/ipx/src/lu_update.cc
    ipm/ipx/src/maxvolume.cc
    ipm/ipx/src/model.cc
    ipm/ipx/src/normal_matrix.cc
    ipm/ipx/src/sparse_matrix.cc
    ipm/ipx/src/sparse_utils.cc
    ipm/ipx/src/splitted_normal_matrix.cc
    ipm/ipx/src/starting_basis.cc
    ipm/ipx/src/symbolic_invert.cc
    ipm/ipx/src/timer.cc
    ipm/ipx/src/utils.cc)
endif()

# Outdated CMake approach: update in progress
if (NOT FAST_BUILD)
include_directories(ipm/ipx/src)
include_directories(ipm/ipx/include)
include_directories(ipm/basiclu/src)
include_directories(ipm/basiclu/include)

set(sources
    ../external/filereaderlp/reader.cpp
    io/Filereader.cpp
    io/FilereaderLp.cpp
    io/FilereaderEms.cpp
    io/FilereaderMps.cpp
    io/HighsIO.cpp
    io/HMPSIO.cpp
    io/HMpsFF.cpp
    io/LoadOptions.cpp
    lp_data/Highs.cpp
    lp_data/HighsDebug.cpp
    lp_data/HighsInfo.cpp
    lp_data/HighsInfoDebug.cpp
    lp_data/HighsDeprecated.cpp
    lp_data/HighsInterface.cpp
    lp_data/HighsLp.cpp
    lp_data/HighsLpUtils.cpp
    lp_data/HighsModelUtils.cpp
    lp_data/HighsRanging.cpp
    lp_data/HighsSolution.cpp
    lp_data/HighsSolutionDebug.cpp
    lp_data/HighsSolve.cpp
    lp_data/HighsStatus.cpp
    lp_data/HighsOptions.cpp
    mip/HighsMipSolver.cpp
    mip/HighsMipSolverData.cpp
    mip/HighsDomain.cpp
    mip/HighsDynamicRowMatrix.cpp
    mip/HighsLpRelaxation.cpp
    mip/HighsSeparation.cpp
    mip/HighsSeparator.cpp
    mip/HighsTableauSeparator.cpp
    mip/HighsModkSeparator.cpp
    mip/HighsPathSeparator.cpp
    mip/HighsCutGeneration.cpp
    mip/HighsSearch.cpp
    mip/HighsCutPool.cpp
    mip/HighsCliqueTable.cpp
    mip/HighsGFkSolve.cpp
    mip/HighsTransformedLp.cpp
    mip/HighsLpAggregator.cpp
    mip/HighsDebugSol.cpp
    mip/HighsImplications.cpp
    mip/HighsPrimalHeuristics.cpp
    mip/HighsPseudocost.cpp
    mip/HighsRedcostFixing.cpp
<<<<<<< HEAD
    mip/HighsNodeQueue.cpp
    presolve/ICrashX.cpp
    #presolve/HPreData.cpp
=======
    model/HighsHessian.cpp
    model/HighsHessianUtils.cpp
    model/HighsModel.cpp
>>>>>>> 722ffed4
    presolve/HAggregator.cpp
    presolve/HighsLpPropagator.cpp
    presolve/HighsPostsolveStack.cpp
    presolve/HPreData.cpp
    presolve/HPresolve.cpp
    presolve/PresolveAnalysis.cpp
    presolve/PresolveComponent.cpp
    presolve/Presolve.cpp
    presolve/PresolveUtils.cpp
    simplex/HCrash.cpp
    simplex/HEkk.cpp
    simplex/HEkkControl.cpp
    simplex/HEkkDebug.cpp
    simplex/HEkkPrimal.cpp
    simplex/HEkkDual.cpp
    simplex/HEkkDualRHS.cpp
    simplex/HEkkDualRow.cpp
    simplex/HEkkDualMulti.cpp
    simplex/HEkkInterface.cpp
    simplex/HFactor.cpp
    simplex/HFactorDebug.cpp
    simplex/HighsSimplexAnalysis.cpp
    simplex/HMatrix.cpp
    simplex/HSimplex.cpp
    simplex/HSimplexDebug.cpp
    simplex/HSimplexReport.cpp
    simplex/HVector.cpp
    test/DevKkt.cpp
    test/KktCh2.cpp
    util/HighsHash.cpp
    util/HighsLinearSumBounds.cpp
    util/HighsMatrixPic.cpp
    util/HighsSort.cpp
    util/HighsUtils.cpp
    util/HSet.cpp
    util/stringutil.cpp
    interfaces/highs_c_api.cpp)

set(headers
    ../external/filereaderlp/builder.hpp
    ../external/filereaderlp/model.hpp
    ../external/filereaderlp/reader.hpp
    io/Filereader.h
    io/FilereaderLp.h
    io/FilereaderEms.h
    io/FilereaderMps.h
    io/HMpsFF.h
    io/HMPSIO.h
    io/HighsIO.h
    io/LoadOptions.h
    lp_data/HConst.h
    lp_data/HStruct.h
    lp_data/HighsAnalysis.h
    lp_data/HighsDebug.h
    lp_data/HighsInfo.h
    lp_data/HighsInfoDebug.h
    lp_data/HighsLp.h
    lp_data/HighsLpUtils.h
    lp_data/HighsModelUtils.h
    lp_data/HighsModelObject.h
    lp_data/HighsModelObjectUtils.h
    lp_data/HighsOptions.h
    lp_data/HighsRanging.h
    lp_data/HighsRuntimeOptions.h
    lp_data/HighsSolution.h
    lp_data/HighsSolutionDebug.h
    lp_data/HighsSolve.h
    lp_data/HighsStatus.h
    mip/HighsCliqueTable.h
    mip/HighsCutGeneration.h
    mip/HighsCutPool.h
    mip/HighsDebugSol.h
    mip/HighsDomainChange.h
    mip/HighsDomain.h
    mip/HighsDynamicRowMatrix.h
    mip/HighsGFkSolve.h
    mip/HighsImplications.h
    mip/HighsLpAggregator.h
    mip/HighsLpRelaxation.h
    mip/HighsMipSolverData.h
    mip/HighsMipSolver.h
    mip/HighsModkSeparator.h
    mip/HighsNodeQueue.h
    mip/HighsPathSeparator.h
    mip/HighsPrimalHeuristics.h
    mip/HighsPseudocost.h
    mip/HighsRedcostFixing.h
    mip/HighsSearch.h
    mip/HighsSeparation.h
    mip/HighsSeparator.h
    mip/HighsSparseVectorSum.h
    mip/HighsTableauSeparator.h
    mip/HighsTransformedLp.h
    model/HighsHessian.h
    model/HighsHessianUtils.h
    model/HighsModel.h
    simplex/HApp.h
    simplex/FactorTimer.h
    simplex/HCrash.h
    simplex/HEkk.h
    simplex/HEkkDebug.h
    simplex/HEkkPrimal.h
    simplex/HEkkDual.h
    simplex/HEkkDualRow.h
    simplex/HEkkDualRHS.h
    simplex/HFactor.h
    simplex/HFactorDebug.h
    simplex/HighsSimplexAnalysis.h
    simplex/HMatrix.h
    simplex/HSimplex.h
    simplex/HSimplexReport.h
    simplex/HSimplexDebug.h
    simplex/SimplexConst.h
    simplex/SimplexStruct.h
    simplex/SimplexTimer.h
    simplex/HVector.h
    presolve/ICrashX.h
    presolve/HAggregator.h
    presolve/HighsLpPropagator.h
    presolve/HighsPostsolveStack.h
    presolve/HPreData.h
    presolve/HPresolve.h
    presolve/PresolveAnalysis.h
    presolve/PresolveComponent.h
    presolve/Presolve.h
    presolve/PresolveUtils.h
    test/DevKkt.h
    test/KktCh2.h
    util/HighsCDouble.h
    util/HighsComponent.h
    util/HighsDataStack.h
    util/HighsHash.h
    util/HighsInt.h
    util/HighsIntegers.h
    util/HighsLinearSumBounds.h
    util/HighsMatrixPic.h
    util/HighsMatrixSlice.h
    util/HighsRandom.h
    util/HighsSort.h
    util/HighsSplay.h
    util/HighsTimer.h
    util/HighsUtils.h
    util/HSet.h
    util/stringutil.h
    Highs.h
    interfaces/highs_c_api.h
)

if (GAMS_FOUND)
    set(sources ${sources} interfaces/GAMS.cpp)
    set(sources ${sources} "${GAMS_ROOT}/apifiles/C/api/gmomcc.c")
    set(sources ${sources} "${GAMS_ROOT}/apifiles/C/api/gevmcc.c")
    include_directories(${GAMS_ROOT}/apifiles/C/api)
endif()

if (IPX_ON)
    set(headers ${headers} ipm/IpxWrapper.h ${basiclu_headers}
        ${ipx_headers})
    set(sources ${sources} ipm/IpxWrapper.cpp)
    add_library(libbasiclu ${basiclu_sources})
    add_library(libipx ${ipx_sources})
    if(HIGHSINT64)
    target_compile_definitions(libbasiclu PRIVATE -DHIGHSINT64)
    endif()
    target_link_libraries(libipx libbasiclu)
else ()
    set(headers ${headers} ipm/IpxWrapperEmpty.h)
endif()

add_library(libhighs ${sources})

if (IPX_ON)
    target_link_libraries(libhighs libipx)
endif()

if(${BUILD_SHARED_LIBS})
    # put version information into shared library file
    set_target_properties(libhighs PROPERTIES
        VERSION 
        ${HIGHS_VERSION_MAJOR}.${HIGHS_VERSION_MINOR}.${HIGHS_VERSION_PATCH}
        SOVERSION ${HIGHS_VERSION_MAJOR}.${HIGHS_VERSION_MINOR})
else()
    # create static highs library with pic
    set_target_properties(libhighs PROPERTIES
        POSITION_INDEPENDENT_CODE on)
endif()

# on UNIX system the 'lib' prefix is automatically added
set_target_properties(libhighs PROPERTIES
    OUTPUT_NAME "highs"
    MACOSX_RPATH "${CMAKE_INSTALL_PREFIX}/lib")

if (IPX_ON)
    set_target_properties(libipx PROPERTIES
        OUTPUT_NAME "ipx"
        MACOSX_RPATH "${CMAKE_INSTALL_PREFIX}/lib")
    set_target_properties(libbasiclu PROPERTIES
        OUTPUT_NAME "basiclu"
        MACOSX_RPATH "${CMAKE_INSTALL_PREFIX}/lib")
endif()

include(CheckLanguage)
check_language("Fortran")
if(FORTRAN_FOUND)
    set(fortransources interfaces/highs_fortran_api.f90)
    set(CMAKE_Fortran_MODULE_DIRECTORY ${HIGHS_BINARY_DIR}/modules)
    add_library(FortranHighs interfaces/highs_fortran_api.f90)
    target_link_libraries(FortranHighs PUBLIC libhighs)
    install(TARGETS FortranHighs
        LIBRARY DESTINATION lib
        ARCHIVE DESTINATION lib
        INCLUDES DESTINATION include
        MODULES DESTINATION modules)
    set_target_properties(FortranHighs PROPERTIES INSTALL_RPATH
        "${CMAKE_INSTALL_PREFIX}/lib")
endif(FORTRAN_FOUND)

check_language("CSharp")
if(CSHARP_FOUND)
    message(STATUS "CSharp supported")
    set(csharpsources
    interfaces/highs_csharp_api.cs)
    add_library(HighsCsharp interfaces/highs_csharp_api.cs)
    target_compile_options(HighsCsharp PUBLIC "/unsafe")
    add_executable(csharpexample ../examples/call_highs_from_csharp.cs)
    target_compile_options(csharpexample PUBLIC "/unsafe")
    target_link_libraries(csharpexample PUBLIC HighsCsharp)
else()
    message(STATUS "No CSharp support")
endif()

if (OSI_FOUND)
    add_library(OsiHighs interfaces/OsiHiGHSSolverInterface.cpp)
    set(headers ${headers} interfaces/OsiHiGHSSolverInterface.hpp)

    target_include_directories(OsiHighs PUBLIC ${OSI_INCLUDE_DIRS})
    target_link_libraries(OsiHighs PUBLIC libhighs ${OSI_LIBRARIES})
    target_compile_options(OsiHighs PUBLIC ${OSI_CFLAGS_OTHER})

    if(${BUILD_SHARED_LIBS})
        set_target_properties(OsiHighs PROPERTIES
           VERSION 
           ${HIGHS_VERSION_MAJOR}.${HIGHS_VERSION_MINOR}.${HIGHS_VERSION_PATCH}
           SOVERSION ${HIGHS_VERSION_MAJOR}.${HIGHS_VERSION_MINOR})
    else()
        set_target_properties(OsiHighs PROPERTIES POSITION_INDEPENDENT_CODE on)
    endif()

    install(TARGETS OsiHighs
        LIBRARY DESTINATION lib
        ARCHIVE DESTINATION lib
        INCLUDES DESTINATION include)

    set_target_properties(OsiHighs PROPERTIES INSTALL_RPATH
        "${CMAKE_INSTALL_PREFIX}/lib")

    #configure and install the pkg-config file
    configure_file(${HIGHS_SOURCE_DIR}/osi-highs.pc.in
        "${PROJECT_BINARY_DIR}${CMAKE_FILES_DIRECTORY}/osi-highs.pc" @ONLY)
    install(FILES "${PROJECT_BINARY_DIR}${CMAKE_FILES_DIRECTORY}/osi-highs.pc"
        DESTINATION lib/pkg-config)
endif()


# set the install rpath to the installed destination
set_target_properties(highs PROPERTIES INSTALL_RPATH
    "${CMAKE_INSTALL_PREFIX}/lib")

# install the header files of highs
foreach ( file ${headers} )
    get_filename_component( dir ${file} DIRECTORY )
    install( FILES ${file} DESTINATION include/${dir} )
endforeach()
install(FILES ${HIGHS_BINARY_DIR}/HConfig.h DESTINATION include)

if (IPX_ON)
    if (UNIX)
    target_compile_options(libhighs PRIVATE "-Wno-defaulted-function-deleted")
    target_compile_options(libhighs PRIVATE "-Wno-return-type-c-linkage")
    target_compile_options(libhighs PRIVATE "-Wno-return-type" "-Wno-switch")

    target_compile_options(libhighs PRIVATE "-Wno-unused-variable")
    target_compile_options(libhighs PRIVATE "-Wno-unused-const-variable")
    target_compile_options(libhighs PRIVATE "-Wno-sign-compare")
    target_compile_options(libhighs PRIVATE "-Wno-logical-op-parentheses")

    target_compile_options(libipx PRIVATE "-Wno-defaulted-function-deleted")
    target_compile_options(libipx PRIVATE "-Wno-return-type-c-linkage")
    target_compile_options(libipx PRIVATE "-Wno-return-type" "-Wno-switch")

    target_compile_options(libipx PRIVATE "-Wno-unused-variable")
    target_compile_options(libipx PRIVATE "-Wno-sign-compare")
    target_compile_options(libipx PRIVATE "-Wno-logical-op-parentheses")
    endif()

    install(TARGETS libhighs libipx libbasiclu EXPORT highs-targets
            LIBRARY DESTINATION lib
            ARCHIVE DESTINATION lib
            INCLUDES DESTINATION include)

    # Add library targets to the build-tree export set
    export(TARGETS libhighs libipx libbasiclu
    FILE "${HIGHS_BINARY_DIR}/highs-targets.cmake")
else()
    install(TARGETS libhighs EXPORT highs-targets
            LIBRARY DESTINATION lib
            ARCHIVE DESTINATION lib
            INCLUDES DESTINATION include)

    # Add library targets to the build-tree export set
    export(TARGETS libhighs 
    FILE "${HIGHS_BINARY_DIR}/highs-targets.cmake")
endif()


# Configure the config file for the build tree:
# Either list all the src/* directories here, or put explicit paths in all the
# include statements.
# M reckons that the latter is more transparent, and I'm inclined to agree.
set(CONF_INCLUDE_DIRS "${HIGHS_SOURCE_DIR}/src" "${HIGHS_BINARY_DIR}")
configure_file(${HIGHS_SOURCE_DIR}/highs-config.cmake.in
    "${HIGHS_BINARY_DIR}/highs-config.cmake" @ONLY)

# Configure the config file for the install
set(CONF_INCLUDE_DIRS "\${CMAKE_CURRENT_LIST_DIR}/../../../include")
configure_file(${HIGHS_SOURCE_DIR}/highs-config.cmake.in
    "${HIGHS_BINARY_DIR}${CMAKE_FILES_DIRECTORY}/highs-config.cmake" @ONLY)

# Configure the pkg-config file for the install
configure_file(${HIGHS_SOURCE_DIR}/highs.pc.in
    "${HIGHS_BINARY_DIR}${CMAKE_FILES_DIRECTORY}/highs.pc" @ONLY)

# Install the targets of the highs export group, the config file so that other
# cmake-projects can link easily against highs, and the pkg-config flie so that
# other projects can easily build against highs
install(EXPORT highs-targets FILE highs-targets.cmake DESTINATION 
    lib/cmake/highs)
install(FILES "${HIGHS_BINARY_DIR}${CMAKE_FILES_DIRECTORY}/highs-config.cmake" 
    DESTINATION lib/cmake/highs)
install(FILES "${HIGHS_BINARY_DIR}${CMAKE_FILES_DIRECTORY}/highs.pc" 
    DESTINATION lib/pkg-config)

else() 

# FAST_BUILD is set to on.
# At the moment used only for gradually updating the CMake targets build and
# install / export.
# Define library in modern CMake using target_*()
# No interfaces (apart from c); No ipx; New (short) ctest instances.
add_library(libhighs)

target_compile_options(libhighs PRIVATE "-O3" "-DNDEBUG")
if (NOT ${BUILD_SHARED_LIBS})
    target_compile_options(libhighs PRIVATE "-fPIC" )
endif()

target_sources(libhighs PRIVATE 
    ../external/filereaderlp/reader.cpp
    io/Filereader.cpp
    io/FilereaderLp.cpp
    io/FilereaderEms.cpp
    io/FilereaderMps.cpp
    io/HighsIO.cpp
    io/HMPSIO.cpp
    io/HMpsFF.cpp
    io/LoadOptions.cpp
    lp_data/Highs.cpp
    lp_data/HighsDebug.cpp
    lp_data/HighsDeprecated.cpp
    lp_data/HighsInfo.cpp
    lp_data/HighsInfoDebug.cpp
    lp_data/HighsInterface.cpp
    lp_data/HighsLp.cpp
    lp_data/HighsLpUtils.cpp
    lp_data/HighsModelUtils.cpp
    lp_data/HighsRanging.cpp
    lp_data/HighsSolution.cpp
    lp_data/HighsSolutionDebug.cpp
    lp_data/HighsSolve.cpp
    lp_data/HighsStatus.cpp
    lp_data/HighsOptions.cpp
    mip/HighsMipSolver.cpp
    mip/HighsMipSolverData.cpp
    mip/HighsDomain.cpp
    mip/HighsDynamicRowMatrix.cpp
    mip/HighsLpRelaxation.cpp
    mip/HighsSeparation.cpp
    mip/HighsSeparator.cpp
    mip/HighsTableauSeparator.cpp
    mip/HighsModkSeparator.cpp
    mip/HighsPathSeparator.cpp
    mip/HighsCutGeneration.cpp
    mip/HighsSearch.cpp
    mip/HighsCutPool.cpp
    mip/HighsCliqueTable.cpp
    mip/HighsGFkSolve.cpp
    mip/HighsTransformedLp.cpp
    mip/HighsLpAggregator.cpp
    mip/HighsDebugSol.cpp
    mip/HighsImplications.cpp
    mip/HighsPrimalHeuristics.cpp
    mip/HighsPseudocost.cpp
    mip/HighsNodeQueue.cpp
    mip/HighsRedcostFixing.cpp
<<<<<<< HEAD
    presolve/ICrashX.cpp
=======
    model/HighsHessian.cpp
    model/HighsHessianUtils.cpp
    model/HighsModel.cpp
>>>>>>> 722ffed4
    presolve/HAggregator.cpp
    presolve/HighsLpPropagator.cpp
    presolve/HighsPostsolveStack.cpp
    presolve/HPreData.cpp
    presolve/HPresolve.cpp
    presolve/PresolveAnalysis.cpp
    presolve/PresolveComponent.cpp
    presolve/Presolve.cpp
    presolve/PresolveUtils.cpp
    simplex/HCrash.cpp
    simplex/HEkk.cpp
    simplex/HEkkControl.cpp
    simplex/HEkkDebug.cpp
    simplex/HEkkPrimal.cpp
    simplex/HEkkDual.cpp
    simplex/HEkkDualRHS.cpp
    simplex/HEkkDualRow.cpp
    simplex/HEkkDualMulti.cpp
    simplex/HEkkInterface.cpp
    simplex/HFactor.cpp
    simplex/HFactorDebug.cpp
    simplex/HighsSimplexAnalysis.cpp
    simplex/HMatrix.cpp
    simplex/HSimplex.cpp
    simplex/HSimplexDebug.cpp
    simplex/HSimplexReport.cpp
    simplex/HVector.cpp
    test/KktCh2.cpp
    test/DevKkt.cpp
    util/HighsHash.cpp
    util/HighsLinearSumBounds.cpp
    util/HighsMatrixPic.cpp
    util/HighsSort.cpp
    util/HighsUtils.cpp
    util/HSet.cpp
    util/stringutil.cpp
    interfaces/highs_c_api.cpp)

target_include_directories(libhighs PUBLIC . ipm/ io/ lp_data/ mip/ model/ simplex/ 
                           presolve/ util/ test/ interfaces/ ../external/)
target_include_directories(libhighs PUBLIC ${HIGHS_BINARY_DIR})

# on UNIX system the 'lib' prefix is automatically added
set_target_properties(libhighs PROPERTIES
    OUTPUT_NAME "highs"
    MACOSX_RPATH "${CMAKE_INSTALL_PREFIX}/lib")

if (UNIX)
    set_target_properties(libhighs PROPERTIES
        LIBRARY_OUTPUT_DIRECTORY "${HIGHS_BINARY_DIR}/lib")
endif()

set(headers_fast_build_
    ../external/filereaderlp/builder.hpp
    ../external/filereaderlp/model.hpp
    ../external/filereaderlp/reader.hpp
    io/Filereader.h
    io/FilereaderLp.h
    io/FilereaderEms.h
    io/FilereaderMps.h
    io/HMpsFF.h
    io/HMPSIO.h
    io/HighsIO.h
    io/LoadOptions.h
    lp_data/HConst.h
    lp_data/HStruct.h
    lp_data/HighsAnalysis.h
    lp_data/HighsDebug.h
    lp_data/HighsInfo.h
    lp_data/HighsInfoDebug.h
    lp_data/HighsLp.h
    lp_data/HighsLpUtils.h
    lp_data/HighsModelUtils.h
    lp_data/HighsModelObject.h
    lp_data/HighsModelObjectUtils.h
    lp_data/HighsOptions.h
    lp_data/HighsRanging.h
    lp_data/HighsRuntimeOptions.h
    lp_data/HighsSolution.h
    lp_data/HighsSolutionDebug.h
    lp_data/HighsSolve.h
    lp_data/HighsStatus.h
    mip/HighsCliqueTable.h
    mip/HighsCutGeneration.h
    mip/HighsCutPool.h
    mip/HighsDebugSol.h
    mip/HighsDomainChange.h
    mip/HighsDomain.h
    mip/HighsDynamicRowMatrix.h
    mip/HighsGFkSolve.h
    mip/HighsImplications.h
    mip/HighsLpAggregator.h
    mip/HighsLpRelaxation.h
    mip/HighsMipSolverData.h
    mip/HighsMipSolver.h
    mip/HighsModkSeparator.h
    mip/HighsNodeQueue.h
    mip/HighsPathSeparator.h
    mip/HighsPrimalHeuristics.h
    mip/HighsPseudocost.h
    mip/HighsRedcostFixing.h
    mip/HighsSearch.h
    mip/HighsSeparation.h
    mip/HighsSeparator.h
    mip/HighsSparseVectorSum.h
    mip/HighsTableauSeparator.h
    mip/HighsTransformedLp.h
    model/HighsHessian.h
    model/HighsHessianUtils.h
    simplex/HApp.h
    simplex/FactorTimer.h
    simplex/HCrash.h
    simplex/HEkk.h
    simplex/HEkkDebug.h
    simplex/HEkkDual.h
    simplex/HEkkDualRHS.h
    simplex/HEkkDualRow.h
    simplex/HEkkPrimal.h
    simplex/HFactor.h
    simplex/HFactorDebug.h
    simplex/HighsSimplexAnalysis.h
    simplex/HMatrix.h
    simplex/HSimplex.h
    simplex/HSimplexReport.h
    simplex/HSimplexDebug.h
    simplex/SimplexConst.h
    simplex/SimplexStruct.h
    simplex/SimplexTimer.h
    simplex/HVector.h
    presolve/ICrashX.h
    presolve/HAggregator.h
    presolve/HighsLpPropagator.h
    presolve/HighsPostsolveStack.h
    presolve/HPreData.h
    presolve/HPresolve.h
    presolve/PresolveAnalysis.h
    presolve/PresolveComponent.h
    presolve/Presolve.h
    presolve/PresolveUtils.h
    test/DevKkt.h
    test/KktCh2.h
    util/HighsCDouble.h
    util/HighsComponent.h
    util/HighsDataStack.h
    util/HighsHash.h
    util/HighsInt.h
    util/HighsIntegers.h
    util/HighsLinearSumBounds.h
    util/HighsMatrixPic.h
    util/HighsMatrixSlice.h
    util/HighsRandom.h
    util/HighsSort.h
    util/HighsSplay.h
    util/HighsTimer.h
    util/HighsUtils.h
    util/HSet.h
    util/stringutil.h
    Highs.h
    interfaces/highs_c_api.h
)

if(IPX_ON)
    set(headers_fast_build_ ${headers_fast_build_} ipm/IpxWrapper.h ${basiclu_headers}
        ${ipx_headers})
else()
    set(headers_fast_build_ ${headers_fast_build_} ipm/IpxWrapperEmpty.h )
endif()

#set_target_properties(libhighs PROPERTIES PUBLIC_HEADER "src/Highs.h;src/lp_data/HighsLp.h;src/lp_data/HighsModelObject.h")

# set the install rpath to the installed destination
set_target_properties(libhighs PROPERTIES INSTALL_RPATH
    "${CMAKE_INSTALL_PREFIX}/lib")

# install the header files of highs
foreach ( file ${headers_fast_build_} )
    get_filename_component( dir ${file} DIRECTORY )
    install( FILES ${file} DESTINATION include/${dir} )
endforeach()
install(FILES ${HIGHS_BINARY_DIR}/HConfig.h DESTINATION include)


# target_compile_options(libhighs PRIVATE "-Wall")
# target_compile_options(libhighs PRIVATE "-Wunused")

target_include_directories(libhighs PUBLIC ipm/ipx/src
    ipm/ipx/include ipm/basiclu/src ipm/basiclu/include)

if (IPX_ON)
    target_sources(libhighs PRIVATE ${basiclu_sources} ${ipx_sources} ipm/IpxWrapper.cpp)

    if (UNIX)
        target_compile_options(libhighs PRIVATE "-Wno-defaulted-function-deleted")
        target_compile_options(libhighs PRIVATE "-Wno-return-type-c-linkage")
        target_compile_options(libhighs PRIVATE "-Wno-return-type" "-Wno-switch")
        target_compile_options(libhighs PRIVATE "-Wno-defaulted-function-deleted")
    endif()

endif()

    set_target_properties(libhighs PROPERTIES INSTALL_RPATH
        "${CMAKE_INSTALL_PREFIX}/lib")

endif()<|MERGE_RESOLUTION|>--- conflicted
+++ resolved
@@ -123,15 +123,12 @@
     mip/HighsPrimalHeuristics.cpp
     mip/HighsPseudocost.cpp
     mip/HighsRedcostFixing.cpp
-<<<<<<< HEAD
     mip/HighsNodeQueue.cpp
     presolve/ICrashX.cpp
     #presolve/HPreData.cpp
-=======
     model/HighsHessian.cpp
     model/HighsHessianUtils.cpp
     model/HighsModel.cpp
->>>>>>> 722ffed4
     presolve/HAggregator.cpp
     presolve/HighsLpPropagator.cpp
     presolve/HighsPostsolveStack.cpp
@@ -536,13 +533,10 @@
     mip/HighsPseudocost.cpp
     mip/HighsNodeQueue.cpp
     mip/HighsRedcostFixing.cpp
-<<<<<<< HEAD
     presolve/ICrashX.cpp
-=======
     model/HighsHessian.cpp
     model/HighsHessianUtils.cpp
     model/HighsModel.cpp
->>>>>>> 722ffed4
     presolve/HAggregator.cpp
     presolve/HighsLpPropagator.cpp
     presolve/HighsPostsolveStack.cpp
