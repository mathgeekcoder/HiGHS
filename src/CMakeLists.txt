--- conflicted
+++ resolved
@@ -123,16 +123,8 @@
     mip/HighsPrimalHeuristics.cpp
     mip/HighsPseudocost.cpp
     mip/HighsNodeQueue.cpp
-<<<<<<< HEAD
     presolve/ICrashX.cpp
-    presolve/Presolve.cpp
-    presolve/PresolveComponent.cpp
-    presolve/PresolveAnalysis.cpp
-    presolve/PresolveUtils.cpp
-    presolve/HPreData.cpp
-=======
-    mip/HighsRedcostFixing.cpp
->>>>>>> bc5cd7f9
+    #presolve/HPreData.cpp
     presolve/HAggregator.cpp
     presolve/HighsLpPropagator.cpp
     presolve/HighsPostsolveStack.cpp
@@ -244,19 +236,14 @@
     simplex/HSimplexDebug.h
     simplex/SimplexConst.h
     simplex/SimplexStruct.h
-<<<<<<< HEAD
-    presolve/ICrashX.h
-    presolve/Presolve.h
-    presolve/PresolveComponent.h
-=======
     simplex/SimplexTimer.h
     simplex/HVector.h
+    presolve/ICrashX.h
     presolve/HAggregator.h
     presolve/HighsLpPropagator.h
     presolve/HighsPostsolveStack.h
     presolve/HPreData.h
     presolve/HPresolve.h
->>>>>>> bc5cd7f9
     presolve/PresolveAnalysis.h
     presolve/PresolveComponent.h
     presolve/Presolve.h
@@ -516,14 +503,6 @@
     lp_data/HighsSolve.cpp
     lp_data/HighsStatus.cpp
     lp_data/HighsOptions.cpp
-<<<<<<< HEAD
-    presolve/ICrashX.cpp
-    presolve/Presolve.cpp
-    presolve/PresolveComponent.cpp
-    presolve/PresolveAnalysis.cpp
-    presolve/PresolveUtils.cpp
-    presolve/HPreData.cpp
-=======
     mip/HighsMipSolver.cpp
     mip/HighsMipSolverData.cpp
     mip/HighsDomain.cpp
@@ -547,7 +526,7 @@
     mip/HighsPseudocost.cpp
     mip/HighsNodeQueue.cpp
     mip/HighsRedcostFixing.cpp
->>>>>>> bc5cd7f9
+    presolve/ICrashX.cpp
     presolve/HAggregator.cpp
     presolve/HighsLpPropagator.cpp
     presolve/HighsPostsolveStack.cpp
@@ -673,16 +652,9 @@
     simplex/HSimplexDebug.h
     simplex/SimplexConst.h
     simplex/SimplexStruct.h
-<<<<<<< HEAD
-    presolve/ICrashX.h
-    presolve/Presolve.h
-    presolve/PresolveComponent.h
-    presolve/PresolveAnalysis.h
-    presolve/PresolveUtils.h
-=======
     simplex/SimplexTimer.h
     simplex/HVector.h
->>>>>>> bc5cd7f9
+    presolve/ICrashX.h
     presolve/HAggregator.h
     presolve/HighsLpPropagator.h
     presolve/HighsPostsolveStack.h
