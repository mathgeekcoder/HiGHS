/* * * * * * * * * * * * * * * * * * * * * * * * * * * * * * * * * * * * */
/*                                                                       */
/*    This file is part of the HiGHS linear optimization suite           */
/*                                                                       */
/*    Written and engineered 2008-2021 at the University of Edinburgh    */
/*                                                                       */
/*    Available as open-source under the MIT License                     */
/*                                                                       */
/*    Authors: Julian Hall, Ivet Galabova, Qi Huangfu, Leona Gottwald    */
/*    and Michael Feldmeier                                              */
/*                                                                       */
/* * * * * * * * * * * * * * * * * * * * * * * * * * * * * * * * * * * * */
/**@file Highs.h
 * @brief The HiGHS class
 */
#ifndef HIGHS_H_
#define HIGHS_H_

#include <sstream>

#include "lp_data/HighsLpUtils.h"
#include "lp_data/HighsModelObject.h"
#include "lp_data/HighsRanging.h"
#include "lp_data/HighsSolutionDebug.h"
<<<<<<< HEAD
#include "presolve/ICrash.h"
=======
#include "model/HighsModel.h"
>>>>>>> 8558117b
#include "presolve/PresolveComponent.h"

/**
 * @brief Class to set parameters and run HiGHS
 */
class Highs {
 public:
  Highs();
  virtual ~Highs() {
    FILE* log_file_stream = options_.log_options.log_file_stream;
    if (log_file_stream != NULL) {
      assert(log_file_stream != stdout);
      fclose(log_file_stream);
    }
  }

  /**
   * @brief Resets options and then calls clearModel()
   */
  HighsStatus clear();

  /**
   * @brief Clears model and then calls clearSolver()
   */
  HighsStatus clearModel();

  /**
   * @brief Clears solver, and creates a HiGHS model object for the LP
   * in HiGHS
   */
  HighsStatus clearSolver();

  /**
   * Methods for model input
   */

  /**
   * @brief Every model loading module eventually uses
   * passModel(HighsModel model) to communicate the model to HiGHS. It clears
   * the vector of HighsModelObjects (hmos), creates a HighsModelObject for the
   * LP and makes it the first of the vector of HighsModelObjects
   */
  HighsStatus passModel(
      HighsModel model  //!< The HighsModel instance for this model
  );

  HighsStatus passModel(HighsLp lp  //!< The HighsLp instance for this LP
  );

  HighsStatus passModel(const HighsInt num_col, const HighsInt num_row,
                        const HighsInt num_nz, const bool rowwise,
                        const HighsInt hessian_num_nz, const HighsInt sense,
                        const double offset, const double* costs,
                        const double* col_lower, const double* col_upper,
                        const double* row_lower, const double* row_upper,
                        const HighsInt* astart, const HighsInt* aindex,
                        const double* avalue, const HighsInt* q_start,
                        const HighsInt* q_index, const double* q_value,
                        const HighsInt* integrality = NULL);

  HighsStatus passModel(const HighsInt num_col, const HighsInt num_row,
                        const HighsInt num_nz, const bool rowwise,
                        const HighsInt sense, const double offset,
                        const double* costs, const double* col_lower,
                        const double* col_upper, const double* row_lower,
                        const double* row_upper, const HighsInt* astart,
                        const HighsInt* aindex, const double* avalue,
                        const HighsInt* integrality = NULL);

  /**
   * @brief reads in a model and initializes the HighsModelObject
   */
  HighsStatus readModel(const std::string filename  //!< the filename
  );

  /**
   * @brief reads in a basis
   */
  HighsStatus readBasis(const std::string filename  //!< the filename
  );

  /**
   * @brief Presolve the model
   */
  HighsStatus presolve();

  /**
   * @brief Solves the model according to the specified options
   */
  HighsStatus run();

  /**
   * @brief Postsolve the model
   */
  HighsStatus postsolve(const HighsSolution& solution, const HighsBasis& basis);

  /**
   * @brief writes the current solution to a file
   */
  HighsStatus writeSolution(const std::string filename,  //!< the filename
                            const bool pretty = false)
      const;  //!< Write in pretty (human-readable) format

  /**
   * Methods for HiGHS option input/output
   */

  /**
   * @brief Sets an option to the bool/int/double/string  value if it's
   * legal and, for bool/int/double, only if it's of the correct type
   */

  HighsStatus setOptionValue(const std::string& option,  //!< The option name
                             const bool value            //!< The option value
  );

  HighsStatus setOptionValue(const std::string& option,  //!< The option name
                             const HighsInt value        //!< The option value
  );

#ifdef HIGHSINT64
  HighsStatus setOptionValue(const std::string& option,  //!< The option name
                             const int value             //!< The option value
  ) {
    return setOptionValue(option, HighsInt{value});
  }
#endif

  HighsStatus setOptionValue(const std::string& option,  //!< The option name
                             const double value          //!< The option value
  );

  HighsStatus setOptionValue(const std::string& option,  //!< The option name
                             const std::string value     //!< The option value
  );

  HighsStatus setOptionValue(const std::string& option,  //!< The option name
                             const char* value           //!< The option value
  );

  HighsStatus readOptions(const std::string filename  //!< The filename
  );

  HighsStatus passOptions(const HighsOptions& options  //!< The options
  );

  const HighsOptions& getOptions() const { return options_; }

  /**
   * @brief Gets an option value as bool/int/double/string and, for
   * bool/int/double, only if it's of the correct type.
   */
  HighsStatus getOptionValue(const std::string& option,  //!< The option name
                             bool& value                 //!< The option value
  );

  HighsStatus getOptionValue(const std::string& option,  //!< The option name
                             HighsInt& value             //!< The option value
  );

  HighsStatus getOptionValue(const std::string& option,  //!< The option name
                             double& value               //!< The option value
  );

  HighsStatus getOptionValue(const std::string& option,  //!< The option name
                             std::string& value          //!< The option value
  );

  /**
   * @brief Get the type expected by an option
   */
  HighsStatus getOptionType(const std::string& option,  //!< The option name
                            HighsOptionType& type       //!< The option type
  );

  HighsStatus resetOptions();

  HighsStatus writeOptions(const std::string filename,  //!< The filename
                           const bool report_only_non_default_values = true);

  /**
   * @brief Gets an option value as int/double, and only if it's of the correct
   * type.
   */

  const HighsInfo& getInfo() const { return info_; }

  HighsStatus getInfoValue(const std::string& info,  //!< The info name
                           HighsInt& value           //!< The info value
  );

  HighsStatus getInfoValue(const std::string& info,  //!< The info name
                           double& value) const;     //!< The info value

  HighsStatus writeInfo(const std::string filename  //!< The filename
  );
  /**
   * Methods for model output
   */

  /**
   * @brief Returns the presolved HighsModel instance in HiGHS
   */
  const HighsLp& getPresolvedLp() const { return presolved_model_.lp_; }

  /**
   * @brief Returns the presolved HighsModel instance in HiGHS
   */
  const HighsModel& getPresolvedModel() const { return presolved_model_; }

  /**
   * @brief Returns the HighsLp instance in the HiGHS model
   */
  const HighsLp& getLp() const { return model_.lp_; }

  /**
   * @brief Returns the model in HiGHS
   */
  const HighsModel& getModel() const { return model_; }

  /**
   * @brief Returns the HighsSolution
   */
  const HighsSolution& getSolution() const { return solution_; }

  const ICrashInfo& getICrashInfo() const { return icrash_info_; };

  /**
   * @brief Returns the HighsBasis
   */
  const HighsBasis& getBasis() const { return basis_; }

  /**
   * @brief Returns the current model status
   */
  const HighsModelStatus& getModelStatus(
      const bool scaled_model = false) const {
    return scaled_model ? scaled_model_status_ : model_status_;
  }

  /**
   * @brief Indicates whether a dual unbounded ray exdists, and gets
   * it if it does and dual_ray is not NULL
   */
  HighsStatus getDualRay(bool& has_dual_ray, double* dual_ray_value = NULL);

  /**
   * @brief Indicates whether a primal unbounded ray exdists, and gets
   * it if it does and primal_ray is not NULL
   */
  HighsStatus getPrimalRay(bool& has_primal_ray,
                           double* primal_ray_value = NULL);

  /**
   * @brief Gets the ranging information for the current LP
   */
  HighsStatus getRanging(HighsRanging& ranging);

  /**
   * @brief Gets the current model objective value
   */
  double getObjectiveValue() { return info_.objective_function_value; }

  /**
   * Methods for operations with the invertible representation of the
   * current basis matrix
   */

  /**
   * @brief Gets the basic variables in the order corresponding to
   * calls to getBasisInverseRow, getBasisInverseCol, getBasisSolve,
   * getBasisTransposeSolve, getReducedRow and getReducedColumn. As
   * required by SCIP, non-negative entries are indices of columns,
   * and negative entries are -(row_index+1).
   */
  HighsStatus getBasicVariables(HighsInt* basic_variables  //!< Basic variables
  );
  /**
   * @brief Gets a row of \f$B^{-1}\f$ for basis matrix \f$B\f$
   */
  HighsStatus getBasisInverseRow(
      const HighsInt row,           //!< Index of row required
      double* row_vector,           //!< Row required
      HighsInt* row_num_nz = NULL,  //!< Number of nonzeros
      HighsInt* row_indices = NULL  //!< Indices of nonzeros
  );

  /**
   * @brief Gets a column of \f$B^{-1}\f$ for basis matrix \f$B\f$
   */
  HighsStatus getBasisInverseCol(
      const HighsInt col,           //!< Index of column required
      double* col_vector,           //!< Column required
      HighsInt* col_num_nz = NULL,  //!< Number of nonzeros
      HighsInt* col_indices = NULL  //!< Indices of nonzeros
  );

  /**
   * @brief Forms \f$\mathbf{x}=B^{-1}\mathbf{b}\f$ for a given vector
   * \f$\mathbf{b}\f$
   */
  HighsStatus getBasisSolve(
      const double* rhs,                 //!< RHS \f$\mathbf{b}\f$
      double* solution_vector,           //!< Solution  \f$\mathbf{x}\f$
      HighsInt* solution_num_nz = NULL,  //!< Number of nonzeros
      HighsInt* solution_indices = NULL  //!< Indices of nonzeros
  );

  /**
   * @brief Forms \f$\mathbf{x}=B^{-T}\mathbf{b}\f$ for a given vector
   * \f$\mathbf{b}\f$
   */
  HighsStatus getBasisTransposeSolve(
      const double* rhs,                 //!< RHS \f$\mathbf{b}\f$
      double* solution_vector,           //!< Solution  \f$\mathbf{x}\f$
      HighsInt* solution_nz = NULL,      //!< Number of nonzeros
      HighsInt* solution_indices = NULL  //!< Indices of nonzeros
  );

  /**
   * @brief Forms a row of \f$B^{-1}A\f$
   */
  HighsStatus getReducedRow(
      const HighsInt row,            //!< Index of row required
      double* row_vector,            //!< Row required
      HighsInt* row_num_nz = NULL,   //!< Number of nonzeros
      HighsInt* row_indices = NULL,  //!< Indices of nonzeros
      const double* pass_basis_inverse_row_vector =
          NULL  //!< Necessary row of \f$B^{-1}\f$
  );

  /**
   * @brief Forms a column of \f$B^{-1}A\f$
   */
  HighsStatus getReducedColumn(
      const HighsInt col,           //!< Index of column required
      double* col_vector,           //!< Column required
      HighsInt* col_num_nz = NULL,  //!< Number of nonzeros
      HighsInt* col_indices = NULL  //!< Indices of nonzeros
  );

  /**
   * @brief Get the number of columns in the incumbent model
   */
  HighsInt getNumCol() const { return model_.lp_.numCol_; }

  /**
   * @brief Get the number of rows in the incumbent model
   */
  HighsInt getNumRow() const { return model_.lp_.numRow_; }

  /**
   * @brief Get the number of (constraint matrix) nonzeros in the incumbent
   * model
   */
  HighsInt getNumNz() const {
    if (model_.lp_.numCol_) return model_.lp_.Astart_[model_.lp_.numCol_];
    return 0;
  }

  /**
   * @brief Get the number of Hessian matrix nonzeros in the incumbent model
   */
  HighsInt getHessianNumNz() {
    if (model_.hessian_.dim_)
      return model_.hessian_.q_start_[model_.hessian_.dim_];
    return 0;
  }

  /**
   * @brief Get the objective sense of the model
   */
  HighsStatus getObjectiveSense(ObjSense& sense);

  /**
   * @brief Get the objective offset of the model
   */
  HighsStatus getObjectiveOffset(double& offset);

  /**
   * @brief Get multiple columns from the model given by an interval
   */
  HighsStatus getCols(
      const HighsInt from_col,  //!< The index of the first column to
                                //!< get from the model
      const HighsInt to_col,    //!< One more than the last column to get
                                //!< from the model
      HighsInt& num_col,        //!< Number of columns got from the model
      double* costs,            //!< Array of size num_col with costs
      double* lower,            //!< Array of size num_col with lower bounds
      double* upper,            //!< Array of size num_col with upper bounds
      HighsInt& num_nz,         //!< Number of nonzeros got from the model
      HighsInt* matrix_start,   //!< Array of size num_col with start
                                //!< indices of the columns
      HighsInt* matrix_index,   //!< Array of size num_nz with row
                                //!< indices for the columns
      double* matrix_value      //!< Array of size num_nz with row values
                                //!< for the columns
  );

  /**
   * @brief Get multiple columns from the model given by a set
   */
  HighsStatus getCols(
      const HighsInt num_set_entries,  //!< The number of indides in the set
      const HighsInt* set,     //!< Array of size num_set_entries with indices
                               //!< of columns to get
      HighsInt& num_col,       //!< Number of columns got from the model
      double* costs,           //!< Array of size num_col with costs
      double* lower,           //!< Array of size num_col with lower bounds
      double* upper,           //!< Array of size num_col with upper bounds
      HighsInt& num_nz,        //!< Number of nonzeros got from the model
      HighsInt* matrix_start,  //!< Array of size num_col with start indices
                               //!< of the columns
      HighsInt* matrix_index,  //!< Array of size num_nz with row indices
                               //!< for the columns
      double* matrix_value     //!< Array of size num_nz with row values
                               //!< for the columns
  );

  /**
   * @brief Get multiple columns from the model given by a mask
   */
  HighsStatus getCols(
      const HighsInt* mask,    //!< Full length array with 1 => get; 0 => not
      HighsInt& num_col,       //!< Number of columns got from the model
      double* costs,           //!< Array of size num_col with costs
      double* lower,           //!< Array of size num_col with lower bounds
      double* upper,           //!< Array of size num_col with upper bounds
      HighsInt& num_nz,        //!< Number of nonzeros got from the model
      HighsInt* matrix_start,  //!<  Array of size num_col with start
                               //!<  indices of the columns
      HighsInt* matrix_index,  //!<  Array of size num_nz with row indices
                               //!<  for the columns
      double* matrix_value     //!<  Array of size num_nz with row values
                               //!<  for the columns
  );

  /**
   * @brief Get multiple rows from the model given by an interval
   */
  HighsStatus getRows(
      const HighsInt
          from_row,  //!< The index of the first row to get from the model
      const HighsInt to_row,  //!< One more than the last row get from the model
      HighsInt& num_row,      //!< Number of rows got from the model
      double* lower,          //!< Array of size num_row with lower bounds
      double* upper,          //!< Array of size num_row with upper bounds
      HighsInt& num_nz,       //!< Number of nonzeros got from the model
      HighsInt* matrix_start,  //!< Array of size num_row with start indices of
                               //!< the rows
      HighsInt* matrix_index,  //!< Array of size num_nz with column indices for
                               //!< the rows
      double* matrix_value  //!< Array of size num_nz with column values for the
                            //!< rows
  );

  /**
   * @brief Get multiple rows from the model given by a set
   */
  HighsStatus getRows(
      const HighsInt num_set_entries,  //!< The number of indides in the set
      const HighsInt* set,     //!< Array of size num_set_entries with indices
                               //!< of rows to get
      HighsInt& num_row,       //!< Number of rows got from the model
      double* lower,           //!< Array of size num_row with lower bounds
      double* upper,           //!< Array of size num_row with upper bounds
      HighsInt& num_nz,        //!< Number of nonzeros got from the model
      HighsInt* matrix_start,  //!< Array of size num_row with start indices
                               //!< of the rows
      HighsInt* matrix_index,  //!< Array of size num_nz with column indices
                               //!< for the rows
      double* matrix_value     //!< Array of size num_nz with column
                               //!< values for the rows
  );

  /**
   * @brief Get multiple rows from the model given by a mask
   */
  HighsStatus getRows(
      const HighsInt* mask,    //!< Full length array with 1 => get; 0 => not
      HighsInt& num_row,       //!< Number of rows got from the model
      double* lower,           //!< Array of size num_row with lower bounds
      double* upper,           //!< Array of size num_row with upper bounds
      HighsInt& num_nz,        //!< Number of nonzeros got from the model
      HighsInt* matrix_start,  //!< Array of size num_row with start indices
                               //!< of the rows
      HighsInt* matrix_index,  //!< Array of size num_nz with column indices
                               //!< for the rows
      double* matrix_value     //!< Array of size num_nz with column
                               //!< values for the rows
  );

  /**
   * @brief Get a matrix coefficient
   */
  HighsStatus getCoeff(const HighsInt row,  //!< Row of coefficient to be got
                       const HighsInt col,  //!< Column of coefficient to be got
                       double& value        //!< Coefficient
  );

  /**
   * @brief writes out current model
   */
  HighsStatus writeModel(const std::string filename  //!< the filename
  );

  /**
   * @brief writes out current basis
   */
  HighsStatus writeBasis(const std::string filename  //!< the filename
  );

  /**
   * Methods for model modification
   */

  /**
   * @brief Change the objective sense of the model
   */
  HighsStatus changeObjectiveSense(
      const ObjSense sense  //!< New objective sense
  );

  /**
   * @brief Change the objective offset of the model
   */
  HighsStatus changeObjectiveOffset(
      const double offset  //!< New objective offset
  );

  /**
   * @brief Change the integrality of a column
   */
  HighsStatus changeColIntegrality(
      const HighsInt
          col,  //!< The index of the column whose integrality is to change
      const HighsVarType integrality  //!< The new integrality
  );

  /**
   * @brief Change the integrality of multiple columns given by an interval
   */
  HighsStatus changeColsIntegrality(
      const HighsInt from_col,  //!< The index of the first column whose
                                //!< integrality changes
      const HighsInt to_col,    //!< One more than the index of the last column
                                //!< whose integrality changes
      const HighsVarType*
          integrality  //!< Array of size num_set_entries with new integrality
  );

  /**
   * @brief Change the integrality of multiple columns given by a set of indices
   */
  HighsStatus changeColsIntegrality(
      const HighsInt num_set_entries,  //!< The number of indides in the set
      const HighsInt* set,  //!< Array of size num_set_entries with indices of
                            //!< columns whose integralitys change
      const HighsVarType*
          integrality  //!< Array of size num_set_entries with new integrality
  );

  /**
   * @brief Change the integrality of multiple columns given by a mask
   */
  HighsStatus changeColsIntegrality(
      const HighsInt* mask,  //!< Full length array with 1 => change; 0 => not
      const HighsVarType* integrality  //!< Full length array of new integrality
  );

  /**
   * @brief Change the cost of a column
   */
  HighsStatus changeColCost(
      const HighsInt col,  //!< The index of the column whose cost is to change
      const double cost    //!< The new cost
  );

  /**
   * @brief Change the cost of multiple columns given by an interval
   */
  HighsStatus changeColsCost(
      const HighsInt
          from_col,  //!< The index of the first column whose cost changes
      const HighsInt to_col,  //!< One more than the index of the last column
                              //!< whose cost changes
      const double* cost      //!< Array of size num_set_entries with new costs
  );

  /**
   * @brief Change the cost of multiple columns given by a set of indices
   */
  HighsStatus changeColsCost(
      const HighsInt num_set_entries,  //!< The number of indides in the set
      const HighsInt* set,  //!< Array of size num_set_entries with indices of
                            //!< columns whose costs change
      const double* cost    //!< Array of size num_set_entries with new costs
  );

  /**
   * @brief Change the cost of multiple columns given by a mask
   */
  HighsStatus changeColsCost(
      const HighsInt* mask,  //!< Full length array with 1 => change; 0 => not
      const double* cost     //!< Full length array of new costs
  );

  /**
   * @brief Change the bounds of a column
   */
  HighsStatus changeColBounds(
      const HighsInt col,  //!< The index of the column whose
                           //!< bounds are to change
      const double lower,  //!< The new lower bound
      const double upper   //!< The new upper bound
  );

  /**
   * @brief Change the bounds of multiple columns given by an interval
   */
  HighsStatus changeColsBounds(
      const HighsInt
          from_col,  //!< The index of the first column whose bounds change
      const HighsInt to_col,  //!< One more than the index of the last column
                              //!< whose bounds change
      const double*
          lower,  //!< Array of size to_col-from_col with new lower bounds
      const double*
          upper  //!< Array of size to_col-from_col with new upper bounds
  );

  /**
   * @brief Change the bounds of multiple columns given by a set of indices
   */
  HighsStatus changeColsBounds(
      const HighsInt num_set_entries,  //!< The number of indides in the set
      const HighsInt* set,  //!< Array of size num_set_entries with indices of
                            //!< columns whose bounds change
      const double*
          lower,  //!< Array of size num_set_entries with new lower bounds
      const double*
          upper  //!< Array of size num_set_entries with new upper bounds
  );

  /**
   * @brief Change the cost of multiple columns given by a mask
   */
  HighsStatus changeColsBounds(
      const HighsInt* mask,  //!< Full length array with 1 => change; 0 => not
      const double* lower,   //!< Full length array of new lower bounds
      const double* upper    //!< Full length array of new upper bounds
  );

  /**
   * @brief Change the bounds of a row
   */
  HighsStatus changeRowBounds(
      const HighsInt row,  //!< The index of the row whose bounds are to change
      const double lower,  //!< The new lower bound
      const double upper   //!< The new upper bound
  );

  /**
   * @brief Change the bounds of multiple rows given by an interval
   */
  HighsStatus changeRowsBounds(const HighsInt from_row, const HighsInt to_row,
                               const double* lower, const double* upper);

  /**
   * @brief Change the bounds of multiple rows given by a set of indices
   */
  HighsStatus changeRowsBounds(
      const HighsInt num_set_entries,  //!< The number of indides in the set
      const HighsInt* set,  //!< Array of size num_set_entries with indices of
                            //!< rows whose bounds change
      const double*
          lower,  //!< Array of size num_set_entries with new lower bounds
      const double*
          upper  //!< Array of size num_set_entries with new upper bounds
  );

  /**
   * @brief Change the cost of multiple rows given by a mask
   */
  HighsStatus changeRowsBounds(
      const HighsInt* mask,  //!< Full length array with 1 => change; 0 => not
      const double* lower,   //!< Full length array of new lower bounds
      const double* upper    //!< Full length array of new upper bounds
  );

  /**
   * @brief Change a matrix coefficient
   */
  HighsStatus changeCoeff(
      const HighsInt row,  //!< Row of coefficient to be changed
      const HighsInt col,  //!< Column of coefficient to be changed
      const double value   //!< Coefficient
  );
  /**
   * @brief Adds a row to the model
   */
  HighsStatus addRow(
      const double lower,         //!< Lower bound of the row
      const double upper,         //!< Upper bound of the row
      const HighsInt num_new_nz,  //!< Number of nonzeros in the row
      const HighsInt*
          indices,          //!< Array of size num_new_nz with column indices
      const double* values  //!< Array of size num_new_nz with column values
  );

  /**
   * @brief Adds multiple rows to the model
   */
  HighsStatus addRows(
      const HighsInt num_new_row,  //!< Number of new rows
      const double* lower,  //!< Array of size num_new_row with lower bounds
      const double* upper,  //!< Array of size num_new_row with upper bounds
      const HighsInt num_new_nz,  //!< Number of new nonzeros
      const HighsInt*
          starts,  //!< Array of size num_new_row with start indices of the rows
      const HighsInt* indices,  //!< Array of size num_new_nz with column
                                //!< indices for all rows
      const double*
          values  //!< Array of size num_new_nz with column values for all rows
  );

  /**
   * @brief Adds a column to the model
   */
  HighsStatus addCol(
      const double cost,          //!< Cost of the column
      const double lower,         //!< Lower bound of the column
      const double upper,         //!< Upper bound of the column
      const HighsInt num_new_nz,  //!< Number of nonzeros in the column
      const HighsInt* indices,    //!< Array of size num_new_nz with row indices
      const double* values        //!< Array of size num_new_nz with row values
  );

  /**
   * @brief Adds multiple columns to the model
   */
  HighsStatus addCols(
      const HighsInt num_new_col,  //!< Number of new columns
      const double* costs,         //!< Array of size num_new_col with costs
      const double* lower,  //!< Array of size num_new_col with lower bounds
      const double* upper,  //!< Array of size num_new_col with upper bounds
      const HighsInt num_new_nz,  //!< Number of new nonzeros
      const HighsInt* starts,  //!< Array of size num_new_row with start indices
                               //!< of the columns
      const HighsInt* indices,  //!< Array of size num_new_nz with row indices
                                //!< for all columns
      const double*
          values  //!< Array of size num_new_nz with row values for all columns
  );

  /**
   * @brief Delete multiple columns from the model given by an interval
   */
  HighsStatus deleteCols(
      const HighsInt from_col,  //!< The index of the first column
                                //!< to delete from the model
      const HighsInt to_col     //!< One more than the last column to
                                //!< delete from the model
  );

  /**
   * @brief Delete multiple columns from the model given by a set
   */
  HighsStatus deleteCols(
      const HighsInt num_set_entries,  //!< The number of indides in the set
      const HighsInt* set  //!< Array of size num_set_entries with indices of
                           //!< columns to delete
  );

  /**
   * @brief Delete multiple columns from the model given by a mask
   */
  HighsStatus deleteCols(
      HighsInt* mask  //!< Full length array with 1 => delete; !0 => not. The
                      //!< new index of any column
                      //! not deleted is returned in place of the value 0.
  );

  /**
   * @brief Delete multiple rows from the model given by an interval
   */
  HighsStatus deleteRows(
      const HighsInt from_row,  //!< The index of the first row to
                                //!< delete from the model
      const HighsInt to_row     //!< One more than the last row delete
                                //!< from the model
  );

  /**
   * @brief Delete multiple rows from the model given by a set
   */
  HighsStatus deleteRows(
      const HighsInt num_set_entries,  //!< The number of indides in the set
      const HighsInt* set  //!< Array of size num_set_entries with indices of
                           //!< columns to delete
  );

  /**
   * @brief Delete multiple rows from the model given by a mask
   */
  HighsStatus deleteRows(
      HighsInt* mask  //!< Full length array with 1 => delete; 0 =>
                      //!< not. The new index of any row not deleted
                      //!< is returned in place of the value 0.
  );

  /**
   * @brief Scale a matrix column (and cost) by a constant - flipping bounds if
   * the constant is negative
   */
  HighsStatus scaleCol(const HighsInt col,    //!< Column to change
                       const double scaleval  //!< Scaling value
  );

  /**
   * @brief Scale a matrix row by a constant - flipping bounds if the constant
   * is negative
   */
  HighsStatus scaleRow(const HighsInt row,    //!< Row to change
                       const double scaleval  //!< Scaling value
  );

  /**
   * Other methods for specialist applications
   */

  /**
   * Methods for setting the basis and solution
   */

  /**
   * @brief Uses the HighsSolution passed to set the solution for the
   * LP of the (first?) HighsModelObject, according to ?? TODO Understand this
   * ??
   */
  // In the solution passed as a parameter below can have one or many of
  // col_value, col_dual and row_dual set. If any of them are not set the
  // solution in Highs does not get updated.
  HighsStatus setSolution(
      const HighsSolution& solution  //!< Solution to be used
  );

  /**
   * @brief Uses the HighsBasis passed to set the basis for the
   * LP of the (first?) HighsModelObject
   */
  HighsStatus setBasis(const HighsBasis& basis  //!< Basis to be used
  );

  /**
   * @brief Clears the HighsBasis for the LP of the HighsModelObject
   */
  HighsStatus setBasis();

  /**
   * @brief Gets the value of infinity used by HiGHS
   */
  double getInfinity() { return kHighsInf; }

  /**
   * @brief Gets the run time of HiGHS
   */
  double getRunTime() { return timer_.readRunHighsClock(); }

#ifdef HiGHSDEV
  /**
   * @brief Report the model status, solution and basis vector sizes and basis
   * validity
   */
  void reportModelStatusSolutionBasis(const std::string message,
                                      const HighsInt hmo_ix = -1);
#endif

  std::string modelStatusToString(const HighsModelStatus model_status) const;

  std::string solutionStatusToString(const HighsInt solution_status) const;

  std::string basisStatusToString(const HighsBasisStatus basis_status) const;

  std::string basisValidityToString(const HighsInt basis_validity) const;

  HighsStatus setMatrixOrientation(const MatrixOrientation desired_orientation =
                                       MatrixOrientation::kColwise) {
    return setOrientation(model_.lp_, desired_orientation);
  }

#ifdef OSI_FOUND
  friend class OsiHiGHSSolverInterface;
#endif
  // Start of deprecated methods

  HighsInt getNumCols() const {
    deprecationMessage("getNumCols", "getNumCol");
    return getNumCol();
  }
  HighsInt getNumRows() const {
    deprecationMessage("getNumRows", "getNumRow");
    return getNumRow();
  }
  HighsInt getNumEntries() {
    deprecationMessage("getNumEntries", "getNumNz");
    return getNumNz();
  }

  HighsStatus setHighsOptionValue(
      const std::string& option,  //!< The option name
      const bool value            //!< The option value
  );

  HighsStatus setHighsOptionValue(
      const std::string& option,  //!< The option name
      const HighsInt value        //!< The option value
  );

#ifdef HIGHSINT64
  HighsStatus setHighsOptionValue(
      const std::string& option,  //!< The option name
      const int value             //!< The option value
  ) {
    deprecationMessage("setHighsOptionValue", "setOptionValue");
    return setOptionValue(option, HighsInt{value});
  }
#endif

  HighsStatus setHighsOptionValue(
      const std::string& option,  //!< The option name
      const double value          //!< The option value
  );

  HighsStatus setHighsOptionValue(
      const std::string& option,  //!< The option name
      const std::string value     //!< The option value
  );

  HighsStatus setHighsOptionValue(
      const std::string& option,  //!< The option name
      const char* value           //!< The option value
  );

  HighsStatus readHighsOptions(const std::string filename  //!< The filename
  );

  HighsStatus passHighsOptions(const HighsOptions& options  //!< The options
  );

  HighsStatus getHighsOptionValue(
      const std::string& option,  //!< The option name
      bool& value                 //!< The option value
  );

  HighsStatus getHighsOptionValue(
      const std::string& option,  //!< The option name
      HighsInt& value             //!< The option value
  );

  HighsStatus getHighsOptionValue(
      const std::string& option,  //!< The option name
      double& value               //!< The option value
  );

  HighsStatus getHighsOptionValue(
      const std::string& option,  //!< The option name
      std::string& value          //!< The option value
  );

  HighsStatus getHighsOptionType(
      const std::string& option,  //!< The option name
      HighsOptionType& type       //!< The option type
  );

  const HighsOptions& getHighsOptions() const;

  HighsStatus resetHighsOptions();

  HighsStatus writeHighsOptions(
      const std::string filename,  //!< The filename
      const bool report_only_non_default_values = true);

  HighsInt getSimplexIterationCount() {
    deprecationMessage("getSimplexIterationCount", "None");
    return info_.simplex_iteration_count;
  }

  // Runs ipx crossover and if successful loads basis into Highs::basis_
  HighsStatus crossover();
  HighsStatus crossover(HighsSolution& solution);

  HighsStatus setHighsLogfile(FILE* logfile = NULL);

  HighsStatus setHighsOutput(FILE* output = NULL);

  const HighsInfo& getHighsInfo() const;

  HighsStatus getHighsInfoValue(const std::string& info,  //!< The info name
                                HighsInt& value           //!< The info value
  );

  HighsStatus getHighsInfoValue(const std::string& info,  //!< The info name
                                double& value) const;     //!< The info value

  HighsStatus writeHighsInfo(const std::string filename  //!< The filename
  );

  double getHighsInfinity();

  double getHighsRunTime();

  void deprecationMessage(const std::string method_name,
                          const std::string alt_method_name) const;

  // End of deprecated methods
 private:
  HighsSolution solution_;
  HighsBasis basis_;
<<<<<<< HEAD
  HighsLp lp_;
  ICrashInfo icrash_info_;

=======
  HighsModel model_;
  HighsModel presolved_model_;
  //  HighsModel presolve_;
>>>>>>> 8558117b
  HighsTimer timer_;

  HighsOptions options_;
  HighsIterationCounts iteration_counts_;
  HighsInfo info_;

  HighsPresolveStatus model_presolve_status_ =
      HighsPresolveStatus::kNotPresolved;
  HighsModelStatus model_status_ = HighsModelStatus::kNotset;
  HighsModelStatus scaled_model_status_ = HighsModelStatus::kNotset;

  // Each HighsModelObject holds a const ref to its lp_. There are at most two
  // entries in hmos_: the original LP and the LP reduced by presolve
  std::vector<HighsModelObject> hmos_;

  // Record of maximum number of OMP threads. If OMP is available then
  // it's set to the correct positive number in Highs::run()
  HighsInt omp_max_threads = 0;

  // This is strictly for debugging. It's used to check whether
  // returnFromRun() was called after the previous call to
  // Highs::run() and, assuming that this is always done, it checks
  // whether Highs::run() is called recursively.
  bool called_return_from_run = true;

  HighsStatus callSolveLp(const HighsInt model_index, const string message);
  HighsStatus callSolveQp();
  HighsStatus callSolveMip();

  PresolveComponent presolve_;
  HighsPresolveStatus runPresolve();
  HighsPostsolveStatus runPostsolve();

  HighsStatus openWriteFile(const string filename, const string method_name,
                            FILE*& file, bool& html) const;

  HighsStatus getUseModelStatus(
      HighsModelStatus& use_model_status,
      const double unscaled_primal_feasibility_tolerance,
      const double unscaled_dual_feasibility_tolerance,
      const bool rerun_from_logical_basis = false);

  bool unscaledOptimal(const double unscaled_primal_feasibility_tolerance,
                       const double unscaled_dual_feasibility_tolerance,
                       const bool report = false);

  bool haveHmo(const string method_name) const;

  void reportModel();
  void newHighsBasis();
  void forceHighsSolutionBasisSize();
  //
  // For cases where there is no solution data for the model, but its
  // status is proved otherwise. Calls clearSolver(), then sets
  // unscaled and scaled model status to model_status and copies in
  // the iteration counts.
  void setHighsModelStatusAndInfo(const HighsModelStatus model_status);
  //
  // Sets unscaled and scaled model status, basis, solution and info
  // from the highs_model_object
  void setHighsModelStatusBasisSolutionAndInfo();
  //
  // Clears the presolved model and its status
  void clearPresolve();
  //
  // Methods to clear solver data for users in Highs class members
  // before (possibly) updating them with data from trying to solve
  // the inumcumbent model.
  //
  // Clears all solver data in Highs class members by calling
  // clearModelStatus(), clearSolution(), clearBasis() and
  // clearInfo().
  void clearUserSolverData();
  //
  // Sets unscaled and scaled model status to HighsModelStatus::kNotset
  void clearModelStatus();
  //
  // Sets primal and dual solution status to
  // kSolutionStatusNone, and clears solution_ vectors
  void clearSolution();
  //
  // Invalidates basis and clears basis_ vectors
  void clearBasis();
  //
  // Invalidates info_ and resets the values of its members
  void clearInfo();

  HighsStatus returnFromRun(const HighsStatus return_status);
  HighsStatus returnFromHighs(const HighsStatus return_status);

  void underDevelopmentLogMessage(const std::string method_name);

  // Interface methods
  HighsStatus addColsInterface(HighsInt XnumNewCol, const double* XcolCost,
                               const double* XcolLower, const double* XcolUpper,
                               HighsInt XnumNewNZ, const HighsInt* XAstart,
                               const HighsInt* XAindex, const double* XAvalue);

  HighsStatus addRowsInterface(HighsInt XnumNewRow, const double* XrowLower,
                               const double* XrowUpper, HighsInt XnumNewNZ,
                               const HighsInt* XARstart,
                               const HighsInt* XARindex,
                               const double* XARvalue);

  HighsStatus deleteColsInterface(HighsIndexCollection& index_collection);

  HighsStatus deleteRowsInterface(HighsIndexCollection& index_collection);

  HighsStatus getColsInterface(const HighsIndexCollection& index_collection,
                               HighsInt& num_col, double* col_cost,
                               double* col_lower, double* col_upper,
                               HighsInt& num_nz, HighsInt* col_matrix_start,
                               HighsInt* col_matrix_index,
                               double* col_matrix_value);

  HighsStatus getRowsInterface(const HighsIndexCollection& index_collection,
                               HighsInt& num_row, double* row_lower,
                               double* row_upper, HighsInt& num_nz,
                               HighsInt* row_matrix_start,
                               HighsInt* row_matrix_index,
                               double* row_matrix_value);

  HighsStatus getCoefficientInterface(const HighsInt Xrow, const HighsInt Xcol,
                                      double& value);

  HighsStatus changeObjectiveSenseInterface(const ObjSense Xsense);
  HighsStatus changeObjectiveOffsetInterface(const double Xoffset);
  HighsStatus changeIntegralityInterface(HighsIndexCollection& index_collection,
                                         const HighsVarType* usr_inegrality);
  HighsStatus changeCostsInterface(HighsIndexCollection& index_collection,
                                   const double* usr_col_cost);
  HighsStatus changeColBoundsInterface(HighsIndexCollection& index_collection,
                                       const double* usr_col_lower,
                                       const double* usr_col_upper);
  HighsStatus changeRowBoundsInterface(HighsIndexCollection& index_collection,
                                       const double* usr_row_lower,
                                       const double* usr_row_upper);
  HighsStatus changeCoefficientInterface(const HighsInt Xrow,
                                         const HighsInt Xcol,
                                         const double XnewValue);
  HighsStatus scaleColInterface(const HighsInt col, const double scaleval);
  HighsStatus scaleRowInterface(const HighsInt row, const double scaleval);
  HighsStatus setNonbasicStatusInterface(
      const HighsIndexCollection& index_collection, const bool columns);
  HighsStatus getBasicVariablesInterface(HighsInt* basic_variables);
  HighsStatus basisSolveInterface(const vector<double>& rhs,
                                  double* solution_vector,
                                  HighsInt* solution_num_nz,
                                  HighsInt* solution_indices, bool transpose);
  void clearBasisInterface();

  HighsStatus getDualRayInterface(bool& has_dual_ray, double* dual_ray_value);

  HighsStatus getPrimalRayInterface(bool& has_primal_ray,
                                    double* primal_ray_value);
};

#endif<|MERGE_RESOLUTION|>--- conflicted
+++ resolved
@@ -22,11 +22,8 @@
 #include "lp_data/HighsModelObject.h"
 #include "lp_data/HighsRanging.h"
 #include "lp_data/HighsSolutionDebug.h"
-<<<<<<< HEAD
 #include "presolve/ICrash.h"
-=======
 #include "model/HighsModel.h"
->>>>>>> 8558117b
 #include "presolve/PresolveComponent.h"
 
 /**
@@ -1047,15 +1044,12 @@
  private:
   HighsSolution solution_;
   HighsBasis basis_;
-<<<<<<< HEAD
   HighsLp lp_;
   ICrashInfo icrash_info_;
 
-=======
   HighsModel model_;
   HighsModel presolved_model_;
   //  HighsModel presolve_;
->>>>>>> 8558117b
   HighsTimer timer_;
 
   HighsOptions options_;
