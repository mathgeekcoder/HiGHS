--- conflicted
+++ resolved
@@ -126,11 +126,7 @@
   std::string model1_file =
       std::string(HIGHS_DIR) + "/check/instances/avgas.mps";
 
-<<<<<<< HEAD
-  Highs highs(options);
-=======
   Highs highs;
->>>>>>> ed66d31c
   if (!dev_run) {
     highs.setOptionValue("output_flag", false);
   }
