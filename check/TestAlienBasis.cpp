#include <sstream>

#include "Highs.h"
#include "catch.hpp"
#include "util/HFactor.h"
#include "util/HighsRandom.h"

const double inf = kHighsInf;
const bool dev_run = false;
const double double_equal_tolerance = 1e-5;

void testAlienBasis(const bool avgas, const HighsInt seed);
void getDependentCols(const HighsSparseMatrix& matrix,
                      std::vector<HighsInt>& col_set,
                      std::vector<HighsInt>& dependent_col_set,
                      const HighsInt required_rank_deficiency);
void reportColSet(const std::string message,
                  const std::vector<HighsInt>& col_set);
void reportDependentCols(const std::vector<HighsInt>& dependent_col_set);

TEST_CASE("AlienBasis-rank-detection", "[highs_test_alien_basis]") {
  // To find the dependent rows in
  //
  // [1 1  ]
  // [2 2  ]
  // [1   1]
  // [2   2]
  // [6 3 3]
  //
  // Define the transpose of the matrix column-wise
  HighsSparseMatrix matrix;
  matrix.num_col_ = 5;
  matrix.num_row_ = 3;
  matrix.start_ = {0, 2, 4, 6, 8, 11};
  matrix.index_ = {0, 1, 0, 1, 0, 2, 0, 2, 0, 1, 2};
  matrix.value_ = {1, 1, 2, 2, 1, 1, 2, 2, 6, 3, 3};
  std::vector<HighsInt> col_set;
  std::vector<HighsInt> dependent_col_set;
  HighsInt required_rank_deficiency;
  // getDependentCols uses HFactor::build() to determine col_set as
  // the maximal linearly independent subset of columns defined by the
  // original col_set, together with the indices of logical columns so
  // that the returned col_set is of full rank.
  //
  // For the transpose of the matrix above, here are the 5 columns and logical
  // columns
  //
  // 0 1 2 3 4 | 5 6 7
  // ----------+------
  // 1 2 1 2 6 | 1
  // 1 2     3 |   1
  //     1 2 3 |     1
  //
  // Data about the linearly dependent columns defined by the original
  // col_set is available in the following data members of HFactor,
  // that have size rank_deficiency
  //
  //   row_with_no_pivot: Rows in which no pivot was found when
  //   factorizing the matrix
  //
  //   col_with_no_pivot: Positions in col_set corresponding to
  //   columns in which no pivot was found when factorizing the matrix
  //
  //   var_with_no_pivot: Entries in col_set for which no pivot was
  //   found when factorizing the matrix
  //
  // The terms "var" and "col" relate to the set of basic variables
  // and columns of the basis matrix.
  //
  // Case 1
  // ======
  //
  // With all columns in the set, the distinction between "var" and
  // "col" is not demonstrated, but its still a case worth documenting
  //
  // The matrix defined by col_set has rank 2, so the rank deficiency is 3
  //
  col_set = {0, 1, 2, 3, 4};
  required_rank_deficiency = 3;
  if (dev_run) reportColSet("\nOriginal", col_set);
  getDependentCols(matrix, col_set, dependent_col_set,
                   required_rank_deficiency);
  if (dev_run) reportColSet("Returned", col_set);
  if (dev_run) reportDependentCols(dependent_col_set);
  //
  // The entries in the returned column set correspond to the matrix
  //
  // 4 6 3 | 8 9
  // ------+----
  // 6   2 |
  // 3 1   |
  // 3   2 |
  //       | 1
  //       |   1
  //
  // The last two entries can be ignored. They are fictitious logical
  // columns 8 and 9 so that the whole set of size 5 is a non-singular
  // 5x5 matrix
  //
  // Case 2
  // ======
  //
  // With a subset of columns in the set, particularly if the indices
  // are not ordered, the distinction between "var" and "col" in the
  // data produced by HFactor::build() is demonstrated
  //
  // The matrix defined by col_set has rank 2, so the rank deficiency is 2
  //
  col_set = {2, 0, 1, 3};
  required_rank_deficiency = 2;
  if (dev_run) reportColSet("\nOriginal", col_set);
  getDependentCols(matrix, col_set, dependent_col_set,
                   required_rank_deficiency);
  if (dev_run) reportColSet("Returned", col_set);
  if (dev_run) reportDependentCols(dependent_col_set);
  //
  // The entries in the returned column set correspond to the
  // matrix
  //
  // 1 6 3 | 8
  // ------+--
  // 1   2 |
  // 1 1   |
  //     2 |
  //       | 1
  //
  // The last entry can be ignored. It is a fictitious logical column
  // 8 (num_col is still 5!), so that the whole set of size 4 is a
  // non-singular 4x4 matrix
  //
}

<<<<<<< HEAD
TEST_CASE("AlienBasis-delay-singularity0", "[highs_test_alien_basis]") {
  // Test the use of HFactor to complete a rectangular matrix when
  // (near) cancellation yields a (near-)zero row or column, to form a
  // nonsingular square matrix.
  //
  // Set up a matrix with 6 columns, 5 rows and a column rank deficiency of 2
  //
  // Generates a singleton column with pivot 1e-12, then a singleton
  // row with pivot 1e-12
  HighsSparseMatrix matrix;
  matrix.num_col_ = 6;
  matrix.num_row_ = 5;
  matrix.start_ = {0, 2, 4, 9, 12, 15, 18};
  matrix.index_ = {0, 1, 0, 1, 0, 1, 2, 3, 4, 2, 3, 4, 2, 3, 4, 2, 3, 4};
  matrix.value_ = {1, 1, 1, 1, 1, 1, 1, 1, 1, 1, 3, 4, 1, 2, 3, 1, -1, -1};
  const HighsInt perturbed_entry = 3;
  const double perturbation = -1e-12;
  matrix.value_[perturbed_entry] += perturbation;
  const HighsInt num_row = matrix.num_row_;
  const HighsInt num_col = matrix.num_col_;
  const HighsInt num_basic_col = num_col;
  HighsInt rank_deficiency;
  HighsInt required_rank_deficiency;
  required_rank_deficiency = 2;
  // The column set is all matrix columns except 2
  std::vector<HighsInt> col_set = {0, 1, 2, 3, 4, 5};
=======
TEST_CASE("AlienBasis-rectangular-completion", "[highs_test_alien_basis]") {
  // Test the use of HFactor to complete a rectangular matrix in order
  // to form a nonsingular square matrix
  //
  // Set up a matrix with 5 columns, 6 rows and a rank deficiency of 1
  HighsSparseMatrix matrix;
  matrix.num_col_ = 5;
  matrix.num_row_ = 6;
  matrix.start_ = {0, 4, 6, 12, 17, 20};
  matrix.index_ = {0, 2, 4, 5, 0, 3, 0, 1, 2, 3, 4, 5, 0, 1, 2, 4, 5, 1, 4, 5};
  matrix.value_ = {1, 1, 2,  1, 2,  1, 1, 1, 1, 1,
                   1, 1, -1, 2, -1, 2, 1, 1, 2, 1};
  const HighsInt num_row = matrix.num_row_;
  const HighsInt num_col = matrix.num_col_;
  const HighsInt num_basic_col = num_col - 1;
  HighsInt rank_deficiency;
  HighsInt required_rank_deficiency;
  required_rank_deficiency = 1;
  // The column set is all matrix columns except 2
  std::vector<HighsInt> col_set = {0, 1, 3, 4};
>>>>>>> 8efeb370

  if (dev_run) reportColSet("\nOriginal", col_set);
  HFactor factor;
  factor.setup(matrix, col_set);
  rank_deficiency = factor.build();
  REQUIRE(rank_deficiency == required_rank_deficiency);
<<<<<<< HEAD
}

TEST_CASE("AlienBasis-delay-singularity1", "[highs_test_alien_basis]") {
  // Test the use of HFactor to complete a rectangular matrix when
  // (near) cancellation yields a (near-)zero row or column, to form a
  // nonsingular square matrix
  //
  // Set up a matrix with 5 columns, 5 rows and a column rank deficiency of 1
  HighsSparseMatrix matrix;
  matrix.num_col_ = 5;
  matrix.num_row_ = 5;
  matrix.start_ = {0, 5, 10, 14, 17, 20};
  matrix.index_ = {0, 1, 2, 3, 4, 0, 1, 2, 3, 4, 1, 2, 3, 4, 2, 3, 4, 2, 3, 4};
  matrix.value_ = {1, 1, 2, -1, 3, 1, 1, 2, -1, 3,
                   1, 1, 2, 4,  1, 1, 1, 1, 2,  3};
  const HighsInt perturbed_from_entry = 6;
  const HighsInt perturbed_to_entry = 10;
  const double perturbation_multiplier = 1 + 1e-12;
  for (HighsInt iEl = perturbed_from_entry; iEl < perturbed_to_entry; iEl++)
    matrix.value_[iEl] *= perturbation_multiplier;
  const HighsInt num_row = matrix.num_row_;
  const HighsInt num_col = matrix.num_col_;
  const HighsInt num_basic_col = num_col;
  HighsInt rank_deficiency;
  HighsInt required_rank_deficiency;
  required_rank_deficiency = 1;
  // The column set is all matrix columns except 2
  std::vector<HighsInt> col_set = {0, 1, 2, 3, 4};

  if (dev_run) reportColSet("\nOriginal", col_set);
  HFactor factor;
  factor.setup(matrix, col_set);
  rank_deficiency = factor.build();
  REQUIRE(rank_deficiency == required_rank_deficiency);
=======
  if (dev_run) reportColSet("Returned", col_set);
  // Note that col_set already has the index 4 = num_col+0 to replace
  // the deficient column 2 with the logical 0.
  if (dev_run)
    printf("Returned rank_deficiency = %d:\n  No pivot in\nk Row Col Var\n",
           (int)rank_deficiency);
  if (dev_run) {
    // Report on the row with no pivot, index of the deficient entry
    // in col_set, and entry itself.
    for (HighsInt k = 0; k < rank_deficiency; k++)
      printf("%1d %3d %3d %3d\n", (int)k, (int)factor.row_with_no_pivot[k],
             (int)factor.col_with_no_pivot[k],
             (int)factor.var_with_no_pivot[k]);
  }
  // Now illustrate how col_set can be extended with two more logicals
  for (HighsInt k = rank_deficiency; k < num_row - num_basic_col + 1; k++) {
    if (dev_run) printf("%1d %3d\n", (int)k, (int)factor.row_with_no_pivot[k]);
    // Identify the index of the logical that is required
    const HighsInt introduce_logical = factor.row_with_no_pivot[k];
    const HighsInt introduce_column = num_col + introduce_logical;
    col_set.push_back(introduce_column);
  }
  // Need to call HFactor::setup again as the dimension of col_set has
  // changed
  factor.setup(matrix, col_set);
  required_rank_deficiency = 0;
  rank_deficiency = factor.build();
  REQUIRE(rank_deficiency == required_rank_deficiency);
  // Demonstrate the existence of a factorizaion
  HighsRandom random;
  vector<double> solution;
  HVector rhs;
  rhs.setup(num_row);
  rhs.clear();
  for (HighsInt iRow = 0; iRow < num_row; iRow++) {
    HighsInt iVar = col_set[iRow];
    double solution_value = random.fraction();
    solution.push_back(solution_value);
    if (iVar < num_col) {
      for (HighsInt iEl = matrix.start_[iVar]; iEl < matrix.start_[iVar + 1];
           iEl++)
        rhs.array[matrix.index_[iEl]] += solution_value * matrix.value_[iEl];
    } else {
      rhs.array[iVar - num_col] += solution_value;
    }
  }
  std::iota(rhs.index.begin(), rhs.index.end(), 0);
  rhs.count++;
  factor.ftranCall(rhs, 1);
  double solution_error = 0;
  for (HighsInt iRow = 0; iRow < num_row; iRow++)
    solution_error += std::abs(rhs.array[iRow] - solution[iRow]);
  REQUIRE(solution_error < 1e-8);
>>>>>>> 8efeb370
}

TEST_CASE("AlienBasis-LP", "[highs_test_alien_basis]") {
  const HighsInt num_seed = 10;
  bool avgas = true;
  for (HighsInt seed = 0; seed < num_seed; seed++) testAlienBasis(avgas, seed);
  avgas = false;
  for (HighsInt seed = 0; seed < num_seed; seed++) testAlienBasis(avgas, seed);
}

void getDependentCols(const HighsSparseMatrix& matrix,
                      std::vector<HighsInt>& col_set,
                      std::vector<HighsInt>& dependent_col_set,
                      const HighsInt required_rank_deficiency) {
  HFactor factor;
  factor.setup(matrix, col_set);
  HighsInt rank_deficiency = factor.build();
  REQUIRE(rank_deficiency == required_rank_deficiency);
  if (dev_run)
    printf("Returned rank_deficiency = %d:\n  No pivot in\nk Row Col Var\n",
           (int)rank_deficiency);
  dependent_col_set.clear();
  for (HighsInt k = 0; k < rank_deficiency; k++) {
    if (dev_run)
      printf("%1d %3d %3d %3d\n", (int)k, (int)factor.row_with_no_pivot[k],
             (int)factor.col_with_no_pivot[k],
             (int)factor.var_with_no_pivot[k]);
    dependent_col_set.push_back(factor.var_with_no_pivot[k]);
  }
}

void reportDependentCols(const std::vector<HighsInt>& dependent_col_set) {
  printf("Dependent column(s) in col_set:");
  for (HighsInt k = 0; k < (HighsInt)dependent_col_set.size(); k++)
    printf(" %1d", (int)dependent_col_set[k]);
  printf("\n");
}

void reportColSet(const std::string message,
                  const std::vector<HighsInt>& col_set) {
  printf("%s col_set:\n", message.c_str());
  for (HighsInt k = 0; k < (HighsInt)col_set.size(); k++)
    printf(" %1d", (int)col_set[k]);
  printf("\n");
}

void testAlienBasis(const bool avgas, const HighsInt seed) {
  std::string filename;
  std::string model;
  if (avgas) {
    model = "avgas";
  } else {
    model = "israel";
  }

  filename = std::string(HIGHS_DIR) + "/check/instances/" + model + ".mps";
  std::stringstream ss;

  Highs highs;
  if (!dev_run) highs.setOptionValue("output_flag", false);
  highs.readModel(filename);
  HighsLp lp = highs.getLp();
  HighsInt num_col = lp.num_col_;
  HighsInt num_row = lp.num_row_;
  // Assumes that the test LP has fewer columns than rows
  // (portrait). Lansdcape test is performed on its dual.
  assert(num_col < num_row);
  const HighsInt num_var = num_col + num_row;
  HighsBasis basis;
  basis.col_status.resize(num_col);
  basis.row_status.resize(num_row);
  const bool run_square_test = true;
  if (run_square_test && !seed) {
    ss.str(std::string());
    ss << "AlienBasis: " << model << " square";
    basis.debug_origin_name = ss.str();
    // Create a full-dimension basis using struturals and then enough logicals
    HighsBasisStatus status = HighsBasisStatus::kBasic;
    for (HighsInt iCol = 0; iCol < num_col; iCol++) {
      if (iCol >= num_row) status = HighsBasisStatus::kNonbasic;
      basis.col_status[iCol] = status;
    }
    for (HighsInt iRow = 0; iRow < num_row; iRow++) {
      if (num_col + iRow >= num_row) status = HighsBasisStatus::kNonbasic;
      basis.row_status[iRow] = status;
    }
    REQUIRE(highs.setBasis(basis) == HighsStatus::kOk);
    highs.run();
  }
  const bool run_square_random_test = true;
  if (run_square_random_test) {
    ss.str(std::string());
    ss << "AlienBasis: " << model << " random-" << seed << " square";
    basis.debug_origin_name = ss.str();
    // Create a full-dimension basis using random selection of num_col variables
    basis.col_status.assign(num_col, HighsBasisStatus::kNonbasic);
    basis.row_status.assign(num_row, HighsBasisStatus::kNonbasic);
    HighsRandom random(seed);
    HighsInt num_basic = 0;
    for (;;) {
      HighsInt iVar = random.integer(num_var);
      if (iVar < num_col) {
        if (basis.col_status[iVar] == HighsBasisStatus::kNonbasic) {
          basis.col_status[iVar] = HighsBasisStatus::kBasic;
          num_basic++;
        }
      } else {
        if (basis.row_status[iVar - num_col] == HighsBasisStatus::kNonbasic) {
          basis.row_status[iVar - num_col] = HighsBasisStatus::kBasic;
          num_basic++;
        }
      }
      if (num_basic == num_row) break;
    }
    REQUIRE(highs.setBasis(basis) == HighsStatus::kOk);
    highs.run();
  }

  std::string profile = num_col < num_row ? "portrait" : "landscape";
  const bool run_primal_test = true;
  if (run_primal_test && !seed) {
    // Create a rectangular basis using just struturals
    ss.str(std::string());
    ss << "AlienBasis: " << model << " primal " << profile;
    basis.debug_origin_name = ss.str();
    for (HighsInt iCol = 0; iCol < num_col; iCol++)
      basis.col_status[iCol] = HighsBasisStatus::kBasic;
    for (HighsInt iRow = 0; iRow < num_row; iRow++)
      basis.row_status[iRow] = HighsBasisStatus::kNonbasic;
    REQUIRE(highs.setBasis(basis) == HighsStatus::kOk);
    highs.run();
  }
  const bool run_primal_random_test = true;
  if (run_primal_random_test) {
    // Create a rectangular basis using random selection of num_col variables
    basis.col_status.assign(num_col, HighsBasisStatus::kNonbasic);
    basis.row_status.assign(num_row, HighsBasisStatus::kNonbasic);
    ss.str(std::string());
    ss << "AlienBasis: " << model << " primal random-" << seed << " "
       << profile;
    basis.debug_origin_name = ss.str();
    HighsRandom random(seed);
    for (HighsInt iCol = 0; iCol < num_col; iCol++) {
      HighsInt iVar = random.integer(num_var);
      if (iVar < num_col) {
        basis.col_status[iVar] = HighsBasisStatus::kBasic;
      } else {
        basis.row_status[iVar - num_col] = HighsBasisStatus::kBasic;
      }
    }
    REQUIRE(highs.setBasis(basis) == HighsStatus::kOk);
    highs.run();
  }

  // Test opposite profile using dual LP.
  //
  // Primal must be either
  //
  // min c^Tx s.t. Ax >= b; x >= 0 (avgas-primal)
  //
  // min -b^Ty s.t. A^Ty <= c; y >= 0 (avgas-dual)
  //
  // Or
  //
  // min c^Tx s.t. Ax <= b; x >= 0 (israel-primal)
  //
  // min b^Ty s.t. A^Ty >= -c; y >= 0 (israel-dual)
  //

  HighsLp dual_lp;
  dual_lp.num_col_ = lp.num_row_;
  dual_lp.num_row_ = lp.num_col_;
  dual_lp.sense_ = ObjSense::kMinimize;
  dual_lp.col_lower_.assign(dual_lp.num_col_, 0);
  dual_lp.col_upper_.assign(dual_lp.num_col_, inf);
  if (lp.row_lower_[0] > -inf) {
    // avgas
    for (HighsInt iCol = 0; iCol < dual_lp.num_col_; iCol++)
      dual_lp.col_cost_.push_back(-lp.row_lower_[iCol]);
    dual_lp.row_lower_.assign(dual_lp.num_row_, -inf);
    dual_lp.row_upper_ = lp.col_cost_;
  } else {
    // israel
    dual_lp.col_cost_ = lp.row_upper_;
    for (HighsInt iRow = 0; iRow < dual_lp.num_row_; iRow++)
      dual_lp.row_lower_.push_back(-lp.col_cost_[iRow]);
    dual_lp.row_upper_.assign(dual_lp.num_row_, inf);
  }
  dual_lp.a_matrix_ = lp.a_matrix_;
  dual_lp.a_matrix_.num_col_ = dual_lp.num_col_;
  dual_lp.a_matrix_.num_row_ = dual_lp.num_row_;
  dual_lp.a_matrix_.format_ = MatrixFormat::kRowwise;
  dual_lp.a_matrix_.ensureColwise();
  highs.passModel(dual_lp);

  num_col = dual_lp.num_col_;
  num_row = dual_lp.num_row_;
  basis.col_status.resize(num_col);
  basis.row_status.resize(num_row);
  profile = num_col < num_row ? "portrait" : "landscape";
  const bool run_dual_test = true;
  if (run_dual_test && !seed) {
    // Create a rectangular basis using just struturals
    ss.str(std::string());
    ss << "AlienBasis: " << model << " dual " << profile;
    basis.debug_origin_name = ss.str();
    for (HighsInt iCol = 0; iCol < num_col; iCol++)
      basis.col_status[iCol] = HighsBasisStatus::kBasic;
    for (HighsInt iRow = 0; iRow < num_row; iRow++)
      basis.row_status[iRow] = HighsBasisStatus::kNonbasic;
    REQUIRE(highs.setBasis(basis) == HighsStatus::kOk);
    highs.run();
  }
  const bool run_dual_random_test = true;
  if (run_dual_random_test) {
    // Create a rectangular basis using random selection of num_col variables
    basis.col_status.assign(num_col, HighsBasisStatus::kNonbasic);
    basis.row_status.assign(num_row, HighsBasisStatus::kNonbasic);
    basis.debug_origin_name =
        "AlienBasis: " + model + " dual random " + profile;
    ss.str(std::string());
    ss << "AlienBasis: " << model << " dual random-" << seed << " " << profile;
    basis.debug_origin_name = ss.str();
    HighsRandom random(seed);
    for (HighsInt iCol = 0; iCol < num_col; iCol++) {
      HighsInt iVar = random.integer(num_var);
      if (iVar < num_col) {
        basis.col_status[iVar] = HighsBasisStatus::kBasic;
      } else {
        basis.row_status[iVar - num_col] = HighsBasisStatus::kBasic;
      }
    }
    REQUIRE(highs.setBasis(basis) == HighsStatus::kOk);
    highs.run();
  }
}<|MERGE_RESOLUTION|>--- conflicted
+++ resolved
@@ -130,34 +130,6 @@
   //
 }
 
-<<<<<<< HEAD
-TEST_CASE("AlienBasis-delay-singularity0", "[highs_test_alien_basis]") {
-  // Test the use of HFactor to complete a rectangular matrix when
-  // (near) cancellation yields a (near-)zero row or column, to form a
-  // nonsingular square matrix.
-  //
-  // Set up a matrix with 6 columns, 5 rows and a column rank deficiency of 2
-  //
-  // Generates a singleton column with pivot 1e-12, then a singleton
-  // row with pivot 1e-12
-  HighsSparseMatrix matrix;
-  matrix.num_col_ = 6;
-  matrix.num_row_ = 5;
-  matrix.start_ = {0, 2, 4, 9, 12, 15, 18};
-  matrix.index_ = {0, 1, 0, 1, 0, 1, 2, 3, 4, 2, 3, 4, 2, 3, 4, 2, 3, 4};
-  matrix.value_ = {1, 1, 1, 1, 1, 1, 1, 1, 1, 1, 3, 4, 1, 2, 3, 1, -1, -1};
-  const HighsInt perturbed_entry = 3;
-  const double perturbation = -1e-12;
-  matrix.value_[perturbed_entry] += perturbation;
-  const HighsInt num_row = matrix.num_row_;
-  const HighsInt num_col = matrix.num_col_;
-  const HighsInt num_basic_col = num_col;
-  HighsInt rank_deficiency;
-  HighsInt required_rank_deficiency;
-  required_rank_deficiency = 2;
-  // The column set is all matrix columns except 2
-  std::vector<HighsInt> col_set = {0, 1, 2, 3, 4, 5};
-=======
 TEST_CASE("AlienBasis-rectangular-completion", "[highs_test_alien_basis]") {
   // Test the use of HFactor to complete a rectangular matrix in order
   // to form a nonsingular square matrix
@@ -178,49 +150,6 @@
   required_rank_deficiency = 1;
   // The column set is all matrix columns except 2
   std::vector<HighsInt> col_set = {0, 1, 3, 4};
->>>>>>> 8efeb370
-
-  if (dev_run) reportColSet("\nOriginal", col_set);
-  HFactor factor;
-  factor.setup(matrix, col_set);
-  rank_deficiency = factor.build();
-  REQUIRE(rank_deficiency == required_rank_deficiency);
-<<<<<<< HEAD
-}
-
-TEST_CASE("AlienBasis-delay-singularity1", "[highs_test_alien_basis]") {
-  // Test the use of HFactor to complete a rectangular matrix when
-  // (near) cancellation yields a (near-)zero row or column, to form a
-  // nonsingular square matrix
-  //
-  // Set up a matrix with 5 columns, 5 rows and a column rank deficiency of 1
-  HighsSparseMatrix matrix;
-  matrix.num_col_ = 5;
-  matrix.num_row_ = 5;
-  matrix.start_ = {0, 5, 10, 14, 17, 20};
-  matrix.index_ = {0, 1, 2, 3, 4, 0, 1, 2, 3, 4, 1, 2, 3, 4, 2, 3, 4, 2, 3, 4};
-  matrix.value_ = {1, 1, 2, -1, 3, 1, 1, 2, -1, 3,
-                   1, 1, 2, 4,  1, 1, 1, 1, 2,  3};
-  const HighsInt perturbed_from_entry = 6;
-  const HighsInt perturbed_to_entry = 10;
-  const double perturbation_multiplier = 1 + 1e-12;
-  for (HighsInt iEl = perturbed_from_entry; iEl < perturbed_to_entry; iEl++)
-    matrix.value_[iEl] *= perturbation_multiplier;
-  const HighsInt num_row = matrix.num_row_;
-  const HighsInt num_col = matrix.num_col_;
-  const HighsInt num_basic_col = num_col;
-  HighsInt rank_deficiency;
-  HighsInt required_rank_deficiency;
-  required_rank_deficiency = 1;
-  // The column set is all matrix columns except 2
-  std::vector<HighsInt> col_set = {0, 1, 2, 3, 4};
-
-  if (dev_run) reportColSet("\nOriginal", col_set);
-  HFactor factor;
-  factor.setup(matrix, col_set);
-  rank_deficiency = factor.build();
-  REQUIRE(rank_deficiency == required_rank_deficiency);
-=======
   if (dev_run) reportColSet("Returned", col_set);
   // Note that col_set already has the index 4 = num_col+0 to replace
   // the deficient column 2 with the logical 0.
@@ -274,7 +203,74 @@
   for (HighsInt iRow = 0; iRow < num_row; iRow++)
     solution_error += std::abs(rhs.array[iRow] - solution[iRow]);
   REQUIRE(solution_error < 1e-8);
->>>>>>> 8efeb370
+}
+
+TEST_CASE("AlienBasis-delay-singularity0", "[highs_test_alien_basis]") {
+  // Test the use of HFactor to complete a rectangular matrix when
+  // (near) cancellation yields a (near-)zero row or column, to form a
+  // nonsingular square matrix.
+  //
+  // Set up a matrix with 6 columns, 5 rows and a column rank deficiency of 2
+  //
+  // Generates a singleton column with pivot 1e-12, then a singleton
+  // row with pivot 1e-12
+  HighsSparseMatrix matrix;
+  matrix.num_col_ = 6;
+  matrix.num_row_ = 5;
+  matrix.start_ = {0, 2, 4, 9, 12, 15, 18};
+  matrix.index_ = {0, 1, 0, 1, 0, 1, 2, 3, 4, 2, 3, 4, 2, 3, 4, 2, 3, 4};
+  matrix.value_ = {1, 1, 1, 1, 1, 1, 1, 1, 1, 1, 3, 4, 1, 2, 3, 1, -1, -1};
+  const HighsInt perturbed_entry = 3;
+  const double perturbation = -1e-12;
+  matrix.value_[perturbed_entry] += perturbation;
+  const HighsInt num_row = matrix.num_row_;
+  const HighsInt num_col = matrix.num_col_;
+  const HighsInt num_basic_col = num_col;
+  HighsInt rank_deficiency;
+  HighsInt required_rank_deficiency;
+  required_rank_deficiency = 2;
+  // The column set is all matrix columns except 2
+  std::vector<HighsInt> col_set = {0, 1, 2, 3, 4, 5};
+
+  if (dev_run) reportColSet("\nOriginal", col_set);
+  HFactor factor;
+  factor.setup(matrix, col_set);
+  rank_deficiency = factor.build();
+  REQUIRE(rank_deficiency == required_rank_deficiency);
+}
+
+TEST_CASE("AlienBasis-delay-singularity1", "[highs_test_alien_basis]") {
+  // Test the use of HFactor to complete a rectangular matrix when
+  // (near) cancellation yields a (near-)zero row or column, to form a
+  // nonsingular square matrix
+  //
+  // Set up a matrix with 5 columns, 5 rows and a column rank deficiency of 1
+  HighsSparseMatrix matrix;
+  matrix.num_col_ = 5;
+  matrix.num_row_ = 5;
+  matrix.start_ = {0, 5, 10, 14, 17, 20};
+  matrix.index_ = {0, 1, 2, 3, 4, 0, 1, 2, 3, 4, 1, 2, 3, 4, 2, 3, 4, 2, 3, 4};
+  matrix.value_ = {1, 1, 2, -1, 3, 1, 1, 2, -1, 3,
+                   1, 1, 2, 4,  1, 1, 1, 1, 2,  3};
+  const HighsInt perturbed_from_entry = 6;
+  const HighsInt perturbed_to_entry = 10;
+  const double perturbation_multiplier = 1 + 1e-12;
+  for (HighsInt iEl = perturbed_from_entry; iEl < perturbed_to_entry; iEl++)
+    matrix.value_[iEl] *= perturbation_multiplier;
+  const HighsInt num_row = matrix.num_row_;
+  const HighsInt num_col = matrix.num_col_;
+  const HighsInt num_basic_col = num_col;
+  HighsInt rank_deficiency;
+  HighsInt required_rank_deficiency;
+  required_rank_deficiency = 1;
+  // The column set is all matrix columns except 2
+  std::vector<HighsInt> col_set = {0, 1, 2, 3, 4};
+
+  if (dev_run) reportColSet("\nOriginal", col_set);
+  HFactor factor;
+  factor.setup(matrix, col_set);
+  rank_deficiency = factor.build();
+  REQUIRE(rank_deficiency == required_rank_deficiency);
 }
 
 TEST_CASE("AlienBasis-LP", "[highs_test_alien_basis]") {
