#include "HCheckConfig.h"
#include "Highs.h"
#include "SpecialLps.h"
#include "catch.hpp"

const bool dev_run = false;
const double double_equal_tolerance = 1e-5;

bool objectiveOk(const double optimal_objective,
                 const double require_optimal_objective,
                 const bool dev_run = false);

void solve(Highs& highs, std::string presolve,
           const HighsModelStatus require_model_status,
           const double require_optimal_objective = 0,
           const double require_iteration_count = -1);
void distillationMIP(Highs& highs);
void rowlessMIP(Highs& highs);

TEST_CASE("MIP-distillation", "[highs_test_mip_solver]") {
  Highs highs;
  if (!dev_run) highs.setOptionValue("output_flag", false);
  distillationMIP(highs);
}

TEST_CASE("MIP-rowless", "[highs_test_mip_solver]") {
  Highs highs;
  if (!dev_run) highs.setOptionValue("output_flag", false);
  rowlessMIP(highs);
}

TEST_CASE("MIP-solution-limit", "[highs_test_mip_solver]") {
  std::string filename;
  filename = std::string(HIGHS_DIR) + "/check/instances/rgn.mps";

  Highs highs;
  if (!dev_run) highs.setOptionValue("output_flag", false);
  highs.readModel(filename);

  highs.setOptionValue("presolve", kHighsOffString);
  if (dev_run) highs.setOptionValue("log_dev_level", 1);

  // Test for kSolutionLimit with mip_max_nodes
  highs.setOptionValue("mip_max_nodes", 0);
  highs.run();
  REQUIRE(highs.getModelStatus() == HighsModelStatus::kSolutionLimit);
  highs.setOptionValue("mip_max_nodes", kHighsIInf);
  highs.clearSolver();

  // Test for kSolutionLimit with mip_max_leaves
  highs.setOptionValue("mip_max_leaves", 0);
  highs.run();
  REQUIRE(highs.getModelStatus() == HighsModelStatus::kSolutionLimit);
  highs.setOptionValue("mip_max_leaves", kHighsIInf);
  highs.clearSolver();

  // Test for kSolutionLimit with mip_max_improving_sols
  highs.setOptionValue("mip_max_improving_sols", 1);
  highs.run();
  REQUIRE(highs.getModelStatus() == HighsModelStatus::kSolutionLimit);
  highs.setOptionValue("mip_max_improving_sols", kHighsIInf);
  highs.clearSolver();
}

TEST_CASE("MIP-integrality", "[highs_test_mip_solver]") {
  std::string filename;
  filename = std::string(HIGHS_DIR) + "/check/instances/avgas.mps";

  Highs highs;
  if (!dev_run) highs.setOptionValue("output_flag", false);
  highs.readModel(filename);
  highs.run();
  highs.readModel(filename);
  const HighsLp& lp = highs.getLp();
  const HighsInfo& info = highs.getInfo();
  vector<HighsVarType> integrality;
  integrality.resize(lp.num_col_);
  HighsInt from_col0 = 0;
  HighsInt to_col0 = 2;
  HighsInt from_col1 = 5;
  HighsInt to_col1 = 7;
  HighsInt num_set_entries = 6;
  vector<HighsInt> set;
  set.push_back(0);
  set.push_back(7);
  set.push_back(1);
  set.push_back(5);
  set.push_back(2);
  set.push_back(6);
  vector<HighsInt> mask;
  mask.assign(lp.num_col_, 0);
  for (HighsInt ix = 0; ix < num_set_entries; ix++) {
    HighsInt iCol = set[ix];
    mask[iCol] = 1;
    integrality[ix] = HighsVarType::kInteger;
  }
  REQUIRE(highs.changeColsIntegrality(from_col0, to_col0, integrality.data()) ==
          HighsStatus::kOk);
  REQUIRE(highs.changeColsIntegrality(from_col1, to_col1, integrality.data()) ==
          HighsStatus::kOk);
  if (dev_run) {
    highs.setOptionValue("log_dev_level", 3);
  } else {
    highs.setOptionValue("output_flag", false);
  }
  if (dev_run) highs.writeModel("");
  highs.run();
  if (dev_run) highs.writeSolution("", kSolutionStylePretty);
  double optimal_objective = info.objective_function_value;
  if (dev_run) printf("Objective = %g\n", optimal_objective);

  // mip_node_count is always int64_t, so the following should be an
  // error depending on whether HIGHSINT64 is set
  HighsInt mip_node_count_int;
  HighsStatus required_return_status = HighsStatus::kError;
#ifdef HIGHSINT64
  required_return_status = HighsStatus::kOk;
#endif
  REQUIRE(highs.getInfoValue("mip_node_count", mip_node_count_int) ==
          required_return_status);
  int64_t mip_node_count;
  REQUIRE(highs.getInfoValue("mip_gap", mip_node_count) == HighsStatus::kError);
  REQUIRE(highs.getInfoValue("mip_node_count", mip_node_count) ==
          HighsStatus::kOk);
  REQUIRE(mip_node_count == 1);

  highs.clearModel();
  if (!dev_run) highs.setOptionValue("output_flag", false);
  highs.readModel(filename);
  REQUIRE(highs.changeColsIntegrality(num_set_entries, set.data(),
                                      integrality.data()) == HighsStatus::kOk);
  if (dev_run) highs.writeModel("");
  highs.run();
  if (dev_run) highs.writeSolution("", kSolutionStylePretty);
  REQUIRE(info.objective_function_value == optimal_objective);

  integrality.assign(lp.num_col_, HighsVarType::kContinuous);
  for (HighsInt ix = 0; ix < num_set_entries; ix++) {
    HighsInt iCol = set[ix];
    integrality[iCol] = HighsVarType::kInteger;
  }

  highs.clearModel();
  if (!dev_run) highs.setOptionValue("output_flag", false);
  highs.readModel(filename);
  REQUIRE(highs.changeColsIntegrality(mask.data(), integrality.data()) ==
          HighsStatus::kOk);
  if (dev_run) highs.writeModel("");
  highs.run();
  if (dev_run) highs.writeSolution("", kSolutionStylePretty);
  if (dev_run) highs.writeSolution("", kSolutionStyleRaw);
  REQUIRE(info.objective_function_value == optimal_objective);

  REQUIRE(info.mip_node_count == 1);
  REQUIRE(fabs(info.mip_dual_bound + 6) < double_equal_tolerance);
  REQUIRE(std::fabs(info.mip_gap) < 1e-12);
}

TEST_CASE("MIP-clear-integrality", "[highs_test_mip_solver]") {
  SpecialLps special_lps;
  HighsLp lp;
  HighsModelStatus require_model_status;
  double optimal_objective;
  special_lps.distillationMip(lp, require_model_status, optimal_objective);
  Highs highs;
  highs.setOptionValue("output_flag", dev_run);
  highs.passModel(lp);
  REQUIRE(highs.getLp().integrality_.size() > 0);
  highs.clearIntegrality();
  REQUIRE(highs.getLp().integrality_.size() == 0);
}

TEST_CASE("MIP-nmck", "[highs_test_mip_solver]") {
  Highs highs;
  if (!dev_run) highs.setOptionValue("output_flag", false);
  HighsLp lp;
  lp.num_col_ = 3;
  lp.num_row_ = 2;
  lp.col_cost_ = {-3, -2, -1};
  lp.col_lower_ = {0, 0, 0};
  lp.col_upper_ = {inf, inf, 1};
  lp.row_lower_ = {-inf, 12};
  lp.row_upper_ = {7, 12};
  lp.a_matrix_.start_ = {0, 2, 4, 6};
  lp.a_matrix_.index_ = {0, 1, 0, 1, 0, 1};
  lp.a_matrix_.value_ = {1, 4, 1, 2, 1, 1};
  lp.integrality_ = {HighsVarType::kContinuous, HighsVarType::kContinuous,
                     HighsVarType::kInteger};
  REQUIRE(highs.passModel(lp) == HighsStatus::kOk);
  highs.setOptionValue("highs_debug_level", kHighsDebugLevelCheap);
  highs.setOptionValue("log_dev_level", 2);
  HighsStatus return_status = highs.run();
  REQUIRE(return_status == HighsStatus::kOk);
  if (dev_run) highs.writeInfo("");
  const HighsInfo& info = highs.getInfo();
  REQUIRE(info.num_primal_infeasibilities == 0);
  REQUIRE(info.max_primal_infeasibility == 0);
  REQUIRE(info.sum_primal_infeasibilities == 0);
}

TEST_CASE("MIP-maximize", "[highs_test_mip_solver]") {
  SpecialLps special_lps;
  HighsLp lp;
  HighsModelStatus require_model_status;
  double optimal_objective;
  special_lps.distillationMip(lp, require_model_status, optimal_objective);
  // Add an offset to make sure this is handled correctly
  double offset = -20;
  lp.offset_ = offset;
  optimal_objective += offset;
  Highs highs;
  if (!dev_run) highs.setOptionValue("output_flag", false);
  const HighsInfo& info = highs.getInfo();
  const HighsOptions& options = highs.getOptions();
  REQUIRE(highs.passModel(lp) == HighsStatus::kOk);
  REQUIRE(highs.run() == HighsStatus::kOk);
  REQUIRE(std::abs(info.objective_function_value - optimal_objective) <
          double_equal_tolerance);
  REQUIRE(std::abs(info.objective_function_value - info.mip_dual_bound) <=
          options.mip_abs_gap);
  REQUIRE(std::abs(info.mip_gap) <= options.mip_rel_gap);

  // Turn the problem into a maximization
  for (HighsInt iCol = 0; iCol < lp.num_col_; iCol++) lp.col_cost_[iCol] *= -1;
  lp.offset_ *= -1;
  optimal_objective *= -1;
  lp.sense_ = ObjSense::kMaximize;
  REQUIRE(highs.passModel(lp) == HighsStatus::kOk);
  REQUIRE(highs.run() == HighsStatus::kOk);
  REQUIRE(std::abs(info.objective_function_value - optimal_objective) <
          double_equal_tolerance);
  REQUIRE(std::abs(info.objective_function_value - info.mip_dual_bound) <=
          options.mip_abs_gap);
  REQUIRE(std::abs(info.mip_gap) <= options.mip_rel_gap);

  highs.setOptionValue("solve_relaxation", true);
  optimal_objective = -11.2;
  REQUIRE(highs.run() == HighsStatus::kOk);
  REQUIRE(std::abs(info.objective_function_value - optimal_objective) <
          double_equal_tolerance);
  highs.setOptionValue("solve_relaxation", false);

  // Now test with a larger problem
  const bool use_avgas = true;
  const std::string model = use_avgas ? "avgas" : "dcmulti";
  const std::string filename =
      std::string(HIGHS_DIR) + "/check/instances/" + model + ".mps";
  highs.readModel(filename);
  optimal_objective = use_avgas ? -6.0 : 188182;
  offset = 0;  // 5;
  optimal_objective += offset;
  lp = highs.getLp();
  lp.offset_ = offset;
  // Turn the model into a maximization MIP
  for (HighsInt iCol = 0; iCol < lp.num_col_; iCol++) {
    lp.col_cost_[iCol] *= -1;
    if (use_avgas) lp.integrality_.push_back(HighsVarType::kInteger);
  }
  lp.offset_ *= -1;
  optimal_objective *= -1;
  lp.sense_ = ObjSense::kMaximize;
  REQUIRE(highs.passModel(lp) == HighsStatus::kOk);
  highs.setOptionValue("presolve", kHighsOffString);
  highs.setOptionValue("mip_rel_gap", 0.0);

  REQUIRE(highs.run() == HighsStatus::kOk);
  if (dev_run) {
    printf("optimal_objective =             %11.4g\n", optimal_objective);
    printf("info.objective_function_value = %11.4g\n",
           info.objective_function_value);
    printf("info.mip_dual_bound =           %11.4g\n", info.mip_dual_bound);
    printf("info.mip_gap =                  %11.4g\n", info.mip_gap);
  }
  REQUIRE(std::abs(info.objective_function_value - optimal_objective) <
          double_equal_tolerance);
  REQUIRE(std::abs(info.objective_function_value - info.mip_dual_bound) <=
          options.mip_abs_gap);
  REQUIRE(std::abs(info.mip_gap) <= options.mip_rel_gap);
}

TEST_CASE("MIP-unbounded", "[highs_test_mip_solver]") {
  Highs highs;
  if (!dev_run) highs.setOptionValue("output_flag", false);
  HighsLp lp;
  HighsStatus return_status;
  HighsModelStatus model_status;
  // One-variable unbounded MIP from SciPy HiGHS MIP wrapper #28
  lp.num_col_ = 1;
  lp.num_row_ = 0;
  lp.col_cost_ = {-1};
  lp.col_lower_ = {0};
  lp.col_upper_ = {inf};
  lp.integrality_ = {HighsVarType::kInteger};

  bool use_presolve = false;
  HighsModelStatus require_model_status;
  for (HighsInt k = 0; k < 2; k++) {
    if (use_presolve) {
      // With use_presolve = true, MIP solver returns
      // HighsModelStatus::kUnboundedOrInfeasible from presolve
      highs.setOptionValue("presolve", kHighsOnString);
      require_model_status = HighsModelStatus::kUnboundedOrInfeasible;
    } else {
      // With use_presolve = false, MIP solver returns
      // HighsModelStatus::kUnbounded, because the all-zeros trivial
      // heuristic finds a feasible point
      //
      // Feasibility jump appears to find one before the all-zeros
      // trivial heuristic
      highs.setOptionValue("presolve", kHighsOffString);
      require_model_status = HighsModelStatus::kUnbounded;
    }
    return_status = highs.passModel(lp);
    REQUIRE(return_status == HighsStatus::kOk);

    return_status = highs.run();
    REQUIRE(return_status == HighsStatus::kOk);

    model_status = highs.getModelStatus();
    REQUIRE(model_status == require_model_status);

    // Second time through loop is with presolve
    use_presolve = true;
  }
  // Two-variable problem that is also primal unbounded as an LP, but
  // primal infeasible as a MIP.
  //
  // min -x subject to x+2y>=1, x>=0; 1/4 <= y <= 3/4; y\in{0,1}
  //
  // First the LP - unbounded
  lp.clear();
  lp.num_col_ = 2;
  lp.num_row_ = 1;
  lp.col_cost_ = {-1, 0};
  lp.col_lower_ = {0, 0.25};
  lp.col_upper_ = {inf, 0.75};
  lp.row_lower_ = {1};
  lp.row_upper_ = {inf};
  lp.a_matrix_.start_ = {0, 2};
  lp.a_matrix_.index_ = {0, 1};
  lp.a_matrix_.value_ = {1, 2};
  lp.a_matrix_.format_ = MatrixFormat::kRowwise;

  use_presolve = false;
  for (HighsInt k = 0; k < 2; k++) {
    if (use_presolve) {
      // With use_presolve = true, LP solver returns
      // HighsModelStatus::kUnbounded because it solves the LP after
      // presolve has returned
      highs.setOptionValue("presolve", kHighsOnString);
      require_model_status = HighsModelStatus::kUnbounded;
    } else {
      // With use_presolve = false, LP solver returns
      // HighsModelStatus::kUnbounded
      highs.setOptionValue("presolve", kHighsOffString);
      require_model_status = HighsModelStatus::kUnbounded;
    }

    return_status = highs.passModel(lp);
    REQUIRE(return_status == HighsStatus::kOk);

    return_status = highs.run();
    REQUIRE(return_status == HighsStatus::kOk);

    model_status = highs.getModelStatus();
    REQUIRE(model_status == require_model_status);

    // Second time through loop is with presolve
    use_presolve = true;
  }

  // Now as a MIP - infeasible
  lp.integrality_ = {HighsVarType::kContinuous, HighsVarType::kInteger};
  // With(out) presolve, Highs::infeasibleBoundsOk() performs inward
  // integer rounding of [0.25, 0.75] to [1, 0] so identifes
  // infeasiblility. Hence MIP solver returns
  // HighsModelStatus::kInfeasible

  return_status = highs.passModel(lp);
  REQUIRE(return_status == HighsStatus::kOk);

  return_status = highs.run();
  REQUIRE(return_status == HighsStatus::kOk);

  model_status = highs.getModelStatus();
  REQUIRE(model_status == HighsModelStatus::kInfeasible);
}

TEST_CASE("MIP-od", "[highs_test_mip_solver]") {
  Highs highs;
  if (!dev_run) highs.setOptionValue("output_flag", false);
  HighsLp lp;
  lp.num_col_ = 1;
  lp.num_row_ = 0;
  lp.col_cost_ = {-2};
  lp.col_lower_ = {-inf};
  lp.col_upper_ = {1.5};
  lp.integrality_ = {HighsVarType::kInteger};
  double required_objective_value = -2;
  double required_x0_value = 1;

  const HighsInfo& info = highs.getInfo();
  const HighsSolution& solution = highs.getSolution();

  HighsStatus return_status = highs.passModel(lp);
  REQUIRE(return_status == HighsStatus::kOk);

  if (dev_run) {
    printf("One variable unconstrained MIP: model\n");
    highs.writeModel("");
  }

  return_status = highs.run();
  REQUIRE(return_status == HighsStatus::kOk);

  const HighsInt style = kSolutionStylePretty;
  if (dev_run) {
    printf("One variable unconstrained MIP: solution\n");
    highs.writeSolution("", style);
  }

  HighsModelStatus model_status = highs.getModelStatus();

  REQUIRE(model_status == HighsModelStatus::kOptimal);
  REQUIRE(fabs(info.objective_function_value - required_objective_value) <
          double_equal_tolerance);
  REQUIRE(fabs(solution.col_value[0] - required_x0_value) <
          double_equal_tolerance);

  highs.changeColBounds(0, -2, 2);

  if (dev_run) {
    printf("After changing bounds: model\n");
    highs.writeModel("");
  }

  return_status = highs.run();
  REQUIRE(return_status == HighsStatus::kOk);

  model_status = highs.getModelStatus();

  if (dev_run) {
    printf("After changing bounds: solution\n");
    highs.writeSolution("", style);
  }

  required_objective_value = -4;
  required_x0_value = 2;
  REQUIRE(model_status == HighsModelStatus::kOptimal);
  REQUIRE(fabs(info.objective_function_value - required_objective_value) <
          double_equal_tolerance);
  REQUIRE(fabs(solution.col_value[0] - required_x0_value) <
          double_equal_tolerance);
}

TEST_CASE("MIP-infeasible-start", "[highs_test_mip_solver]") {
  HighsSolution sol;
  Highs highs;
  highs.setOptionValue("output_flag", dev_run);
  const HighsModelStatus& model_status = highs.getModelStatus();
  HighsLp lp;
  lp.num_col_ = 2;
  lp.num_row_ = 2;
  lp.col_cost_ = {0, 0};
  lp.col_lower_ = {0, 0};
  lp.col_upper_ = {1.5, 1.5};
  lp.integrality_ = {HighsVarType::kInteger, HighsVarType::kInteger};
  const double rhs = 4.0;
  const double delta = 0.99;
  lp.row_lower_ = {rhs - delta, rhs + delta};
  lp.row_upper_ = {rhs - delta, rhs + delta};
  lp.a_matrix_.start_ = {0, 2, 4};
  lp.a_matrix_.index_ = {0, 1, 0, 1};
  lp.a_matrix_.value_ = {1, 2, 2, 1};

  highs.passModel(lp);

  sol.col_value = {1, 1};
  highs.setSolution(sol);
  //  REQUIRE(highs.setOptionValue("presolve", kHighsOffString) ==
  //  HighsStatus::kOk);
  highs.run();
  REQUIRE(model_status == HighsModelStatus::kInfeasible);

  // Stefan's example
  std::string filename;
  filename = std::string(HIGHS_DIR) + "/check/instances/infeasible.mps";

  highs.readModel(filename);
  sol.col_value = {75, 0, 275, 300, 300, 0, 0, 0, 50, 0, 0,
                   1,  0, 1,   1,   1,   0, 0, 0, 1,  0, 0};
  highs.setSolution(sol);
  REQUIRE(highs.setOptionValue("presolve", kHighsOffString) ==
          HighsStatus::kOk);
  highs.run();
  REQUIRE(model_status == HighsModelStatus::kInfeasible);
}

TEST_CASE("get-integrality", "[highs_test_mip_solver]") {}

TEST_CASE("MIP-bounds", "[highs_test_mip_solver]") {
  // Introduced due to #1325 observing that LI and UI are needed
  HighsLp lp;
  lp.num_col_ = 6;
  lp.num_row_ = 3;
  lp.col_cost_ = {1, 1, 1, 2, 2, 2};
  lp.col_lower_ = {0, 0, 0, 0, 0, 0};
  lp.col_upper_ = {kHighsInf, kHighsInf, kHighsInf,
                   kHighsInf, kHighsInf, kHighsInf};
  lp.integrality_ = {HighsVarType::kInteger,    HighsVarType::kInteger,
                     HighsVarType::kInteger,    HighsVarType::kContinuous,
                     HighsVarType::kContinuous, HighsVarType::kContinuous};
  const double rhs = 10.99;
  lp.row_lower_ = {rhs, rhs, rhs};
  lp.row_upper_ = {kHighsInf, kHighsInf, kHighsInf};
  lp.a_matrix_.format_ = MatrixFormat::kColwise;
  lp.a_matrix_.num_col_ = lp.num_col_;
  lp.a_matrix_.num_row_ = lp.num_row_;
  lp.a_matrix_.start_ = {0, 1, 2, 3, 4, 5, 6};
  lp.a_matrix_.index_ = {0, 1, 2, 0, 1, 2};
  lp.a_matrix_.value_ = {1, 1, 1, 1, 1, 1};
  Highs highs;
  highs.setOptionValue("output_flag", dev_run);
  highs.passModel(lp);
  highs.run();
  const double obj0 = highs.getObjectiveValue();
  if (dev_run) printf("Optimum at first run: %g\n", obj0);
  // now write out to MPS and load again
  const std::string test_mps = "test.mps";
  highs.writeModel(test_mps);
  highs.readModel(test_mps);
  highs.run();
  const double obj1 = highs.getObjectiveValue();
  if (dev_run)
    printf("Optimum at second run (after writing and loading again): %g\n",
           obj1);
  REQUIRE(obj0 == obj1);
  std::remove(test_mps.c_str());
}

TEST_CASE("MIP-get-saved-solutions", "[highs_test_mip_solver]") {
  const std::string model = "flugpl";
  const std::string solution_file = "MipImproving.sol";
  const std::string model_file =
      std::string(HIGHS_DIR) + "/check/instances/" + model + ".mps";
  Highs highs;
  highs.setOptionValue("output_flag", dev_run);
  highs.setOptionValue("presolve", kHighsOffString);
  highs.setOptionValue("mip_improving_solution_save", true);
  highs.setOptionValue("mip_improving_solution_report_sparse", true);
  highs.setOptionValue("mip_improving_solution_file", solution_file);
  highs.readModel(model_file);
  highs.run();
  const std::vector<HighsObjectiveSolution> saved_objective_and_solution =
      highs.getSavedMipSolutions();
  const HighsInt num_saved_solution = saved_objective_and_solution.size();
  REQUIRE(num_saved_solution == 3);
  const HighsInt last_saved_solution = num_saved_solution - 1;
  REQUIRE(saved_objective_and_solution[last_saved_solution].objective ==
          highs.getInfo().objective_function_value);
  for (HighsInt iCol = 0; iCol < highs.getLp().num_col_; iCol++)
    REQUIRE(saved_objective_and_solution[last_saved_solution].col_value[iCol] ==
            highs.getSolution().col_value[iCol]);
  std::remove(solution_file.c_str());
}

TEST_CASE("MIP-objective-target", "[highs_test_mip_solver]") {
  const double egout_optimal_objective = 568.1007;
  const double egout_objective_target = 610;
  std::string filename = std::string(HIGHS_DIR) + "/check/instances/egout.mps";
  Highs highs;
  highs.setOptionValue("output_flag", dev_run);
  highs.setOptionValue("presolve", kHighsOffString);
  highs.setOptionValue("objective_target", egout_objective_target);
  highs.readModel(filename);
  highs.run();
  REQUIRE(highs.getModelStatus() == HighsModelStatus::kObjectiveTarget);
  REQUIRE(highs.getInfo().objective_function_value > egout_optimal_objective);
}

TEST_CASE("MIP-max-offset-test", "[highs_test_mip_solver]") {
  std::string filename = std::string(HIGHS_DIR) + "/check/instances/egout.mps";
  const double offset = 100;
  Highs highs;
  highs.setOptionValue("output_flag", dev_run);
  highs.readModel(filename);
  highs.run();
  const double og_optimal_objective = highs.getInfo().objective_function_value;
  HighsLp lp = highs.getLp();
  lp.offset_ = offset;
  highs.passModel(lp);
  highs.run();
  const double offset_optimal_objective =
      highs.getInfo().objective_function_value;
  REQUIRE(objectiveOk(offset + og_optimal_objective, offset_optimal_objective,
                      dev_run));

  for (HighsInt iCol = 0; iCol < lp.num_col_; iCol++) lp.col_cost_[iCol] *= -1;
  lp.offset_ *= -1;
  lp.sense_ = ObjSense::kMaximize;
  highs.passModel(lp);
  highs.run();
  const double max_offset_optimal_objective =
      highs.getInfo().objective_function_value;
  REQUIRE(objectiveOk(max_offset_optimal_objective, -offset_optimal_objective,
                      dev_run));
}

TEST_CASE("MIP-get-saved-solutions-presolve", "[highs_test_mip_solver]") {
  const std::string solution_file = "MipImproving.sol";
  Highs highs;
  highs.setOptionValue("output_flag", dev_run);
  highs.setOptionValue("mip_improving_solution_save", true);
  highs.setOptionValue("mip_improving_solution_report_sparse", true);
  highs.setOptionValue("mip_improving_solution_file", solution_file);
  // #1724: Add row to the example so that solution is non-zero
  HighsLp lp;
  lp.num_col_ = 2;
  lp.num_row_ = 1;
  lp.col_cost_ = {1, 1};
  lp.col_lower_ = {0, 0};
  lp.col_upper_ = {1, 1};
  lp.integrality_ = {HighsVarType::kInteger, HighsVarType::kInteger};
  lp.row_lower_ = {1};
  lp.row_upper_ = {kHighsInf};
  lp.a_matrix_.num_col_ = 2;
  lp.a_matrix_.num_row_ = 1;
  lp.a_matrix_.start_ = {0, 1, 1};
  lp.a_matrix_.index_ = {0};
  lp.a_matrix_.value_ = {1};
  highs.passModel(lp);
  highs.run();
  const std::vector<HighsObjectiveSolution> saved_objective_and_solution =
      highs.getSavedMipSolutions();
  const HighsInt num_saved_solution = saved_objective_and_solution.size();
  REQUIRE(num_saved_solution == 1);
  const HighsInt last_saved_solution = num_saved_solution - 1;
  REQUIRE(saved_objective_and_solution[last_saved_solution].objective ==
          highs.getInfo().objective_function_value);
  for (HighsInt iCol = 0; iCol < highs.getLp().num_col_; iCol++)
    REQUIRE(saved_objective_and_solution[last_saved_solution].col_value[iCol] ==
            highs.getSolution().col_value[iCol]);
  std::remove(solution_file.c_str());
}

TEST_CASE("IP-infeasible-unbounded", "[highs_test_mip_solver]") {
  Highs highs;
  highs.setOptionValue("output_flag", dev_run);
  double delta = 0.2;
  HighsLp lp;
  lp.num_col_ = 2;
  lp.num_row_ = 0;
  lp.col_cost_ = {-1, 0};
  lp.integrality_ = {HighsVarType::kInteger, HighsVarType::kInteger};
  highs.setOptionValue("presolve", kHighsOffString);
  for (HighsInt k = 0; k < 2; k++) {
    for (HighsInt l = 0; l < 2; l++) {
      if (l == 0) {
        // Infeasible
        lp.col_lower_ = {0, delta};
        lp.col_upper_ = {kHighsInf, 1 - delta};
      } else {
        // Unbounded
        lp.col_lower_ = {0, -delta};
        lp.col_upper_ = {kHighsInf, 1 + delta};
      }
      // Solve
      highs.passModel(lp);
      highs.run();
      HighsModelStatus required_model_status;
      if (k == 0) {
        // Presolve off
        if (l == 0) {
          // MIP solver proves infeasiblilty
          required_model_status = HighsModelStatus::kInfeasible;
        } else {
          // Relaxation is unbounded, but origin is feasible
          required_model_status = HighsModelStatus::kUnbounded;
        }
      } else {
        // Presolve on
        if (l == 0) {
          // Inward integer rounding proves infeasiblilty
          required_model_status = HighsModelStatus::kInfeasible;
        } else {
          // Presolve identifies primal infeasible or unbounded
          required_model_status = HighsModelStatus::kUnboundedOrInfeasible;
        }
      }
      if (dev_run)
        printf(
            "For k = %d and l = %d, original bounds on col 1 are [%g, %g]: "
            "model status is \"%s\" and required status is \"%s\"\n",
            int(k), int(l), lp.col_lower_[1], lp.col_upper_[1],
            highs.modelStatusToString(highs.getModelStatus()).c_str(),
            highs.modelStatusToString(required_model_status).c_str());
      REQUIRE(highs.getModelStatus() == required_model_status);
    }
    highs.setOptionValue("presolve", kHighsOnString);
  }
}

TEST_CASE("IP-with-fract-bounds-no-presolve", "[highs_test_mip_solver]") {
  Highs highs;
  highs.setOptionValue("output_flag", dev_run);
<<<<<<< HEAD
  // No presolve
  highs.setOptionValue("presolve", "off");
=======
  highs.setOptionValue("presolve", kHighsOffString);
>>>>>>> 87f2137b

  // IP without constraints and fractional bounds on variables
  HighsLp lp;
  lp.num_col_ = 3;
  lp.num_row_ = 0;
  lp.col_cost_ = {1, -2, 3};
  lp.col_lower_ = {2.5, 2.5, 2.5};
  lp.col_upper_ = {6.5, 5.5, 7.5};
  lp.integrality_ = {HighsVarType::kInteger, HighsVarType::kInteger,
                     HighsVarType::kInteger};

  // Solve
  highs.passModel(lp);
  highs.run();

  // Check status and optimal objective value
  REQUIRE(highs.getModelStatus() == HighsModelStatus::kOptimal);
  REQUIRE(objectiveOk(highs.getInfo().objective_function_value, 2.0, dev_run));

  // Fix an integer variable to a fractional value
  lp.col_upper_[0] = 2.5;

  // Solve again
  highs.passModel(lp);
  highs.run();

  // Infeasible
  REQUIRE(highs.getModelStatus() == HighsModelStatus::kInfeasible);
}

bool objectiveOk(const double optimal_objective,
                 const double require_optimal_objective, const bool dev_run) {
  double error = std::fabs(optimal_objective - require_optimal_objective) /
                 std::max(1.0, std::fabs(require_optimal_objective));
  bool error_ok = error < 1e-10;
  if (!error_ok && dev_run)
    printf("Objective is %g but require %g (error %g)\n", optimal_objective,
           require_optimal_objective, error);
  return error_ok;
}

void solve(Highs& highs, std::string presolve,
           const HighsModelStatus require_model_status,
           const double require_optimal_objective,
           const double require_iteration_count) {
  if (!dev_run) highs.setOptionValue("output_flag", false);
  const HighsInfo& info = highs.getInfo();
  REQUIRE(highs.setOptionValue("presolve", presolve) == HighsStatus::kOk);

  REQUIRE(highs.setBasis() == HighsStatus::kOk);

  REQUIRE(highs.run() == HighsStatus::kOk);

  REQUIRE(highs.getModelStatus() == require_model_status);

  if (require_model_status == HighsModelStatus::kOptimal) {
    REQUIRE(objectiveOk(info.objective_function_value,
                        require_optimal_objective, dev_run));
  }
  REQUIRE(highs.resetOptions() == HighsStatus::kOk);
}

void distillationMIP(Highs& highs) {
  SpecialLps special_lps;
  HighsLp lp;
  HighsModelStatus require_model_status;
  double optimal_objective;
  special_lps.distillationMip(lp, require_model_status, optimal_objective);
  REQUIRE(highs.passModel(lp) == HighsStatus::kOk);
  // Presolve doesn't reduce the LP
  solve(highs, kHighsOnString, require_model_status, optimal_objective);
}

void rowlessMIP(Highs& highs) {
  HighsLp lp;
  HighsModelStatus require_model_status;
  double optimal_objective;
  lp.num_col_ = 2;
  lp.num_row_ = 0;
  lp.col_cost_ = {1, -1};
  lp.col_lower_ = {0, 0};
  lp.col_upper_ = {1, 1};
  lp.a_matrix_.start_ = {0, 0, 0};
  lp.a_matrix_.format_ = MatrixFormat::kColwise;
  lp.sense_ = ObjSense::kMinimize;
  lp.offset_ = 0;
  lp.integrality_ = {HighsVarType::kInteger, HighsVarType::kInteger};
  require_model_status = HighsModelStatus::kOptimal;
  optimal_objective = -1.0;
  REQUIRE(highs.passModel(lp) == HighsStatus::kOk);
  // Presolve reduces the LP to empty
  solve(highs, kHighsOnString, require_model_status, optimal_objective);
  solve(highs, kHighsOffString, require_model_status, optimal_objective);
}

TEST_CASE("issue-2122", "[highs_test_mip_solver]") {
  std::string filename = std::string(HIGHS_DIR) + "/check/instances/2122.lp";
  Highs highs;
  highs.setOptionValue("output_flag", dev_run);
  highs.setOptionValue("mip_rel_gap", 0);
  highs.setOptionValue("mip_abs_gap", 0);
  highs.readModel(filename);
  const HighsModelStatus require_model_status = HighsModelStatus::kOptimal;
  const double optimal_objective = -187612.944194;
  solve(highs, kHighsOnString, require_model_status, optimal_objective);
}

TEST_CASE("issue-2171", "[highs_test_mip_solver]") {
  std::string filename = std::string(HIGHS_DIR) + "/check/instances/2171.mps";
  Highs highs;
  highs.setOptionValue("output_flag", dev_run);
  highs.setOptionValue("mip_rel_gap", 0);
  highs.setOptionValue("mip_abs_gap", 0);
  highs.readModel(filename);
  const HighsModelStatus require_model_status = HighsModelStatus::kOptimal;
  const double optimal_objective = -22375.7585461;
  solve(highs, kHighsOnString, require_model_status, optimal_objective);
}<|MERGE_RESOLUTION|>--- conflicted
+++ resolved
@@ -703,12 +703,8 @@
 TEST_CASE("IP-with-fract-bounds-no-presolve", "[highs_test_mip_solver]") {
   Highs highs;
   highs.setOptionValue("output_flag", dev_run);
-<<<<<<< HEAD
   // No presolve
-  highs.setOptionValue("presolve", "off");
-=======
   highs.setOptionValue("presolve", kHighsOffString);
->>>>>>> 87f2137b
 
   // IP without constraints and fractional bounds on variables
   HighsLp lp;
