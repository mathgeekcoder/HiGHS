# HiGHS - Linear optimization software

[![Build Status](https://travis-ci.org/ERGO-Code/HiGHS.svg?branch=master)](https://travis-ci.org/ERGO-Code/HiGHS)

HiGHS is a high performance serial and parallel solver for large scale sparse
linear programming (LP) problems of the form

    Maximize c^Tx subject to L <= Ax <= U; l <= x <= u

It is written in C++ with OpenMP directives. It is based on the dual revised
simplex method implemented in HSOL.

Parallelizing the dual revised simplex method
Q. Huangfu and J. A. J. Hall
Mathematical Programming Computation, 10 (1), 119-142, 2018.
DOI: 10.1007/s12532-017-0130-5

http://www.maths.ed.ac.uk/hall/HuHa13/

HSOL was originally written by Qi Huangfu, with features such as presolve,
crash and advanced basis start added by Julian Hall and Ivet Galabova and
further work by Michael Feldmeier.

HSOL has been developed and tested on various linux installations
using both the GNU (g++) and Intel (icc) C++ compilers.

Compilation
-----------

HiGHS uses CMake as build system. To compile the run you need to setup
a build directory and call

    mkdir build
    cd build
    cmake ..

Then compile the code using

    make

Testing
-------

To perform a quick test whether the compilation was successful, run

    ctest

Run-time options
----------------

In the following discussion, the name of the executable file generated is
assumed to be `highs`.

HiGHS can read plain text MPS files and LP files and the following command
solves the model in `ml.mps`

    highs ml.mps

HiGHS options
-------------
Usage:
    highs [OPTION...] [file]

      --file arg             Filename of LP to solve.
      --presolve arg         Use presolve: off by default.
      --crash arg            Use crash to start simplex: off by default.
      --simplex arg          Use simplex solver: on by default.
      --ipm arg              Use interior point method solver: off by
                             default.
      --parallel arg         Use parallel solve: off by default.
      --time-limit arg       Use time limit.
      --iteration-limit arg  Use iteration limit (integer).
      --options-file arg     File containing HiGHS options.
      --parser arg           Mps parser type: swap back to fixed format
                             parser.
  -h, --help                 Print help.


Parallel code
-------------
At the moment the parallel option is temporarily unavailable due to a large
refactoring in progress. This document will be updated once we have completed
the interface currently being developed.

In order to use OpenMP if available, set`-DOPENMP=ON` during the configuration
step (`cmake ..`).

When compiled with the parallel option on, the number of threads used at run
time is the value of the environment variable `OMP_NUM_THREADS`. For example,
to use HiGHS with eight threads to solve `ml.mps` execute

    export OMP_NUM_THREADS=8
    highs --parallel ml.mps

If `OMP_NUM_THREADS` is not set, either because it has not been set or due to
executing the command

    unset OMP_NUM_THREADS

then all available threads will be used.

If run with `OMP_NUM_THREADS=1`, HiGHS is serial. The `--parallel` run-time
option will cause HiGHS to use serial minor iterations and, although this
could lead to better performance on some problems, performance will typically be
diminished.

When compiled with the parallel option and `OMP_NUM_THREADS>1` or unset, HiGHS
will use multiple threads. If `OMP_NUM_THREADS` is unset, HiGHS will try to use
all available threads so performance may be very slow. Although the best value
will be problem and architecture dependent, `OMP_NUM_THREADS=8` is typically a
<<<<<<< HEAD
good choice. Although HiGHS is slower when run in parallel than in serial for 
some problems, it is typically faster in parallel.

HiGHS Library
-------------

Highs is compiled in a library. Running
`make install`
installs the highs executable in the bin/ and the highs library in the
lib/ folder, as well as all header files in include/. For a custom
installation in `folder` run
`cmake -DCMAKE_INSTALL_PREFIX=folder ..`
and then
`make install`
=======
good choice. Although HiGHS is slower when run in parallel than in serial for
some problems, it is typically faster in parallel.
>>>>>>> 97d0a597
<|MERGE_RESOLUTION|>--- conflicted
+++ resolved
@@ -108,8 +108,7 @@
 will use multiple threads. If `OMP_NUM_THREADS` is unset, HiGHS will try to use
 all available threads so performance may be very slow. Although the best value
 will be problem and architecture dependent, `OMP_NUM_THREADS=8` is typically a
-<<<<<<< HEAD
-good choice. Although HiGHS is slower when run in parallel than in serial for 
+good choice. Although HiGHS is slower when run in parallel than in serial for
 some problems, it is typically faster in parallel.
 
 HiGHS Library
@@ -122,8 +121,4 @@
 installation in `folder` run
 `cmake -DCMAKE_INSTALL_PREFIX=folder ..`
 and then
-`make install`
-=======
-good choice. Although HiGHS is slower when run in parallel than in serial for
-some problems, it is typically faster in parallel.
->>>>>>> 97d0a597
+`make install`